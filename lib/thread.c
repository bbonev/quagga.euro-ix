/* Thread management routine
 * Copyright (C) 1998, 2000 Kunihiro Ishiguro <kunihiro@zebra.org>
 *
 * This file is part of GNU Zebra.
 *
 * GNU Zebra is free software; you can redistribute it and/or modify it
 * under the terms of the GNU General Public License as published by the
 * Free Software Foundation; either version 2, or (at your option) any
 * later version.
 *
 * GNU Zebra is distributed in the hope that it will be useful, but
 * WITHOUT ANY WARRANTY; without even the implied warranty of
 * MERCHANTABILITY or FITNESS FOR A PARTICULAR PURPOSE.  See the GNU
 * General Public License for more details.
 *
 * You should have received a copy of the GNU General Public License
 * along with GNU Zebra; see the file COPYING.  If not, write to the Free
 * Software Foundation, Inc., 59 Temple Place - Suite 330, Boston, MA
 * 02111-1307, USA.
 */

/* #define DEBUG */

#include <zebra.h>
#include "miyagi.h"

#include "thread.h"
#include "memory.h"
#include "log.h"
#include "hash.h"
#include "command.h"
#include "sigevent.h"
#include "qpthreads.h"
#include "qtimers.h"

/* Recent absolute time of day */
struct timeval recent_time;
static struct timeval last_recent_time;
/* Relative time, since startup */
static struct timeval relative_time;
static struct timeval relative_time_base;
/* init flag */
static unsigned short timers_inited;

/* cpu stats needs to be qpthread safe. */
static qpt_mutex_t thread_mutex;
#define LOCK qpt_mutex_lock(thread_mutex);
#define UNLOCK qpt_mutex_unlock(thread_mutex);
static struct hash *cpu_record = NULL;

/* Pointer to qtimer pile to be used, if any    */
static qtimer_pile use_qtimer_pile     = NULL ;
static qtimer      spare_qtimers       = NULL ;
static unsigned    used_standard_timer = 0 ;

/* Struct timeval's tv_usec one second value.   */
#define TIMER_SECOND_MICRO 1000000L

/* Adjust so that tv_usec is in the range [0,TIMER_SECOND_MICRO).
   And change negative values to 0. */
static struct timeval
timeval_adjust (struct timeval a)
{
  while (a.tv_usec >= TIMER_SECOND_MICRO)
    {
      a.tv_usec -= TIMER_SECOND_MICRO;
      a.tv_sec++;
    }

  while (a.tv_usec < 0)
    {
      a.tv_usec += TIMER_SECOND_MICRO;
      a.tv_sec--;
    }

  if (a.tv_sec < 0)
      /* Change negative timeouts to 0. */
      a.tv_sec = a.tv_usec = 0;

  return a;
}

static struct timeval
timeval_subtract (struct timeval a, struct timeval b)
{
  struct timeval ret;

  ret.tv_usec = a.tv_usec - b.tv_usec;
  ret.tv_sec = a.tv_sec - b.tv_sec;

  return timeval_adjust (ret);
}

static long
timeval_cmp (struct timeval a, struct timeval b)
{
  return (a.tv_sec == b.tv_sec
	  ? a.tv_usec - b.tv_usec : a.tv_sec - b.tv_sec);
}

static unsigned long
timeval_elapsed (struct timeval a, struct timeval b)
{
  return (((a.tv_sec - b.tv_sec) * TIMER_SECOND_MICRO)
	  + (a.tv_usec - b.tv_usec));
}

#ifndef HAVE_CLOCK_MONOTONIC
static void
quagga_gettimeofday_relative_adjust (void)
{
  struct timeval diff;
  if (timeval_cmp (recent_time, last_recent_time) < 0)
    {
      relative_time.tv_sec++;
      relative_time.tv_usec = 0;
    }
  else
    {
      diff = timeval_subtract (recent_time, last_recent_time);
      relative_time.tv_sec += diff.tv_sec;
      relative_time.tv_usec += diff.tv_usec;
      relative_time = timeval_adjust (relative_time);
    }
  last_recent_time = recent_time;
}
#endif /* !HAVE_CLOCK_MONOTONIC */

/* gettimeofday wrapper, to keep recent_time updated */
static int
quagga_gettimeofday (struct timeval *tv)
{
  int ret;

  assert (tv);

  if (!(ret = gettimeofday (&recent_time, NULL)))
    {
      /* init... */
      if (!timers_inited)
        {
          relative_time_base = last_recent_time = recent_time;
          timers_inited = 1;
        }
      /* avoid copy if user passed recent_time pointer.. */
      if (tv != &recent_time)
        *tv = recent_time;
      return 0;
    }
  return ret;
}

static int
quagga_get_relative (struct timeval *tv)
{
  int ret;

#ifdef HAVE_CLOCK_MONOTONIC
  {
    struct timespec tp;
    if (!(ret = clock_gettime (CLOCK_MONOTONIC, &tp)))
      {
        relative_time.tv_sec = tp.tv_sec;
        relative_time.tv_usec = tp.tv_nsec / 1000;
      }
  }
#else /* !HAVE_CLOCK_MONOTONIC */
  if (!(ret = quagga_gettimeofday (&recent_time)))
    quagga_gettimeofday_relative_adjust();
#endif /* HAVE_CLOCK_MONOTONIC */

  if (tv)
    *tv = relative_time;

  return ret;
}

/* Get absolute time stamp, but in terms of the internal timer
 * Could be wrong, but at least won't go back.
 */
static void
quagga_real_stabilised (struct timeval *tv)
{
  *tv = relative_time_base;
  tv->tv_sec += relative_time.tv_sec;
  tv->tv_usec += relative_time.tv_usec;
  *tv = timeval_adjust (*tv);
}

/* Exported Quagga timestamp function.
 * Modelled on POSIX clock_gettime.
 */
int
quagga_gettime (enum quagga_clkid clkid, struct timeval *tv)
{
  switch (clkid)
    {
      case QUAGGA_CLK_REALTIME:
        return quagga_gettimeofday (tv);
      case QUAGGA_CLK_MONOTONIC:
        return quagga_get_relative (tv);
      case QUAGGA_CLK_REALTIME_STABILISED:
        quagga_real_stabilised (tv);
        return 0;
      default:
        errno = EINVAL;
        return -1;
    }
}

/* time_t value in terms of stabilised absolute time.
 * replacement for POSIX time()
 */
time_t
quagga_time (time_t *t)
{
  struct timeval tv;
  quagga_real_stabilised (&tv);
  if (t)
    *t = tv.tv_sec;
  return tv.tv_sec;
}

/* Public export of recent_relative_time by value */
struct timeval
recent_relative_time (void)
{
  return relative_time;
}

/* Uses the address of the function (or at least ls part of same) as the hash
 * key.  (The function name is for display, only.)
 */
static unsigned int
cpu_record_hash_key (struct cpu_thread_history *a)
{
  return (uintptr_t) a->func;
}

static int
cpu_record_hash_cmp (const struct cpu_thread_history *a,
		     const struct cpu_thread_history *b)
{
  return a->func == b->func;
}

static void *
cpu_record_hash_alloc (struct cpu_thread_history *a)
{
  const char* b ;
  const char* e ;
  char* n ;
  int l ;
  struct cpu_thread_history *new ;

  /* Establish start and length of name, removing leading/trailing
   * spaces and any enclosing (...) -- recursively.
   */
  b = a->funcname ;
  e = b + strlen(b) - 1 ;

  while (1)
    {
      while (*b == ' ')
        ++b ;                   /* strip leading spaces         */
      if (*b == '\0')
        break ;                 /* quit if now empty            */
      while (*e == ' ')
        --e ;                   /* strip trailing spaces        */
      if ((*b != '(') || (*e != ')'))
        break ;                 /* quit if not now (...)        */
      ++b ;
      --e ;                     /* discard ( and )              */
    } ;

  l = (e + 1) - b ;             /* length excluding trailing \0 */

  n = XMALLOC(MTYPE_THREAD_FUNCNAME, l + 1) ;
  memcpy(n, b, l) ;
  n[l] = '\0' ;

  /* Allocate empty structure and set address and name          */
  new = XCALLOC (MTYPE_THREAD_STATS, sizeof (struct cpu_thread_history));
  new->func     = a->func;
  new->funcname = n ;

  return new ;
}

static void
cpu_record_hash_free (void *a)
{
  struct cpu_thread_history *hist = a;

  XFREE (MTYPE_THREAD_FUNCNAME, hist->funcname);
  XFREE (MTYPE_THREAD_STATS, hist);
}

static inline void
vty_out_cpu_thread_history(struct vty* vty,
			   const struct cpu_thread_history *a)
{
#ifdef HAVE_RUSAGE
  vty_out(vty, "%7ld.%03ld %9d %8ld %9ld %8ld %9ld",
	  a->cpu.total/1000, a->cpu.total%1000, a->total_calls,
	  a->cpu.total/a->total_calls, a->cpu.max,
	  a->real.total/a->total_calls, a->real.max);
#else
  vty_out(vty, "%7ld.%03ld %9d %8ld %9ld",
	  a->real.total/1000, a->real.total%1000, a->total_calls,
	  a->real.total/a->total_calls, a->real.max);
#endif
  vty_out(vty, " %c%c%c%c%c%c %s%s",
	  a->types & (1 << THREAD_READ) ? 'R':' ',
	  a->types & (1 << THREAD_WRITE) ? 'W':' ',
	  a->types & (1 << THREAD_TIMER) ? 'T':' ',
	  a->types & (1 << THREAD_EVENT) ? 'E':' ',
	  a->types & (1 << THREAD_EXECUTE) ? 'X':' ',
	  a->types & (1 << THREAD_BACKGROUND) ? 'B' : ' ',
	  a->funcname, VTY_NEWLINE);
}

static void
cpu_record_hash_print(struct hash_backet *bucket,
		      void *args[])
{
  struct cpu_thread_history *totals = args[0];
  struct vty *vty = args[1];
  thread_type *filter = args[2];
  struct cpu_thread_history *a = bucket->data;

  a = bucket->data;
  if ( !(a->types & *filter) )
       return;
  vty_out_cpu_thread_history(vty,a);
  totals->total_calls += a->total_calls;
  totals->real.total += a->real.total;
  if (totals->real.max < a->real.max)
    totals->real.max = a->real.max;
#ifdef HAVE_RUSAGE
  totals->cpu.total += a->cpu.total;
  if (totals->cpu.max < a->cpu.max)
    totals->cpu.max = a->cpu.max;
#endif
}

static void
cpu_record_print(struct vty *vty, thread_type filter)
{
  struct cpu_thread_history tmp;
  void *args[3] = {&tmp, vty, &filter};

  memset(&tmp, 0, sizeof tmp);
  tmp.funcname = miyagi("TOTAL");   /* NB: will not free tmp in the usual way,
                                           in particular, will not attempt
                                           to free this !!                    */
  tmp.types = filter;

#ifdef HAVE_RUSAGE
  vty_out(vty, "%21s %18s %18s%s",
  	  "", "CPU (user+system):", "Real (wall-clock):", VTY_NEWLINE);
#endif
  vty_out(vty, "Runtime(ms)   Invoked Avg uSec Max uSecs");
#ifdef HAVE_RUSAGE
  vty_out(vty, " Avg uSec Max uSecs");
#endif
  vty_out(vty, "  Type  Thread%s", VTY_NEWLINE);

  LOCK
  hash_iterate(cpu_record,
	       (void(*)(struct hash_backet*,void*))cpu_record_hash_print,
	       args);

  if (tmp.total_calls > 0)
    vty_out_cpu_thread_history(vty, &tmp);

  UNLOCK
}

DEFUN_CALL(show_thread_cpu,
      show_thread_cpu_cmd,
      "show thread cpu [FILTER]",
      SHOW_STR
      "Thread information\n"
      "Thread CPU usage\n"
      "Display filter (rwtexb)\n")
{
  int i = 0;
  thread_type filter = (thread_type) -1U;

  if (argc > 0)
    {
      filter = 0;
      while (argv[0][i] != '\0')
	{
	  switch ( argv[0][i] )
	    {
	    case 'r':
	    case 'R':
	      filter |= (1 << THREAD_READ);
	      break;
	    case 'w':
	    case 'W':
	      filter |= (1 << THREAD_WRITE);
	      break;
	    case 't':
	    case 'T':
	      filter |= (1 << THREAD_TIMER);
	      break;
	    case 'e':
	    case 'E':
	      filter |= (1 << THREAD_EVENT);
	      break;
	    case 'x':
	    case 'X':
	      filter |= (1 << THREAD_EXECUTE);
	      break;
	    case 'b':
	    case 'B':
	      filter |= (1 << THREAD_BACKGROUND);
	      break;
	    default:
	      break;
	    }
	  ++i;
	}
      if (filter == 0)
	{
	  vty_out(vty, "Invalid filter \"%s\" specified,"
                  " must contain at least one of 'RWTEXB'%s",
		  argv[0], VTY_NEWLINE);
	  return CMD_WARNING;
	}
    }

  cpu_record_print(vty, filter);
  return CMD_SUCCESS;
}

static void
cpu_record_hash_clear (struct hash_backet *bucket,
                     void *args)
{
  thread_type *filter = args;
  struct cpu_thread_history *a = bucket->data;

  a = bucket->data;
  if ( !(a->types & *filter) )
       return;

  hash_release (cpu_record, bucket->data);
}

static void
cpu_record_clear (thread_type filter)
{
  thread_type *tmp = &filter;
  hash_iterate (cpu_record,
               (void (*) (struct hash_backet*,void*)) cpu_record_hash_clear,
               tmp);
}

DEFUN(clear_thread_cpu,
      clear_thread_cpu_cmd,
      "clear thread cpu [FILTER]",
      "Clear stored data\n"
      "Thread information\n"
      "Thread CPU usage\n"
      "Display filter (rwtexb)\n")
{
  int i = 0;
  thread_type filter = (thread_type) -1U;

  if (argc > 0)
    {
      filter = 0;
      while (argv[0][i] != '\0')
       {
         switch ( argv[0][i] )
           {
           case 'r':
           case 'R':
             filter |= (1 << THREAD_READ);
             break;
           case 'w':
           case 'W':
             filter |= (1 << THREAD_WRITE);
             break;
           case 't':
           case 'T':
             filter |= (1 << THREAD_TIMER);
             break;
           case 'e':
           case 'E':
             filter |= (1 << THREAD_EVENT);
             break;
           case 'x':
           case 'X':
             filter |= (1 << THREAD_EXECUTE);
             break;
           case 'b':
           case 'B':
             filter |= (1 << THREAD_BACKGROUND);
             break;
           default:
             break;
           }
         ++i;
       }
      if (filter == 0)
       {
         vty_out(vty, "Invalid filter \"%s\" specified,"
                  " must contain at least one of 'RWTEXB'%s",
                 argv[0], VTY_NEWLINE);
         return CMD_WARNING;
       }
    }

  cpu_record_clear (filter);
  return CMD_SUCCESS;
}

/* List allocation and head/tail print out. */
static void
thread_list_debug (struct thread_list *list)
{
  printf ("count [%d] head [%p] tail [%p]\n",
	  list->count, list->head, list->tail);
}

/* Debug print for thread_master. */
static void  __attribute__ ((unused))
thread_master_debug (struct thread_master *m)
{
  printf ("-----------\n");
  printf ("readlist  : ");
  thread_list_debug (&m->read);
  printf ("writelist : ");
  thread_list_debug (&m->write);
  printf ("timerlist : ");
  thread_list_debug (&m->timer);
  printf ("eventlist : ");
  thread_list_debug (&m->event);
  printf ("unuselist : ");
  thread_list_debug (&m->unuse);
  printf ("bgndlist : ");
  thread_list_debug (&m->background);
  printf ("total alloc: [%ld]\n", m->alloc);
  printf ("-----------\n");
}

/* Allocate new thread master.  */
struct thread_master *
thread_master_create ()
{
#ifdef USE_MQUEUE
  sigfillset (&newmask);
  sigdelset (&newmask, SIG_INTERRUPT);
#endif

  if (cpu_record == NULL)
    cpu_record
      = hash_create_size (1011, (unsigned int (*) (void *))cpu_record_hash_key,
                          (int (*) (const void *, const void *))cpu_record_hash_cmp);

  return (struct thread_master *) XCALLOC (MTYPE_THREAD_MASTER,
					   sizeof (struct thread_master));
}

/* Add a new thread to the list.  */
static void
thread_list_add (struct thread_list *list, struct thread *thread)
{
  thread->next = NULL;
  thread->prev = list->tail;
  if (list->tail)
    list->tail->next = thread;
  else
    list->head = thread;
  list->tail = thread;
  list->count++;
}

/* Add a new thread just before the point.  */
static void
thread_list_add_before (struct thread_list *list,
			struct thread *point,
			struct thread *thread)
{
  thread->next = point;
  thread->prev = point->prev;
  if (point->prev)
    point->prev->next = thread;
  else
    list->head = thread;
  point->prev = thread;
  list->count++;
}

/* Delete a thread from the list. */
static struct thread *
thread_list_delete (struct thread_list *list, struct thread *thread)
{
  if (thread->next)
    thread->next->prev = thread->prev;
  else
    list->tail = thread->prev;
  if (thread->prev)
    thread->prev->next = thread->next;
  else
    list->head = thread->next;
  thread->next = thread->prev = NULL;
  list->count--;
  return thread;
}

/* Move thread to unuse list. */
static void
thread_add_unuse (struct thread_master *m, struct thread *thread)
{
  assert (m != NULL && thread != NULL);
  assert (thread->next == NULL);
  assert (thread->prev == NULL);
  assert (thread->type == THREAD_UNUSED);
  thread_list_add (&m->unuse, thread);
}

/* Free all unused thread. */
static void
thread_list_free (struct thread_master *m, struct thread_list *list)
{
  struct thread *t;
  struct thread *next;

  for (t = list->head; t; t = next)
    {
      next = t->next;

      if (   (use_qtimer_pile != NULL)
          && ( (t->type == THREAD_TIMER || t->type == THREAD_BACKGROUND) )
          && (t->u.qtr != NULL)
         )
        qtimer_free(t->u.qtr) ;

      XFREE (MTYPE_THREAD, t);
      list->count--;
      m->alloc--;
    }
}

/* Stop thread scheduler. */
void
thread_master_free (struct thread_master *m)
{
  qtimer qtr ;

  thread_list_free (m, &m->read);
  thread_list_free (m, &m->write);
  thread_list_free (m, &m->timer);
  thread_list_free (m, &m->event);
  thread_list_free (m, &m->ready);
  thread_list_free (m, &m->unuse);
  thread_list_free (m, &m->background);

  XFREE (MTYPE_THREAD_MASTER, m);

  LOCK
  if (cpu_record)
    {
      hash_clean (cpu_record, cpu_record_hash_free);
      hash_free (cpu_record);
      cpu_record = NULL;
    }
  UNLOCK

  while ((qtr = spare_qtimers) != NULL)
    {
      spare_qtimers = (void*)(qtr->pile) ;
      qtimer_free(qtr) ;
    } ;
}

/* Thread list is empty or not.  */
static inline int
thread_empty (struct thread_list *list)
{
  return  list->head ? 0 : 1;
}

/* Delete top of the list and return it. */
static struct thread *
thread_trim_head (struct thread_list *list)
{
  if (!thread_empty (list))
    return thread_list_delete (list, list->head);
  return NULL;
}

/* Return remain time in second. */
unsigned long
thread_timer_remain_second (struct thread *thread)
{
  quagga_get_relative (NULL);

  if (thread->u.sands.tv_sec - relative_time.tv_sec > 0)
    return thread->u.sands.tv_sec - relative_time.tv_sec;
  else
    return 0;
}

/* Get new cpu history          */

static struct cpu_thread_history*
thread_get_hist(struct thread* thread, const char* funcname)
{
  struct cpu_thread_history  tmp ;
  struct cpu_thread_history* hist ;

  tmp.func     = thread->func ;
  tmp.funcname = miyagi(funcname);  /* NB: will not free tmp in the usual way,
                                           in particular, will not attempt
                                           to free this !!                    */
  LOCK

  /* This looks up entry which matches the tmp just set up.
   *
   * If does not find one, allocates a new one -- taking a copy of the
   * funcname.
   */
  hist = hash_get (cpu_record, &tmp,
                  (void * (*) (void *))cpu_record_hash_alloc);
  UNLOCK

  return hist ;
} ;

/* Get new thread.              */
static struct thread *
thread_get (struct thread_master *m, u_char type,
	    int (*func) (struct thread *), void *arg, const char* funcname)
{
  struct thread *thread;

  if (!thread_empty (&m->unuse))
    {
      thread = thread_trim_head (&m->unuse);
      memset(thread, 0, sizeof (struct thread)) ;
    }
  else
    {
      thread = XCALLOC (MTYPE_THREAD, sizeof (struct thread));
      m->alloc++;
    }
  thread->type     = type;
  thread->add_type = type;
  thread->master   = m;
  thread->func     = func;
  thread->arg      = arg;

  thread->hist     = thread_get_hist(thread, funcname) ;

  return thread ;
}

/* Add new read thread. */
struct thread *
funcname_thread_add_read (struct thread_master *m,
		 int (*func) (struct thread *), void *arg, int fd, const char* funcname)
{
  struct thread *thread;

  assert (m != NULL);

  if (FD_ISSET (fd, &m->readfd))
    {
      zlog (NULL, LOG_WARNING, "There is already read fd [%d]", fd);
      return NULL;
    }

  thread = thread_get (m, THREAD_READ, func, arg, funcname);
  FD_SET (fd, &m->readfd);
  thread->u.fd = fd;
  thread_list_add (&m->read, thread);

  return thread;
}

/* Add new write thread. */
struct thread *
funcname_thread_add_write (struct thread_master *m,
		 int (*func) (struct thread *), void *arg, int fd, const char* funcname)
{
  struct thread *thread;

  assert (m != NULL);

  if (FD_ISSET (fd, &m->writefd))
    {
      zlog (NULL, LOG_WARNING, "There is already write fd [%d]", fd);
      return NULL;
    }

  thread = thread_get (m, THREAD_WRITE, func, arg, funcname);
  FD_SET (fd, &m->writefd);
  thread->u.fd = fd;
  thread_list_add (&m->write, thread);

  return thread;
}

/*==============================================================================
 * Timer Threads -- THREAD_TIMER and THREAD_BACKGROUND
 *
 * Standard Timer Threads are sorted by the "struct timeval sands", and
 * processed by thread_timer_process() -- which moves any expired timer
 * threads onto the THREAD_READY queue.  So, the scheduling of background stuff
 * is done by not processing the THREAD_BACKGROUND queue until there is
 * nothing else to do.
 *
 * When using a qtimer_pile:
 *
 *  * THREAD_TIMER threads have an associated qtimer.
 *
 *    When the timer expires, the qtimer is cut from the thread (and put onto
 *    the spare_qtimers list).  The thread is then queued on the THREAD_READY
 *    queue (as before).
 *
 *  * THREAD_BACKGROUND threads which have a non-zero delay are treated much
 *    as THREAD_TIMER, except that when the timer expires, the thread is
 *    queued on the THREAD_BACKGROUND queue.
 *
 *    The THREAD_BACKGROUND queue is visited only when there is nothing else
 *    to do.
 *
 * Note that when using a qtimer_pile, and there is an active qtimer associated
 * with the thread, the thread will be on the THREAD_TIMER queue -- so that it
 * can be collected up and released if required.
 *
 * NB: when using a qtimer_pile, if there is a qtimer associated with a
 *     THREAD_TIMER or a THREAD_BACKGROUND thread, then thread->u.qtr points
 *     at the qtimer.
 *
 *     AND, conversely, if there is no qtimer, then thread->u.ptr == NULL.
 */

/*------------------------------------------------------------------------------
 * Set use_qtimer_pile !
 */
extern void
thread_set_qtimer_pile(qtimer_pile pile)
{
  passert(!used_standard_timer) ;

  use_qtimer_pile = pile ;
} ;

/*------------------------------------------------------------------------------
 * Unset qtimer associated with the given THREAD_TIMER or THREAD_BACKGROUND
 * thread -- if any.
 *
 * Moves any qtimer onto the spare_qtimers list.
 */
static void
thread_qtimer_unset(struct thread* thread)
{
  qtimer qtr ;
  assert (thread->type == THREAD_TIMER || thread->type == THREAD_BACKGROUND);
  assert (use_qtimer_pile != NULL) ;

  qtr = thread->u.qtr ;
  if (qtr != NULL)
    {
      qtimer_unset(qtr) ;

      qtr->pile = (void*)spare_qtimers ;
      spare_qtimers = qtr ;

      thread->u.qtr = NULL ;
    } ;
} ;

/*------------------------------------------------------------------------------
 * The qtimer action function -- when using qtimer pile (!)
 *
 * Remove thread from the THREAD_TIMER queue and unset the qtimer, place
 * thread on the THREAD_READY or the THREAD_BACKGROUND queue as required.
 */
static void
thread_qtimer_dispatch(qtimer qtr, void* timer_info, qtime_mono_t when)
{
  struct thread* thread = timer_info ;

  thread_list_delete (&thread->master->timer, thread) ;
  thread_qtimer_unset(thread) ;

  switch (thread->type)
  {
    case THREAD_TIMER:
      thread->type = THREAD_READY;
      thread_list_add (&thread->master->ready, thread);
      break ;

    case THREAD_BACKGROUND:
      thread_list_add (&thread->master->background, thread);
      break ;

    default:
      zabort("invalid thread type in thread_qtimer_dispatch") ;
  } ;
} ;

/*------------------------------------------------------------------------------
 * For standard timers, return time left on first timer on the given list.
 */
static struct timeval *
thread_timer_wait (struct thread_list *tlist, struct timeval *timer_val)
{
  if (!thread_empty (tlist))
    {
      *timer_val = timeval_subtract (tlist->head->u.sands, relative_time);
      return timer_val;
    }
  return NULL;
}

/*------------------------------------------------------------------------------
 * Add timer of given type -- either standard or qtimer_pile as required.
 *
 * Timer interval is given as a struct timeval.
 */
static struct thread *
funcname_thread_add_timer_timeval(struct thread_master *m,
                                  int (*func) (struct thread *),
                                  int type,
                                  void *arg,
                                  struct timeval *time_relative,
                                  const char* funcname)
{
  struct thread *thread;

  assert (m != NULL);

  assert (time_relative != NULL);
  assert (type == THREAD_TIMER || type == THREAD_BACKGROUND);

  thread = thread_get (m, type, func, arg, funcname);

  if (use_qtimer_pile == NULL)
    {
      struct thread_list *list;
      struct timeval alarm_time;
      struct thread *tt;

      /* Do we need jitter here? */
      quagga_get_relative (NULL);
      alarm_time.tv_sec  = relative_time.tv_sec  + time_relative->tv_sec;
      alarm_time.tv_usec = relative_time.tv_usec + time_relative->tv_usec;
      thread->u.sands = timeval_adjust(alarm_time);

      /* Sort by timeval. */
      list = ((type == THREAD_TIMER) ? &m->timer : &m->background);
      for (tt = list->head; tt; tt = tt->next)
        if (timeval_cmp (thread->u.sands, tt->u.sands) <= 0)
          break;

      if (tt)
        thread_list_add_before (list, tt, thread);
      else
        thread_list_add (list, thread);

      used_standard_timer = 1 ;
    }
  else
    {
      qtimer qtr = spare_qtimers ;
      if (qtr != NULL)
        spare_qtimers = (qtimer)(qtr->pile) ;

      qtr = qtimer_init_new(qtr, use_qtimer_pile, NULL, thread) ;
      thread->u.qtr = qtr ;

      qtimer_set_interval(qtr, timeval2qtime(time_relative),
                                                       thread_qtimer_dispatch) ;
      thread_list_add(&m->timer, thread) ;
    } ;

  return thread;
}

/*------------------------------------------------------------------------------
 * Add a THREAD_TIMER timer -- either standard or qtimer_pile as required.
 *
 * Timer interval is given in seconds.
 */
struct thread *
funcname_thread_add_timer (struct thread_master *m,
		           int (*func) (struct thread *),
		           void *arg, long timer, const char* funcname)
{
  struct timeval trel;

  trel.tv_sec  = timer;
  trel.tv_usec = 0;

  return funcname_thread_add_timer_timeval (m, func, THREAD_TIMER, arg,
                                            &trel, funcname);
}

/*------------------------------------------------------------------------------
 * Add a THREAD_TIMER timer -- either standard or qtimer_pile as required.
 *
 * Timer interval is given in milliseconds.
 */
struct thread *
funcname_thread_add_timer_msec (struct thread_master *m,
                                int (*func) (struct thread *),
                                void *arg, long timer, const char* funcname)
{
  struct timeval trel;

  trel.tv_sec  =  timer / 1000 ;
  trel.tv_usec = (timer % 1000) * 1000 ;

  return funcname_thread_add_timer_timeval (m, func, THREAD_TIMER,
                                                          arg, &trel, funcname);
}

/*------------------------------------------------------------------------------
 * Add a THREAD_BACKGROUND thread -- either standard or qtimer_pile as required.
 *
 * Timer interval is given in milliseconds.
 *
 * For qtimer_pile, if the delay is zero, the thread is placed straight onto
 * the THREAD_BACKGROUND queue.
 */
struct thread *
funcname_thread_add_background (struct thread_master *m,
                                int (*func) (struct thread *),
                                void *arg, long delay,
                                const char *funcname)
{
  if ((delay != 0) || (use_qtimer_pile == NULL))
    {
      struct timeval trel;

      trel.tv_sec  =  delay / 1000;
      trel.tv_usec = (delay % 1000) * 1000 ;

      return funcname_thread_add_timer_timeval (m, func, THREAD_BACKGROUND,
                                                arg, &trel, funcname);
    }
  else
    {
      struct thread* thread ;

      assert (m != NULL);

      thread = thread_get (m, THREAD_BACKGROUND, func, arg, funcname);
      thread_list_add (&m->background, thread) ;

      return thread ;
    } ;
}

/*----------------------------------------------------------------------------*/
/* Add simple event thread. */
struct thread *
funcname_thread_add_event (struct thread_master *m,
		  int (*func) (struct thread *), void *arg, int val,
		                                           const char* funcname)
{
  struct thread *thread;

  assert (m != NULL);

  thread = thread_get (m, THREAD_EVENT, func, arg, funcname);
  thread->u.val = val;
  thread_list_add (&m->event, thread);

  return thread;
}

/*------------------------------------------------------------------------------
 * Cancel thread from scheduler.
 *
 * Note that when using qtimer_pile need to unset any associated qtimer.
 */
void
thread_cancel (struct thread *thread)
{
  struct thread_list *list;

  switch (thread->type)
    {
    case THREAD_READ:
      assert (FD_ISSET (thread->u.fd, &thread->master->readfd));
      FD_CLR (thread->u.fd, &thread->master->readfd);
      list = &thread->master->read;
      break;
    case THREAD_WRITE:
      assert (FD_ISSET (thread->u.fd, &thread->master->writefd));
      FD_CLR (thread->u.fd, &thread->master->writefd);
      list = &thread->master->write;
      break;
    case THREAD_TIMER:
      if ((use_qtimer_pile != NULL) && (thread->u.qtr != NULL))
        thread_qtimer_unset(thread) ;
      list = &thread->master->timer;
      break;
    case THREAD_EVENT:
      list = &thread->master->event;
      break;
    case THREAD_READY:
      list = &thread->master->ready;
      break;
    case THREAD_BACKGROUND:
      if ((use_qtimer_pile != NULL) && (thread->u.qtr != NULL))
        {
          thread_qtimer_unset(thread) ;
          list = &thread->master->timer;
        }
      else
        list = &thread->master->background;
      break;

    default:
      return ;
    }

  thread_list_delete (list, thread);

  thread->type = THREAD_UNUSED;
  thread_add_unuse (thread->master, thread);
}

/* Delete all events which has argument value arg. */
unsigned int
thread_cancel_event (struct thread_master *m, void *arg)
{
  unsigned int ret = 0;
  struct thread *thread;

  thread = m->event.head;
  while (thread)
    {
      struct thread *t;

      t = thread;
      thread = t->next;

      if (t->arg == arg)
        {
          ret++;
          thread_list_delete (&m->event, t);
          t->type = THREAD_UNUSED;
          thread_add_unuse (m, t);
        }
    }
  return ret;
}

static struct thread *
thread_run (struct thread_master *m, struct thread *thread,
	    struct thread *fetch)
{
  *fetch = *thread;
  thread->type = THREAD_UNUSED;
  thread_add_unuse (m, thread);
  return fetch;
}

static int
thread_process_fd (struct thread_list *list, fd_set *fdset, fd_set *mfdset)
{
  struct thread *thread;
  struct thread *next;
  int ready = 0;

  assert (list);

  for (thread = list->head; thread; thread = next)
    {
      next = thread->next;

      if (FD_ISSET (THREAD_FD (thread), fdset))
        {
          assert (FD_ISSET (THREAD_FD (thread), mfdset));
          FD_CLR(THREAD_FD (thread), mfdset);
          thread_list_delete (list, thread);
          thread_list_add (&thread->master->ready, thread);
          thread->type = THREAD_READY;
          ready++;
        }
    }
  return ready;
}

/* Add all timers that have popped to the ready list. */
static unsigned int
thread_timer_process (struct thread_list *list, struct timeval *timenow)
{
  struct thread *thread;
  unsigned int ready = 0;

  for (thread = list->head; thread; thread = thread->next)
    {
      if (timeval_cmp (*timenow, thread->u.sands) < 0)
        return ready;
      thread_list_delete (list, thread);
      thread->type = THREAD_READY;
      thread_list_add (&thread->master->ready, thread);
      ready++;
    }
  return ready;
}

/*------------------------------------------------------------------------------
 * Move the given list of threads to the back of the THREAD_READY queue.
 */
/* process a list en masse, e.g. for event thread lists */
static unsigned int
thread_process (struct thread_list *list)
{
  struct thread *thread;
  unsigned int ready = 0;

  for (thread = list->head; thread; thread = thread->next)
    {
      thread_list_delete (list, thread);
      thread->type = THREAD_READY;
      thread_list_add (&thread->master->ready, thread);
      ready++;
    }
  return ready;
}

/*------------------------------------------------------------------------------
 * Fetch next ready thread -- for standard thread handing.
 *
 * (This is not used when using qtimer_pile, or qnexus stuff.)
 */
struct thread *
thread_fetch (struct thread_master *m, struct thread *fetch)
{
  struct thread *thread;
  fd_set readfd;
  fd_set writefd;
  fd_set exceptfd;
  struct timeval timer_val;
  struct timeval timer_val_bg;
  struct timeval *timer_wait;
  struct timeval *timer_wait_bg;

  while (1)
    {
      int num = 0;

      /* Signals pre-empt everything */
      quagga_sigevent_process ();

      /* Drain the ready queue of already scheduled jobs, before scheduling
       * more.
       */
      if ((thread = thread_trim_head (&m->ready)) != NULL)
        return thread_run (m, thread, fetch);

      /* To be fair to all kinds of threads, and avoid starvation, we
       * need to be careful to consider all thread types for scheduling
       * in each quanta. I.e. we should not return early from here on.
       */

      /* Normal event are the next highest priority.  */
      thread_process (&m->event);

      /* Structure copy.  */
      readfd = m->readfd;
      writefd = m->writefd;
      exceptfd = m->exceptfd;

      /* Calculate select wait timer if nothing else to do */
      if (m->ready.count == 0)
        {
<<<<<<< HEAD
      quagga_get_relative (NULL);
      timer_wait = thread_timer_wait (&m->timer, &timer_val);
      timer_wait_bg = thread_timer_wait (&m->background, &timer_val_bg);

      if (timer_wait_bg &&
	  (!timer_wait || (timeval_cmp (*timer_wait, *timer_wait_bg) > 0)))
	timer_wait = timer_wait_bg;
=======
          quagga_get_relative (NULL);
          timer_wait = thread_timer_wait (&m->timer, &timer_val);
          timer_wait_bg = thread_timer_wait (&m->background, &timer_val_bg);

          if (timer_wait_bg &&
              (!timer_wait || (timeval_cmp (*timer_wait, *timer_wait_bg) > 0)))
            timer_wait = timer_wait_bg;
>>>>>>> e20f7ccd
        }
      else
        {
          timer_val.tv_sec   = 0 ;
          timer_val.tv_usec  = 0 ;
          timer_wait = &timer_val ;
        } ;

      num = select (FD_SETSIZE, &readfd, &writefd, &exceptfd, timer_wait);

      /* Signals should get quick treatment */
      if (num < 0)
        {
          if (errno == EINTR)
          continue; /* signal received - process it */
          zlog_warn ("select() error: %s", errtoa(errno, 0).str);
            return NULL;
        }

      /* Check foreground timers.  Historically, they have had higher
         priority than I/O threads, so let's push them onto the ready
	 list in front of the I/O threads. */
      quagga_get_relative (NULL);
      thread_timer_process (&m->timer, &relative_time);

      /* Got IO, process it */
      if (num > 0)
        {
          /* Normal priority read thead. */
          thread_process_fd (&m->read, &readfd, &m->readfd);
          /* Write thead. */
          thread_process_fd (&m->write, &writefd, &m->writefd);
        }

#if 0
      /* If any threads were made ready above (I/O or foreground timer),
         perhaps we should avoid adding background timers to the ready
	 list at this time.  If this is code is uncommented, then background
	 timer threads will not run unless there is nothing else to do. */
      if ((thread = thread_trim_head (&m->ready)) != NULL)
        return thread_run (m, thread, fetch);
#endif

      /* Background timer/events, lowest priority */
      thread_timer_process (&m->background, &relative_time);

      if ((thread = thread_trim_head (&m->ready)) != NULL)
        return thread_run (m, thread, fetch);
    }
}

/*------------------------------------------------------------------------------
 * Empties the event and ready queues.
 *
 * This is used when qnexus is managing most things, including I/O.  Must be
 * using qtimer_pile !
 *
 * This runs "legacy" event and ready queues only.
 *
 * Returns: the number of threads dispatched.
 *
 * Legacy timers are handled by the qtimer_pile, and their related threads will
 * be placed on the ready queue when they expire.
 *
 * The background queue is handled separately.
 */
extern int
thread_dispatch(struct thread_master *m)
{
  struct thread_list* list ;
  struct thread fetch ;
  int   count = 0 ;

  while (1)
    {
      if (thread_empty(list = &m->event))
        if (thread_empty(list = &m->ready))
          return count ;

      thread_call(thread_run(m, thread_list_delete(list, list->head), &fetch)) ;

      ++count ;
    } ;
} ;

/*------------------------------------------------------------------------------
 * Dispatch first item on the background queue, if any.
 *
 * This is used when qnexus is managing most things.
 *
 * Background threads spend their lives being cycled around the background
 * queue -- possibly via the timer queue, if a delay is put in before the next
 * invocation.
 *
 * Returns: 1 if dispatched a background thread
 *          0 if there are no background threads
 */
extern int
thread_dispatch_background(struct thread_master *m)
{
  struct thread* thread ;
  struct thread fetch ;

  if ((thread = thread_trim_head (&m->background)) == NULL)
    return 0 ;

  thread_call(thread_run(m, thread, &fetch)) ;

  return 1 ;
} ;


unsigned long
thread_consumed_time (RUSAGE_T *now, RUSAGE_T *start, unsigned long *cputime)
{
#ifdef HAVE_RUSAGE
  /* This is 'user + sys' time.  */
  *cputime = timeval_elapsed (now->cpu.ru_utime, start->cpu.ru_utime) +
	     timeval_elapsed (now->cpu.ru_stime, start->cpu.ru_stime);
#else
  *cputime = 0;
#endif /* HAVE_RUSAGE */
  return timeval_elapsed (now->real, start->real);
}

/* We should aim to yield after THREAD_YIELD_TIME_SLOT milliseconds.
   Note: we are using real (wall clock) time for this calculation.
   It could be argued that CPU time may make more sense in certain
   contexts.  The things to consider are whether the thread may have
   blocked (in which case wall time increases, but CPU time does not),
   or whether the system is heavily loaded with other processes competing
   for CPU time.  On balance, wall clock time seems to make sense.
   Plus it has the added benefit that gettimeofday should be faster
   than calling getrusage. */
int
thread_should_yield (struct thread *thread)
{
  quagga_get_relative (NULL);
  return (timeval_elapsed(relative_time, thread->ru.real) >
  	  THREAD_YIELD_TIME_SLOT);
}

void
thread_getrusage (RUSAGE_T *r)
{
  quagga_get_relative (NULL);
#ifdef HAVE_RUSAGE
  getrusage(RUSAGE_SELF, &(r->cpu));
#endif
  r->real = relative_time;

#ifdef HAVE_CLOCK_MONOTONIC
  /* quagga_get_relative() only updates recent_time if gettimeofday
   * based, not when using CLOCK_MONOTONIC. As we export recent_time
   * and guarantee to update it before threads are run...
   */
  quagga_gettimeofday(&recent_time);
#endif /* HAVE_CLOCK_MONOTONIC */
}

/* We check thread consumed time. If the system has getrusage, we'll
   use that to get in-depth stats on the performance of the thread in addition
   to wall clock time stats from gettimeofday. */
void
thread_call (struct thread *thread)
{
  unsigned long realtime, cputime;
  RUSAGE_T ru;

  GETRUSAGE (&thread->ru);

  (*thread->func) (thread);

  GETRUSAGE (&ru);

  realtime = thread_consumed_time (&ru, &thread->ru, &cputime);

  if (thread->hist != NULL)
    {
      LOCK
      thread->hist->real.total += realtime;
      if (thread->hist->real.max < realtime)
        thread->hist->real.max = realtime;
#ifdef HAVE_RUSAGE
      thread->hist->cpu.total += cputime;
      if (thread->hist->cpu.max < cputime)
        thread->hist->cpu.max = cputime;
#endif

      ++(thread->hist->total_calls);
      thread->hist->types |= (1 << thread->add_type);
      UNLOCK
    } ;

#ifdef CONSUMED_TIME_CHECK
  if (realtime > CONSUMED_TIME_CHECK)
    {
      /*
       * We have a CPU Hog on our hands.
       * Whinge about it now, so we're aware this is yet another task
       * to fix.
       */
      zlog_warn ("SLOW THREAD: task %s (%lx) ran for %lums (cpu time %lums)",
		 (thread->hist != NULL) ? thread->hist->funcname : "??",
		 (unsigned long) thread->func,
		 realtime/1000, cputime/1000);
    }
#endif /* CONSUMED_TIME_CHECK */

}

/* Execute thread */
struct thread *
funcname_thread_execute (struct thread_master *m,
                int (*func)(struct thread *),
                void *arg,
                int val,
		const char* funcname)
{
  struct thread dummy;

  memset (&dummy, 0, sizeof (struct thread));

  dummy.type = THREAD_EVENT;
  dummy.add_type = THREAD_EXECUTE;
  dummy.master = NULL;
  dummy.func = func;
  dummy.arg = arg;
  dummy.u.val = val;
  dummy.hist = thread_get_hist(&dummy, funcname) ;
  thread_call (&dummy);

  return NULL;
}

/* Second state initialisation if qpthreaded */
void
thread_init_r (void)
{
  qpt_mutex_init(thread_mutex, qpt_mutex_quagga);
}

/* Finished with module */
void
thread_finish (void)
{
  qpt_mutex_destroy(thread_mutex, 0);
}

#undef USE_MQUEUE<|MERGE_RESOLUTION|>--- conflicted
+++ resolved
@@ -1280,15 +1280,6 @@
       /* Calculate select wait timer if nothing else to do */
       if (m->ready.count == 0)
         {
-<<<<<<< HEAD
-      quagga_get_relative (NULL);
-      timer_wait = thread_timer_wait (&m->timer, &timer_val);
-      timer_wait_bg = thread_timer_wait (&m->background, &timer_val_bg);
-
-      if (timer_wait_bg &&
-	  (!timer_wait || (timeval_cmp (*timer_wait, *timer_wait_bg) > 0)))
-	timer_wait = timer_wait_bg;
-=======
           quagga_get_relative (NULL);
           timer_wait = thread_timer_wait (&m->timer, &timer_val);
           timer_wait_bg = thread_timer_wait (&m->background, &timer_val_bg);
@@ -1296,7 +1287,6 @@
           if (timer_wait_bg &&
               (!timer_wait || (timeval_cmp (*timer_wait, *timer_wait_bg) > 0)))
             timer_wait = timer_wait_bg;
->>>>>>> e20f7ccd
         }
       else
         {
