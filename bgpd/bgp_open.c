--- conflicted
+++ resolved
@@ -455,31 +455,19 @@
 bgp_capability_as4 (struct peer *peer, struct capability_header *hdr)
 {
   SET_FLAG (peer->cap, PEER_CAP_AS4_RCV);
-<<<<<<< HEAD
-
-=======
-  
->>>>>>> aee56745
+
   if (hdr->length != CAPABILITY_CODE_AS4_LEN)
     {
       zlog_err ("%s AS4 capability has incorrect data length %d",
                 peer->host, hdr->length);
       return 0;
     }
-<<<<<<< HEAD
-
-=======
-  
->>>>>>> aee56745
+
   as_t as4 = stream_getl (BGP_INPUT(peer));
 
   if (BGP_DEBUG (as4, AS4))
     zlog_debug ("%s [AS4] about to set cap PEER_CAP_AS4_RCV, got as4 %u",
                 peer->host, as4);
-<<<<<<< HEAD
-
-=======
->>>>>>> aee56745
   return as4;
 }
 
