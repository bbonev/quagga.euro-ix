/* Route map function of bgpd.
   Copyright (C) 1998, 1999 Kunihiro Ishiguro

This file is part of GNU Zebra.

GNU Zebra is free software; you can redistribute it and/or modify it
under the terms of the GNU General Public License as published by the
Free Software Foundation; either version 2, or (at your option) any
later version.

GNU Zebra is distributed in the hope that it will be useful, but
WITHOUT ANY WARRANTY; without even the implied warranty of
MERCHANTABILITY or FITNESS FOR A PARTICULAR PURPOSE.  See the GNU
General Public License for more details.

You should have received a copy of the GNU General Public License
along with GNU Zebra; see the file COPYING.  If not, write to the Free
Software Foundation, Inc., 59 Temple Place - Suite 330, Boston, MA
02111-1307, USA.  */

#include <zebra.h>

#include "prefix.h"
#include "filter.h"
#include "routemap.h"
#include "command.h"
#include "linklist.h"
#include "plist.h"
#include "memory.h"
#include "log.h"
#ifdef HAVE_LIBPCREPOSIX
# include <pcreposix.h>
#else
# ifdef HAVE_GNU_REGEX
#  include <regex.h>
# else
#  include "regex-gnu.h"
# endif /* HAVE_GNU_REGEX */
#endif /* HAVE_LIBPCREPOSIX */
#include "buffer.h"
#include "sockunion.h"

#include "bgpd/bgpd.h"
#include "bgpd/bgp_peer.h"
#include "bgpd/bgp_table.h"
#include "bgpd/bgp_attr.h"
#include "bgpd/bgp_aspath.h"
#include "bgpd/bgp_route.h"
#include "bgpd/bgp_regex.h"
#include "bgpd/bgp_community.h"
#include "bgpd/bgp_clist.h"
#include "bgpd/bgp_filter.h"
#include "bgpd/bgp_mplsvpn.h"
#include "bgpd/bgp_ecommunity.h"
#include "bgpd/bgp_vty.h"

/* Memo of route-map commands.

o Cisco route-map

 match as-path          :  Done
       community        :  Done
       interface        :  Not yet
       ip address       :  Done
       ip next-hop      :  Done
       ip route-source  :  Done
       ip prefix-list   :  Done
       ipv6 address     :  Done
       ipv6 next-hop    :  Done
       ipv6 route-source:  (This will not be implemented by bgpd)
       ipv6 prefix-list :  Done
       length           :  (This will not be implemented by bgpd)
       metric           :  Done
       route-type       :  (This will not be implemented by bgpd)
       tag              :  (This will not be implemented by bgpd)

 set  as-path prepend   :  Done
      as-path tag       :  Not yet
      automatic-tag     :  (This will not be implemented by bgpd)
      community         :  Done
      comm-list         :  Not yet
      dampning          :  Not yet
      default           :  (This will not be implemented by bgpd)
      interface         :  (This will not be implemented by bgpd)
      ip default        :  (This will not be implemented by bgpd)
      ip next-hop       :  Done
      ip precedence     :  (This will not be implemented by bgpd)
      ip tos            :  (This will not be implemented by bgpd)
      level             :  (This will not be implemented by bgpd)
      local-preference  :  Done
      metric            :  Done
      metric-type       :  Not yet
      origin            :  Done
      tag               :  (This will not be implemented by bgpd)
      weight            :  Done

o Local extention

  set ipv6 next-hop global: Done
  set ipv6 next-hop local : Done
  set as-path exclude     : Done

*/

 /* 'match peer (A.B.C.D|X:X::X:X)' */

/* Compares the peer specified in the 'match peer' clause with the peer
    received in bgp_info->peer. If it is the same, or if the peer structure
    received is a peer_group containing it, returns RMAP_MATCH. */
static route_map_result_t
route_match_peer (void *rule, struct prefix *prefix, route_map_object_t type,
      void *object)
{
  union sockunion *su;
  union sockunion *su2;
  struct peer_group *group;
  struct peer *peer;
  struct listnode *node, *nnode;

  if (type == RMAP_BGP)
    {
      su = rule;
      peer = ((struct bgp_info *) object)->peer;

      if ( ! CHECK_FLAG (peer->rmap_type, PEER_RMAP_TYPE_IMPORT) &&
           ! CHECK_FLAG (peer->rmap_type, PEER_RMAP_TYPE_EXPORT) )
        return RMAP_NOMATCH;

      /* If su='0.0.0.0' (command 'match peer local'), and it's a NETWORK,
          REDISTRIBUTE or DEFAULT_GENERATED route => return RMAP_MATCH */
      su2 = sockunion_str2su ("0.0.0.0");
      if ( sockunion_same (su, su2) )
        {
          int ret;
          if ( CHECK_FLAG (peer->rmap_type, PEER_RMAP_TYPE_NETWORK) ||
               CHECK_FLAG (peer->rmap_type, PEER_RMAP_TYPE_REDISTRIBUTE) ||
               CHECK_FLAG (peer->rmap_type, PEER_RMAP_TYPE_DEFAULT))
            ret = RMAP_MATCH;
          else
            ret = RMAP_NOMATCH;

          sockunion_free (su2);
          return ret;
        }
      sockunion_free (su2);

      if (! CHECK_FLAG (peer->sflags, PEER_STATUS_GROUP))
        {
          if (sockunion_same (su, &peer->su))
            return RMAP_MATCH;

          return RMAP_NOMATCH;
        }
      else
        {
          group = peer->group;
          for (ALL_LIST_ELEMENTS (group->peer, node, nnode, peer))
            {
              if (sockunion_same (su, &peer->su))
                return RMAP_MATCH;
            }
          return RMAP_NOMATCH;
        }
    }
  return RMAP_NOMATCH;
}

static void *
route_match_peer_compile (const char *arg)
{
  union sockunion *su;
  int ret;

  su = XMALLOC (MTYPE_ROUTE_MAP_COMPILED, sizeof (union sockunion));

  ret = str2sockunion ( (arg)? arg : "0.0.0.0", su);
  if (ret < 0) {
    XFREE (MTYPE_ROUTE_MAP_COMPILED, su);
    return NULL;
  }

  return su;
}

/* Free route map's compiled `ip address' value. */
static void
route_match_peer_free (void *rule)
{
  XFREE (MTYPE_ROUTE_MAP_COMPILED, rule);
}

/* Route map commands for ip address matching. */
struct route_map_rule_cmd route_match_peer_cmd =
{
  "peer",
  route_match_peer,
  route_match_peer_compile,
  route_match_peer_free
};

/* `match ip address IP_ACCESS_LIST' */

/* Match function should return 1 if match is success else return
   zero. */
static route_map_result_t
route_match_ip_address (void *rule, struct prefix *prefix,
                        route_map_object_t type, void *object)
{
  struct access_list *alist;
  /* struct prefix_ipv4 match; */

  if (type == RMAP_BGP)
    {
      alist = access_list_lookup (AFI_IP, (char *) rule);
      if (alist == NULL)
        return RMAP_NOMATCH;

      return (access_list_apply (alist, prefix) == FILTER_DENY ?
              RMAP_NOMATCH : RMAP_MATCH);
    }
  return RMAP_NOMATCH;
}

/* Route map `ip address' match statement.  `arg' should be
   access-list name. */
static void *
route_match_ip_address_compile (const char *arg)
{
  return XSTRDUP (MTYPE_ROUTE_MAP_COMPILED, arg);
}

/* Free route map's compiled `ip address' value. */
static void
route_match_ip_address_free (void *rule)
{
  XFREE (MTYPE_ROUTE_MAP_COMPILED, rule);
}

/* Route map commands for ip address matching. */
struct route_map_rule_cmd route_match_ip_address_cmd =
{
  "ip address",
  route_match_ip_address,
  route_match_ip_address_compile,
  route_match_ip_address_free
};

/* `match ip next-hop IP_ADDRESS' */

/* Match function return 1 if match is success else return zero. */
static route_map_result_t
route_match_ip_next_hop (void *rule, struct prefix *prefix,
                         route_map_object_t type, void *object)
{
  struct access_list *alist;
  struct bgp_info *bgp_info;
  struct prefix_ipv4 p;

  if (type == RMAP_BGP)
    {
      bgp_info = object;
      p.family = AF_INET;
      p.prefix = bgp_info->attr->nexthop;
      p.prefixlen = IPV4_MAX_BITLEN;

      alist = access_list_lookup (AFI_IP, (char *) rule);
      if (alist == NULL)
        return RMAP_NOMATCH;

      return (access_list_apply (alist, &p) == FILTER_DENY ?
              RMAP_NOMATCH : RMAP_MATCH);
    }
  return RMAP_NOMATCH;
}

/* Route map `ip next-hop' match statement. `arg' is
   access-list name. */
static void *
route_match_ip_next_hop_compile (const char *arg)
{
  return XSTRDUP (MTYPE_ROUTE_MAP_COMPILED, arg);
}

/* Free route map's compiled `ip address' value. */
static void
route_match_ip_next_hop_free (void *rule)
{
  XFREE (MTYPE_ROUTE_MAP_COMPILED, rule);
}

/* Route map commands for ip next-hop matching. */
struct route_map_rule_cmd route_match_ip_next_hop_cmd =
{
  "ip next-hop",
  route_match_ip_next_hop,
  route_match_ip_next_hop_compile,
  route_match_ip_next_hop_free
};

/* `match ip route-source ACCESS-LIST' */

/* Match function return 1 if match is success else return zero. */
static route_map_result_t
route_match_ip_route_source (void *rule, struct prefix *prefix,
                             route_map_object_t type, void *object)
{
  struct access_list *alist;
  struct bgp_info *bgp_info;
  struct peer *peer;
  struct prefix_ipv4 p;

  if (type == RMAP_BGP)
    {
      bgp_info = object;
      peer = bgp_info->peer;

      if (! peer || sockunion_family (&peer->su) != AF_INET)
        return RMAP_NOMATCH;

      p.family = AF_INET;
      p.prefix = peer->su.sin.sin_addr;
      p.prefixlen = IPV4_MAX_BITLEN;

      alist = access_list_lookup (AFI_IP, (char *) rule);
      if (alist == NULL)
        return RMAP_NOMATCH;

      return (access_list_apply (alist, &p) == FILTER_DENY ?
              RMAP_NOMATCH : RMAP_MATCH);
    }
  return RMAP_NOMATCH;
}

/* Route map `ip route-source' match statement. `arg' is
   access-list name. */
static void *
route_match_ip_route_source_compile (const char *arg)
{
  return XSTRDUP (MTYPE_ROUTE_MAP_COMPILED, arg);
}

/* Free route map's compiled `ip address' value. */
static void
route_match_ip_route_source_free (void *rule)
{
  XFREE (MTYPE_ROUTE_MAP_COMPILED, rule);
}

/* Route map commands for ip route-source matching. */
struct route_map_rule_cmd route_match_ip_route_source_cmd =
{
  "ip route-source",
  route_match_ip_route_source,
  route_match_ip_route_source_compile,
  route_match_ip_route_source_free
};

/* `match ip address prefix-list PREFIX_LIST' */

static route_map_result_t
route_match_ip_address_prefix_list (void *rule, struct prefix *prefix,
                                    route_map_object_t type, void *object)
{
  struct prefix_list *plist;

  if (type == RMAP_BGP)
    {
      plist = prefix_list_lookup (AFI_IP, (char *) rule);
      if (plist == NULL)
        return RMAP_NOMATCH;

      return (prefix_list_apply (plist, prefix) == PREFIX_DENY ?
              RMAP_NOMATCH : RMAP_MATCH);
    }
  return RMAP_NOMATCH;
}

static void *
route_match_ip_address_prefix_list_compile (const char *arg)
{
  return XSTRDUP (MTYPE_ROUTE_MAP_COMPILED, arg);
}

static void
route_match_ip_address_prefix_list_free (void *rule)
{
  XFREE (MTYPE_ROUTE_MAP_COMPILED, rule);
}

struct route_map_rule_cmd route_match_ip_address_prefix_list_cmd =
{
  "ip address prefix-list",
  route_match_ip_address_prefix_list,
  route_match_ip_address_prefix_list_compile,
  route_match_ip_address_prefix_list_free
};

/* `match ip next-hop prefix-list PREFIX_LIST' */

static route_map_result_t
route_match_ip_next_hop_prefix_list (void *rule, struct prefix *prefix,
                                    route_map_object_t type, void *object)
{
  struct prefix_list *plist;
  struct bgp_info *bgp_info;
  struct prefix_ipv4 p;

  if (type == RMAP_BGP)
    {
      bgp_info = object;
      p.family = AF_INET;
      p.prefix = bgp_info->attr->nexthop;
      p.prefixlen = IPV4_MAX_BITLEN;

      plist = prefix_list_lookup (AFI_IP, (char *) rule);
      if (plist == NULL)
        return RMAP_NOMATCH;

      return (prefix_list_apply (plist, &p) == PREFIX_DENY ?
              RMAP_NOMATCH : RMAP_MATCH);
    }
  return RMAP_NOMATCH;
}

static void *
route_match_ip_next_hop_prefix_list_compile (const char *arg)
{
  return XSTRDUP (MTYPE_ROUTE_MAP_COMPILED, arg);
}

static void
route_match_ip_next_hop_prefix_list_free (void *rule)
{
  XFREE (MTYPE_ROUTE_MAP_COMPILED, rule);
}

struct route_map_rule_cmd route_match_ip_next_hop_prefix_list_cmd =
{
  "ip next-hop prefix-list",
  route_match_ip_next_hop_prefix_list,
  route_match_ip_next_hop_prefix_list_compile,
  route_match_ip_next_hop_prefix_list_free
};

/* `match ip route-source prefix-list PREFIX_LIST' */

static route_map_result_t
route_match_ip_route_source_prefix_list (void *rule, struct prefix *prefix,
                                         route_map_object_t type, void *object)
{
  struct prefix_list *plist;
  struct bgp_info *bgp_info;
  struct peer *peer;
  struct prefix_ipv4 p;

  if (type == RMAP_BGP)
    {
      bgp_info = object;
      peer = bgp_info->peer;

      if (! peer || sockunion_family (&peer->su) != AF_INET)
        return RMAP_NOMATCH;

      p.family = AF_INET;
      p.prefix = peer->su.sin.sin_addr;
      p.prefixlen = IPV4_MAX_BITLEN;

      plist = prefix_list_lookup (AFI_IP, (char *) rule);
      if (plist == NULL)
        return RMAP_NOMATCH;

      return (prefix_list_apply (plist, &p) == PREFIX_DENY ?
              RMAP_NOMATCH : RMAP_MATCH);
    }
  return RMAP_NOMATCH;
}

static void *
route_match_ip_route_source_prefix_list_compile (const char *arg)
{
  return XSTRDUP (MTYPE_ROUTE_MAP_COMPILED, arg);
}

static void
route_match_ip_route_source_prefix_list_free (void *rule)
{
  XFREE (MTYPE_ROUTE_MAP_COMPILED, rule);
}

struct route_map_rule_cmd route_match_ip_route_source_prefix_list_cmd =
{
  "ip route-source prefix-list",
  route_match_ip_route_source_prefix_list,
  route_match_ip_route_source_prefix_list_compile,
  route_match_ip_route_source_prefix_list_free
};

/* `match metric METRIC' */

/* Match function return 1 if match is success else return zero. */
static route_map_result_t
route_match_metric (void *rule, struct prefix *prefix,
                    route_map_object_t type, void *object)
{
  u_int32_t *med;
  struct bgp_info *bgp_info;

  if (type == RMAP_BGP)
    {
      med = rule;
      bgp_info = object;

      if (bgp_info->attr->med == *med)
        return RMAP_MATCH;
      else
        return RMAP_NOMATCH;
    }
  return RMAP_NOMATCH;
}

/* Route map `match metric' match statement. `arg' is MED value */
static void *
route_match_metric_compile (const char *arg)
{
  u_int32_t *med;
  char *endptr = NULL;
  unsigned long tmp;

  /* Metric value shoud be integer. */
  if (! all_digit (arg))
    return NULL;

  errno = 0;
  tmp = strtoul (arg, &endptr, 10);
  if ((*endptr != '\0') || (errno != 0) || (tmp > UINT32_MAX))
    return NULL;

  med = XMALLOC (MTYPE_ROUTE_MAP_COMPILED, sizeof (u_int32_t));

  if (!med)
    return med;

  *med = tmp;
  return med;
}

/* Free route map's compiled `match metric' value. */
static void
route_match_metric_free (void *rule)
{
  XFREE (MTYPE_ROUTE_MAP_COMPILED, rule);
}

/* Route map commands for metric matching. */
struct route_map_rule_cmd route_match_metric_cmd =
{
  "metric",
  route_match_metric,
  route_match_metric_compile,
  route_match_metric_free
};

/* `match as-path ASPATH' */

/* Match function for as-path match.  I assume given object is */
static route_map_result_t
route_match_aspath (void *rule, struct prefix *prefix,
                    route_map_object_t type, void *object)
{

  struct as_list *as_list;
  struct bgp_info *bgp_info;

  if (type == RMAP_BGP)
    {
      as_list = as_list_lookup ((char *) rule);
      if (as_list == NULL)
        return RMAP_NOMATCH;

      bgp_info = object;

      /* Perform match. */
      return ((as_list_apply (as_list, bgp_info->attr->aspath) == AS_FILTER_DENY) ? RMAP_NOMATCH : RMAP_MATCH);
    }
  return RMAP_NOMATCH;
}

/* Compile function for as-path match. */
static void *
route_match_aspath_compile (const char *arg)
{
  return XSTRDUP (MTYPE_ROUTE_MAP_COMPILED, arg);
}

/* Compile function for as-path match. */
static void
route_match_aspath_free (void *rule)
{
  XFREE (MTYPE_ROUTE_MAP_COMPILED, rule);
}

/* Route map commands for aspath matching. */
struct route_map_rule_cmd route_match_aspath_cmd =
{
  "as-path",
  route_match_aspath,
  route_match_aspath_compile,
  route_match_aspath_free
};

/*------------------------------------------------------------------------------
 * match as-origin ASN
 */

static route_map_result_t
route_match_as_origin (void* p_asn, struct prefix *prefix,
                       route_map_object_t type, void *object)
{
  struct bgp_info *bgp_info;

  if (type == RMAP_BGP)
    {
      bgp_info = object ;

      return *((as_t*)p_asn) == aspath_origin(bgp_info->attr->aspath)
                ? RMAP_MATCH : RMAP_NOMATCH ;
    }
  return RMAP_NOMATCH;
}

static void *
route_match_as_origin_compile (const char *arg)
{
  as_t* p_asn ;
  unsigned long tmp ;
  char*         endptr ;

  endptr = NULL ;
  errno  = 0 ;
  tmp = strtoul (arg, &endptr, 10) ;
  if ((*endptr != '\0') || (errno != 0) || (tmp > UINT32_MAX))
    return NULL;

  p_asn = XCALLOC(MTYPE_ROUTE_MAP_COMPILED, sizeof(as_t)) ;

  *p_asn = tmp ;

  return p_asn ;
} ;

static void
route_match_as_origin_free (void* p_asn)
{
  XFREE (MTYPE_ROUTE_MAP_COMPILED, p_asn);
}

/* Route map commands for as-origin matching. */
struct route_map_rule_cmd route_match_as_origin_cmd =
{
  "as-origin",
  route_match_as_origin,
  route_match_as_origin_compile,
  route_match_as_origin_free
} ;

/*----------------------------------------------------------------------------*/
/* `match community COMMUNIY' */
struct rmap_community
{
  char *name;
  int exact;
};

/* Match function for community match. */
static route_map_result_t
route_match_community (void *rule, struct prefix *prefix,
                       route_map_object_t type, void *object)
{
  struct community_list *list;
  struct bgp_info *bgp_info;
  struct rmap_community *rcom;

  if (type == RMAP_BGP)
    {
      bgp_info = object;
      rcom = rule;

      list = community_list_lookup (bgp_clist, rcom->name, COMMUNITY_LIST_MASTER);
      if (! list)
        return RMAP_NOMATCH;

      if (rcom->exact)
        {
          if (community_list_exact_match (bgp_info->attr->community, list))
            return RMAP_MATCH;
        }
      else
        {
          if (community_list_match (bgp_info->attr->community, list))
            return RMAP_MATCH;
        }
    }
  return RMAP_NOMATCH;
}

/* Compile function for community match. */
static void *
route_match_community_compile (const char *arg)
{
  struct rmap_community *rcom;
  int len;
  char *p;

  rcom = XCALLOC (MTYPE_ROUTE_MAP_COMPILED, sizeof (struct rmap_community));

  p = strchr (arg, ' ');
  if (p)
    {
      len = p - arg;
      rcom->name = XCALLOC (MTYPE_ROUTE_MAP_COMPILED, len + 1);
      memcpy (rcom->name, arg, len);
      rcom->exact = 1;
    }
  else
    {
      rcom->name = XSTRDUP (MTYPE_ROUTE_MAP_COMPILED, arg);
      rcom->exact = 0;
    }
  return rcom;
}

/* Compile function for community match. */
static void
route_match_community_free (void *rule)
{
  struct rmap_community *rcom = rule;

  XFREE (MTYPE_ROUTE_MAP_COMPILED, rcom->name);
  XFREE (MTYPE_ROUTE_MAP_COMPILED, rcom);
}

/* Route map commands for community matching. */
struct route_map_rule_cmd route_match_community_cmd =
{
  "community",
  route_match_community,
  route_match_community_compile,
  route_match_community_free
};

/* Match function for extcommunity match. */
static route_map_result_t
route_match_ecommunity (void *rule, struct prefix *prefix,
                        route_map_object_t type, void *object)
{
  struct community_list *list;
  struct bgp_info *bgp_info;

  if (type == RMAP_BGP)
    {
      bgp_info = object;

      if (!bgp_info->attr->extra)
        return RMAP_NOMATCH;

      list = community_list_lookup (bgp_clist, (char *) rule,
                                    EXTCOMMUNITY_LIST_MASTER);
      if (! list)
        return RMAP_NOMATCH;

      if (ecommunity_list_match (bgp_info->attr->extra->ecommunity, list))
        return RMAP_MATCH;
    }
  return RMAP_NOMATCH;
}

/* Compile function for extcommunity match. */
static void *
route_match_ecommunity_compile (const char *arg)
{
  return XSTRDUP (MTYPE_ROUTE_MAP_COMPILED, arg);
}

/* Compile function for extcommunity match. */
static void
route_match_ecommunity_free (void *rule)
{
  XFREE (MTYPE_ROUTE_MAP_COMPILED, rule);
}

/* Route map commands for community matching. */
struct route_map_rule_cmd route_match_ecommunity_cmd =
{
  "extcommunity",
  route_match_ecommunity,
  route_match_ecommunity_compile,
  route_match_ecommunity_free
};

/* `match nlri` and `set nlri` are replaced by `address-family ipv4`
   and `address-family vpnv4'.  */

/* `match origin' */
static route_map_result_t
route_match_origin (void *rule, struct prefix *prefix,
                    route_map_object_t type, void *object)
{
  u_char *origin;
  struct bgp_info *bgp_info;

  if (type == RMAP_BGP)
    {
      origin = rule;
      bgp_info = object;

      if (bgp_info->attr->origin == *origin)
        return RMAP_MATCH;
    }

  return RMAP_NOMATCH;
}

static void *
route_match_origin_compile (const char *arg)
{
  u_char *origin;

  origin = XMALLOC (MTYPE_ROUTE_MAP_COMPILED, sizeof (u_char));

  if (strcmp (arg, "igp") == 0)
    *origin = 0;
  else if (strcmp (arg, "egp") == 0)
    *origin = 1;
  else
    *origin = 2;

  return origin;
}

/* Free route map's compiled `ip address' value. */
static void
route_match_origin_free (void *rule)
{
  XFREE (MTYPE_ROUTE_MAP_COMPILED, rule);
}

/* Route map commands for origin matching. */
struct route_map_rule_cmd route_match_origin_cmd =
{
  "origin",
  route_match_origin,
  route_match_origin_compile,
  route_match_origin_free
};

/* match probability  { */

static route_map_result_t
route_match_probability (void *rule, struct prefix *prefix,
                    route_map_object_t type, void *object)
{
  long r;
#if _SVID_SOURCE || _BSD_SOURCE || _XOPEN_SOURCE >= 500
  r = random();
#else
  r = (long) rand();
#endif

  switch (*(unsigned *) rule)
  {
    case 0: break;
    case RAND_MAX: return RMAP_MATCH;
    default:
      if (r < *(unsigned *) rule)
        {
          return RMAP_MATCH;
        }
  }

  return RMAP_NOMATCH;
}

static void *
route_match_probability_compile (const char *arg)
{
  unsigned *lobule;
  unsigned  perc;

#if _SVID_SOURCE || _BSD_SOURCE || _XOPEN_SOURCE >= 500
  srandom (time (NULL));
#else
  srand (time (NULL));
#endif

  perc    = atoi (arg);
  lobule  = XMALLOC (MTYPE_ROUTE_MAP_COMPILED, sizeof (unsigned));

  switch (perc)
    {
      case 0:   *lobule = 0; break;
      case 100: *lobule = RAND_MAX; break;
      default:  *lobule = RAND_MAX / 100 * perc;
    }

  return lobule;
}

static void
route_match_probability_free (void *rule)
{
  XFREE (MTYPE_ROUTE_MAP_COMPILED, rule);
}

struct route_map_rule_cmd route_match_probability_cmd =
{
  "probability",
  route_match_probability,
  route_match_probability_compile,
  route_match_probability_free
};

/* } */

/* `set ip next-hop IP_ADDRESS' */

/* Set nexthop to object.  ojbect must be pointer to struct attr. */
struct rmap_ip_nexthop_set
{
  struct in_addr *address;
  int peer_address;
};

static route_map_result_t
route_set_ip_nexthop (void *rule, struct prefix *prefix,
                      route_map_object_t type, void *object)
{
  struct rmap_ip_nexthop_set *rins = rule;
#if 0   /* see below    */
  struct in_addr peer_address;
#endif
  struct bgp_info *bgp_info;
  struct peer *peer;

  if (type == RMAP_BGP)
    {
      bgp_info = object;
      peer = bgp_info->peer;

      if (rins->peer_address)
        {
         if ( (CHECK_FLAG (peer->rmap_type, PEER_RMAP_TYPE_IN) ||
               CHECK_FLAG (peer->rmap_type, PEER_RMAP_TYPE_IMPORT) )
              && peer->su_remote
              && sockunion_family (peer->su_remote) == AF_INET)
            {
#if 0   /* the following (a) appears redundant and (b) leaks memory     */
              inet_aton (sockunion_su2str (peer->su_remote), &peer_address);
              bgp_info->attr->nexthop = peer_address;
#else
              bgp_info->attr->nexthop = peer->su_remote->sin.sin_addr ;
#endif
              bgp_info->attr->flag |= ATTR_FLAG_BIT (BGP_ATTR_NEXT_HOP);
            }
          else if (CHECK_FLAG (peer->rmap_type, PEER_RMAP_TYPE_OUT)
                   && peer->su_local
                   && sockunion_family (peer->su_local) == AF_INET)
            {
#if 0   /* the following (a) appears redundant and (b) leaks memory     */
              inet_aton (sockunion_su2str (peer->su_local), &peer_address);
              bgp_info->attr->nexthop = peer_address;
#else
              bgp_info->attr->nexthop = peer->su_local->sin.sin_addr ;
#endif
              bgp_info->attr->flag |= ATTR_FLAG_BIT (BGP_ATTR_NEXT_HOP);
            }
        }
      else
        {
          /* Set next hop value. */
          bgp_info->attr->flag |= ATTR_FLAG_BIT (BGP_ATTR_NEXT_HOP);
          bgp_info->attr->nexthop = *rins->address;
        }
    }

  return RMAP_OKAY;
}

/* Route map `ip nexthop' compile function.  Given string is converted
   to struct in_addr structure. */
static void *
route_set_ip_nexthop_compile (const char *arg)
{
  struct rmap_ip_nexthop_set *rins;
  struct in_addr *address = NULL;
  int peer_address = 0;
  int ret;

  if (strcmp (arg, "peer-address") == 0)
    peer_address = 1;
  else
    {
      address = XMALLOC (MTYPE_ROUTE_MAP_COMPILED, sizeof (struct in_addr));
      ret = inet_aton (arg, address);

      if (ret == 0)
        {
          XFREE (MTYPE_ROUTE_MAP_COMPILED, address);
          return NULL;
        }
    }

  rins = XCALLOC (MTYPE_ROUTE_MAP_COMPILED, sizeof (struct rmap_ip_nexthop_set));

  rins->address = address;
  rins->peer_address = peer_address;

  return rins;
}

/* Free route map's compiled `ip nexthop' value. */
static void
route_set_ip_nexthop_free (void *rule)
{
  struct rmap_ip_nexthop_set *rins = rule;

  if (rins->address)
    XFREE (MTYPE_ROUTE_MAP_COMPILED, rins->address);

  XFREE (MTYPE_ROUTE_MAP_COMPILED, rins);
}

/* Route map commands for ip nexthop set. */
struct route_map_rule_cmd route_set_ip_nexthop_cmd =
{
  "ip next-hop",
  route_set_ip_nexthop,
  route_set_ip_nexthop_compile,
  route_set_ip_nexthop_free
};

/* `set local-preference LOCAL_PREF' */

/* Set local preference. */
static route_map_result_t
route_set_local_pref (void *rule, struct prefix *prefix,
                      route_map_object_t type, void *object)
{
  u_int32_t *local_pref;
  struct bgp_info *bgp_info;

  if (type == RMAP_BGP)
    {
      /* Fetch routemap's rule information. */
      local_pref = rule;
      bgp_info = object;

      /* Set local preference value. */
      bgp_info->attr->flag |= ATTR_FLAG_BIT (BGP_ATTR_LOCAL_PREF);
      bgp_info->attr->local_pref = *local_pref;
    }

  return RMAP_OKAY;
}

/* set local preference compilation. */
static void *
route_set_local_pref_compile (const char *arg)
{
  unsigned long tmp;
  u_int32_t *local_pref;
  char *endptr = NULL;

  /* Local preference value shoud be integer. */
  if (! all_digit (arg))
    return NULL;

  errno = 0 ;
  tmp = strtoul (arg, &endptr, 10);
  if ((*endptr != '\0') || (errno != 0) || (tmp > UINT32_MAX))

    return NULL;

  local_pref = XMALLOC (MTYPE_ROUTE_MAP_COMPILED, sizeof (u_int32_t));

  if (!local_pref)
    return local_pref;

  *local_pref = tmp;

  return local_pref;
}

/* Free route map's local preference value. */
static void
route_set_local_pref_free (void *rule)
{
  XFREE (MTYPE_ROUTE_MAP_COMPILED, rule);
}

/* Set local preference rule structure. */
struct route_map_rule_cmd route_set_local_pref_cmd =
{
  "local-preference",
  route_set_local_pref,
  route_set_local_pref_compile,
  route_set_local_pref_free,
};

/* `set weight WEIGHT' */

/* Set weight. */
static route_map_result_t
route_set_weight (void *rule, struct prefix *prefix, route_map_object_t type,
                  void *object)
{
  u_int32_t *weight;
  struct bgp_info *bgp_info;

  if (type == RMAP_BGP)
    {
      /* Fetch routemap's rule information. */
      weight = rule;
      bgp_info = object;

      /* Set weight value. */
      if (*weight)
        (bgp_attr_extra_get (bgp_info->attr))->weight = *weight;
      else if (bgp_info->attr->extra)
        bgp_info->attr->extra->weight = 0;
    }

  return RMAP_OKAY;
}

/* set local preference compilation. */
static void *
route_set_weight_compile (const char *arg)
{
  unsigned long tmp;
  u_int32_t *weight;
  char *endptr = NULL;

  /* Local preference value shoud be integer. */
  if (! all_digit (arg))
    return NULL;

  errno = 0 ;
  tmp = strtoul (arg, &endptr, 10);
  if ((*endptr != '\0') || (errno != 0) || (tmp > UINT32_MAX))
    return NULL;

  weight = XMALLOC (MTYPE_ROUTE_MAP_COMPILED, sizeof (u_int32_t));

  if (weight == NULL)
    return weight;

  *weight = tmp;

  return weight;
}

/* Free route map's local preference value. */
static void
route_set_weight_free (void *rule)
{
  XFREE (MTYPE_ROUTE_MAP_COMPILED, rule);
}

/* Set local preference rule structure. */
struct route_map_rule_cmd route_set_weight_cmd =
{
  "weight",
  route_set_weight,
  route_set_weight_compile,
  route_set_weight_free,
};

/* `set metric METRIC' */

/* Set metric to attribute. */
static route_map_result_t
route_set_metric (void *rule, struct prefix *prefix,
                  route_map_object_t type, void *object)
{
  char *metric;
  u_int32_t metric_val;
  struct bgp_info *bgp_info;

  if (type == RMAP_BGP)
    {
      /* Fetch routemap's rule information. */
      metric = rule;
      bgp_info = object;

      if (! (bgp_info->attr->flag & ATTR_FLAG_BIT (BGP_ATTR_MULTI_EXIT_DISC)))
        bgp_info->attr->med = 0;
      bgp_info->attr->flag |= ATTR_FLAG_BIT (BGP_ATTR_MULTI_EXIT_DISC);

      if (all_digit (metric))
        {
          metric_val = strtoul (metric, (char **)NULL, 10);
          bgp_info->attr->med = metric_val;
        }
      else
        {
          metric_val = strtoul (metric+1, (char **)NULL, 10);

          if (strncmp (metric, "+", 1) == 0)
            {
              if (bgp_info->attr->med/2 + metric_val/2 > BGP_MED_MAX/2)
                bgp_info->attr->med = BGP_MED_MAX - 1;
              else
                bgp_info->attr->med += metric_val;
            }
          else if (strncmp (metric, "-", 1) == 0)
            {
              if (bgp_info->attr->med <= metric_val)
                bgp_info->attr->med = 0;
              else
                bgp_info->attr->med -= metric_val;
            }
        }
    }
  return RMAP_OKAY;
}

/* set metric compilation. */
static void *
route_set_metric_compile (const char *arg)
{
<<<<<<< HEAD
  u_int32_t metric Unused ;
=======
  u_int32_t metric  Unused ;
>>>>>>> b517afc1
  unsigned long larg;
  char *endptr = NULL;

  if (all_digit (arg))
    {
      /* set metric value check*/
      errno = 0 ;
      larg = strtoul (arg, &endptr, 10);
      if (*endptr != '\0' || (errno != 0)|| larg > UINT32_MAX)
        return NULL;
      metric = larg;
    }
  else
    {
      /* set metric +/-value check */
      if ((strncmp (arg, "+", 1) != 0
           && strncmp (arg, "-", 1) != 0)
           || (! all_digit (arg+1)))
        return NULL;

      errno = 0 ;
      larg = strtoul (arg+1, &endptr, 10);
      if (*endptr != '\0' || (errno != 0) || larg > UINT32_MAX)
        return NULL;
      metric = larg;
    }

  return XSTRDUP (MTYPE_ROUTE_MAP_COMPILED, arg);
}

/* Free route map's compiled `set metric' value. */
static void
route_set_metric_free (void *rule)
{
  XFREE (MTYPE_ROUTE_MAP_COMPILED, rule);
}

/* Set metric rule structure. */
struct route_map_rule_cmd route_set_metric_cmd =
{
  "metric",
  route_set_metric,
  route_set_metric_compile,
  route_set_metric_free,
};

/* `set as-path prepend ASPATH' */

/* For AS path prepend mechanism.
 */
static route_map_result_t
route_set_aspath_prepend (void *rule, struct prefix *prefix,
                                         route_map_object_t type, void *object)
{
  struct aspath *aspath;
  struct aspath *new;
  struct bgp_info *binfo;

  if (type == RMAP_BGP)
    {
      aspath = rule;
      binfo = object;

      /* If there is no aspath (unlikely), make a new, uninterned empty one.
       *
       * If there is an interned aspath, make an uninterned copy.
       *
       * If there is an uninterned aspath, use that.
       */
      if (binfo->attr->aspath == NULL)
        {
          binfo->attr->flag |= ATTR_FLAG_BIT (BGP_ATTR_AS_PATH);
          new = aspath_empty(false /* !intern */) ;
        }
      else if (binfo->attr->aspath->refcnt != 0)
        new = aspath_dup (binfo->attr->aspath);
      else
        new = binfo->attr->aspath;

      aspath_prepend (aspath, new);
      binfo->attr->aspath = new;
    }

  return RMAP_OKAY;
}

/* Compile function for as-path prepend. */
static void *
route_set_aspath_prepend_compile (const char *arg)
{
  struct aspath *aspath;

  aspath = aspath_str2aspath (arg);
  if (! aspath)
    return NULL;
  return aspath;
}

/* Compile function for as-path prepend. */
static void
route_set_aspath_prepend_free (void *rule)
{
  struct aspath *aspath = rule;
  aspath_free (aspath);
}

/* Set metric rule structure. */
struct route_map_rule_cmd route_set_aspath_prepend_cmd =
{
  "as-path prepend",
  route_set_aspath_prepend,
  route_set_aspath_prepend_compile,
  route_set_aspath_prepend_free,
};

/* `set as-path exclude ASn' */

/* For ASN exclude mechanism.
 * Iterate over ASns requested and filter them from the given AS_PATH one by one.
 * Make a deep copy of existing AS_PATH, but for the first ASn only.
 */
static route_map_result_t
route_set_aspath_exclude (void *rule, struct prefix *dummy,
                                          route_map_object_t type, void *object)
{
  struct aspath * new_path, * exclude_path;
  struct bgp_info *binfo;

  if (type == RMAP_BGP)
    {
      exclude_path = rule;
      binfo = object;

      if ((binfo->attr->aspath != NULL) && (binfo->attr->aspath->refcnt != 0))
        new_path = aspath_dup (binfo->attr->aspath);
      else
        new_path = binfo->attr->aspath;

      if (new_path != NULL)
        binfo->attr->aspath = aspath_filter_exclude (new_path, exclude_path);
    }
  return RMAP_OKAY;
}

/* FIXME: consider using route_set_aspath_prepend_compile() and
 * route_set_aspath_prepend_free(), which two below function are
 * exact clones of.
 */

/* Compile function for as-path exclude. */
static void *
route_set_aspath_exclude_compile (const char *arg)
{
  struct aspath *aspath;

  aspath = aspath_str2aspath (arg);
  if (! aspath)
    return NULL;
  return aspath;
}

static void
route_set_aspath_exclude_free (void *rule)
{
  struct aspath *aspath = rule;
  aspath_free (aspath);
}

/* Set ASn exlude rule structure. */
struct route_map_rule_cmd route_set_aspath_exclude_cmd =
{
  "as-path exclude",
  route_set_aspath_exclude,
  route_set_aspath_exclude_compile,
  route_set_aspath_exclude_free,
};

/* `set community COMMUNITY' */
struct rmap_com_set
{
  struct community *com;
  int additive;
  int none;
};

/* For community set mechanism.
 */
static route_map_result_t
route_set_community (void *rule, struct prefix *prefix,
                     route_map_object_t type, void *object)
{
  struct rmap_com_set *rcs;
  struct bgp_info *binfo;
  struct attr *attr;
  struct community *new = NULL;
  struct community *old;

  if (type == RMAP_BGP)
    {
      rcs = rule;
      binfo = object;
      attr = binfo->attr;
      old = attr->community;

      if (rcs->none)
        {
          /* "none" case.
           */
          new = NULL;

          if ((old != NULL) && (old->refcnt != 0))
            old = NULL ;                /* forget interned old  */
        }
      else if (rcs->additive && (old != NULL))
        {
          /* "additive" case.
           *
           * If the ref-count is not zero, we have an interned 'old', which
           * we need to make an uninterned copy of, and which will later
           * simply overwrite -- the interned copy is dealt with elsewhere.
           *
           * If the ref-count is zero, this is uninterned, and we can simply
           * work with that.
           *
           * In either case, the uninterned value we work with needs to be
           * freed after we create the new value.
           */
          if (old->refcnt != 0)
            old = community_dup (old) ;

          community_merge (old, rcs->com);

          new = community_uniq_sort (old);
        }
      else
        {
          /* replace case, or "additive", but nothing to add to
           */
          new = community_dup (rcs->com);

          if ((old != NULL) && (old->refcnt == 0))
            old = NULL ;                /* forget interned old  */
        } ;

      /* Discard old uninterned value, or copy of interned value made in
       * "additive" case.
       */
      if (old != NULL)
        community_free (old);

      /* will be interned by caller if required
       */
      attr->community = new;

      if (new == NULL)
        attr->flag &= ~(ATTR_FLAG_BIT (BGP_ATTR_COMMUNITIES));
      else
        attr->flag |= ATTR_FLAG_BIT (BGP_ATTR_COMMUNITIES);
    } ;

  return RMAP_OKAY;
}

/* Compile function for set community. */
static void *
route_set_community_compile (const char *arg)
{
  struct rmap_com_set *rcs;
  struct community *com = NULL;
  char *sp;
  int additive = 0;
  int none = 0;

  if (strcmp (arg, "none") == 0)
    none = 1;
  else
    {
      sp = strstr (arg, "additive");

      if (sp && sp > arg)
        {
          /* "additive" keyworkd is included.  */
          additive = 1;
          *(sp - 1) = '\0';
        }

      com = community_str2com (arg);

      if (additive)
        *(sp - 1) = ' ';

      if (! com)
        return NULL;
    }

  rcs = XCALLOC (MTYPE_ROUTE_MAP_COMPILED, sizeof (struct rmap_com_set));
  rcs->com = com;
  rcs->additive = additive;
  rcs->none = none;

  return rcs;
}

/* Free function for set community. */
static void
route_set_community_free (void *rule)
{
  struct rmap_com_set *rcs = rule;

  if (rcs->com)
    community_free (rcs->com);
  XFREE (MTYPE_ROUTE_MAP_COMPILED, rcs);
}

/* Set community rule structure. */
struct route_map_rule_cmd route_set_community_cmd =
{
  "community",
  route_set_community,
  route_set_community_compile,
  route_set_community_free,
};

/* `set comm-list (<1-99>|<100-500>|WORD) delete' */

/* For community set mechanism.
 */
static route_map_result_t
route_set_community_delete (void *rule, struct prefix *prefix,
                            route_map_object_t type, void *object)
{
  struct community_list *list;
  struct community *new;
  struct community *old;
  struct bgp_info *binfo;

  if (type == RMAP_BGP)
    {
      if (! rule)
        return RMAP_OKAY;

      binfo = object;
      list = community_list_lookup (bgp_clist, rule, COMMUNITY_LIST_MASTER);
      old = binfo->attr->community;

      if ((list != NULL) && (old != NULL))
        {
          /* If the ref-count is not zero, we have an interned 'old', which
           * we need to make an uninterned copy of, and which will later
           * simply overwrite -- the interned copy is dealt with elsewhere.
           *
           * If the ref-count is zero, this is uninterned, and we can simply
           * work with that.
           */
          if (old->refcnt != 0)
            old = community_dup (old) ;

          /* community_list_match_delete() operates directly on the old
           * or the copy we made of same.
           *
           * community_uniq_sort() makes another community object, so we
           * need to discard the merge once that's complete.
           */
          community_list_match_delete (old, list);
          new = community_uniq_sort (old);
          community_free(old) ;

          if (new->size == 0)
            new = community_free(new) ;

          binfo->attr->community = new ;

          if (new == NULL)
            binfo->attr->flag &= ~(ATTR_FLAG_BIT (BGP_ATTR_COMMUNITIES));
          else
            binfo->attr->flag |=   ATTR_FLAG_BIT (BGP_ATTR_COMMUNITIES);
        }
    }

  return RMAP_OKAY;
}

/* Compile function for set community. */
static void *
route_set_community_delete_compile (const char *arg)
{
  char *p;
  char *str;
  int len;

  p = strchr (arg, ' ');
  if (p)
    {
      len = p - arg;
      str = XCALLOC (MTYPE_ROUTE_MAP_COMPILED, len + 1);
      memcpy (str, arg, len);
    }
  else
    str = NULL;

  return str;
}

/* Free function for set community. */
static void
route_set_community_delete_free (void *rule)
{
  XFREE (MTYPE_ROUTE_MAP_COMPILED, rule);
}

/* Set community rule structure. */
struct route_map_rule_cmd route_set_community_delete_cmd =
{
  "comm-list",
  route_set_community_delete,
  route_set_community_delete_compile,
  route_set_community_delete_free,
};

/* `set extcommunity rt COMMUNITY' */

/* For community set mechanism.
 */
static route_map_result_t
route_set_ecommunity_rt (void *rule, struct prefix *prefix,
                         route_map_object_t type, void *object)
{
  struct ecommunity *ecom;
  struct ecommunity *new_ecom;
  struct ecommunity *old_ecom;
  struct bgp_info *bgp_info;

  if (type == RMAP_BGP)
    {
      ecom = rule;
      bgp_info = object;

      if (! ecom)
        return RMAP_OKAY;

      /* We assume additive for Extended Community.
       */
      old_ecom = (bgp_attr_extra_get (bgp_info->attr))->ecommunity;

      if (old_ecom == NULL)
        new_ecom = ecommunity_dup (ecom);
      else
        {
          /* If the existing ecom is interned, then we make a copy of it
           * before merging stuff in.  Other mechanics deal with replacing
           * the interned by the uninterned.
           *
           * If the existing ecom is uninterned, then we merge straight into
           * it.
           */
          if (old_ecom->refcnt != 0)
            old_ecom = ecommunity_dup (old_ecom) ;

          new_ecom = ecommunity_merge (old_ecom, ecom);
        } ;

      bgp_info->attr->extra->ecommunity = new_ecom ;
      bgp_info->attr->flag |= ATTR_FLAG_BIT (BGP_ATTR_EXT_COMMUNITIES);
    }
  return RMAP_OKAY;
}

/* Compile function for set community. */
static void *
route_set_ecommunity_rt_compile (const char *arg)
{
  struct ecommunity *ecom;

  ecom = ecommunity_str2com (arg, ECOMMUNITY_ROUTE_TARGET, 0);
  if (! ecom)
    return NULL;
  return ecommunity_intern (ecom);
}

/* Free function for set community. */
static void
route_set_ecommunity_rt_free (void *rule)
{
  struct ecommunity *ecom = rule;
  ecommunity_unintern (&ecom);
}

/* Set community rule structure. */
struct route_map_rule_cmd route_set_ecommunity_rt_cmd =
{
  "extcommunity rt",
  route_set_ecommunity_rt,
  route_set_ecommunity_rt_compile,
  route_set_ecommunity_rt_free,
};

/* `set extcommunity soo COMMUNITY' */

/* For community set mechanism.
 */
static route_map_result_t
route_set_ecommunity_soo (void *rule, struct prefix *prefix,
                         route_map_object_t type, void *object)
{
  struct ecommunity *ecom, *old_ecom, *new_ecom;
  struct bgp_info *bgp_info;

  if (type == RMAP_BGP)
    {
      ecom = rule;
      bgp_info = object;

      if (! ecom)
        return RMAP_OKAY;

      old_ecom = (bgp_attr_extra_get (bgp_info->attr))->ecommunity;

      if (old_ecom == NULL)
        new_ecom = ecommunity_dup (ecom);
      else
        {
          /* If the existing ecom is interned, then we make a copy of it
           * before merging stuff in.  Other mechanics deal with replacing
           * the interned by the uninterned.
           *
           * If the existing ecom is uninterned, then we merge straight into
           * it.
           */
          if (old_ecom->refcnt != 0)
            old_ecom = ecommunity_dup (old_ecom) ;

          new_ecom = ecommunity_merge (old_ecom, ecom);
        } ;

      bgp_info->attr->extra->ecommunity = new_ecom ;
      bgp_info->attr->flag |= ATTR_FLAG_BIT (BGP_ATTR_EXT_COMMUNITIES);
    }
  return RMAP_OKAY;
}

/* Compile function for set community. */
static void *
route_set_ecommunity_soo_compile (const char *arg)
{
  struct ecommunity *ecom;

  ecom = ecommunity_str2com (arg, ECOMMUNITY_SITE_ORIGIN, 0);
  if (! ecom)
    return NULL;

  return ecommunity_intern (ecom);
}

/* Free function for set community. */
static void
route_set_ecommunity_soo_free (void *rule)
{
  struct ecommunity *ecom = rule;
  ecommunity_unintern (&ecom);
}

/* Set community rule structure. */
struct route_map_rule_cmd route_set_ecommunity_soo_cmd =
{
  "extcommunity soo",
  route_set_ecommunity_soo,
  route_set_ecommunity_soo_compile,
  route_set_ecommunity_soo_free,
};

/* `set origin ORIGIN' */

/* For origin set. */
static route_map_result_t
route_set_origin (void *rule, struct prefix *prefix, route_map_object_t type, void *object)
{
  u_char *origin;
  struct bgp_info *bgp_info;

  if (type == RMAP_BGP)
    {
      origin = rule;
      bgp_info = object;

      bgp_info->attr->origin = *origin;
    }

  return RMAP_OKAY;
}

/* Compile function for origin set. */
static void *
route_set_origin_compile (const char *arg)
{
  u_char *origin;

  origin = XMALLOC (MTYPE_ROUTE_MAP_COMPILED, sizeof (u_char));

  if (strcmp (arg, "igp") == 0)
    *origin = 0;
  else if (strcmp (arg, "egp") == 0)
    *origin = 1;
  else
    *origin = 2;

  return origin;
}

/* Compile function for origin set. */
static void
route_set_origin_free (void *rule)
{
  XFREE (MTYPE_ROUTE_MAP_COMPILED, rule);
}

/* Set metric rule structure. */
struct route_map_rule_cmd route_set_origin_cmd =
{
  "origin",
  route_set_origin,
  route_set_origin_compile,
  route_set_origin_free,
};

/* `set atomic-aggregate' */

/* For atomic aggregate set. */
static route_map_result_t
route_set_atomic_aggregate (void *rule, struct prefix *prefix,
                            route_map_object_t type, void *object)
{
  struct bgp_info *bgp_info;

  if (type == RMAP_BGP)
    {
      bgp_info = object;
      bgp_info->attr->flag |= ATTR_FLAG_BIT (BGP_ATTR_ATOMIC_AGGREGATE);
    }

  return RMAP_OKAY;
}

/* Compile function for atomic aggregate. */
static void *
route_set_atomic_aggregate_compile (const char *arg)
{
  return (void *)1;
}

/* Compile function for atomic aggregate. */
static void
route_set_atomic_aggregate_free (void *rule)
{
  return;
}

/* Set atomic aggregate rule structure. */
struct route_map_rule_cmd route_set_atomic_aggregate_cmd =
{
  "atomic-aggregate",
  route_set_atomic_aggregate,
  route_set_atomic_aggregate_compile,
  route_set_atomic_aggregate_free,
};

/* `set aggregator as AS A.B.C.D' */
struct aggregator
{
  as_t as;
  struct in_addr address;
};

static route_map_result_t
route_set_aggregator_as (void *rule, struct prefix *prefix,
                         route_map_object_t type, void *object)
{
  struct bgp_info *bgp_info;
  struct aggregator *aggregator;
  struct attr_extra *ae;

  if (type == RMAP_BGP)
    {
      bgp_info = object;
      aggregator = rule;
      ae = bgp_attr_extra_get (bgp_info->attr);

      ae->aggregator_as = aggregator->as;
      ae->aggregator_addr = aggregator->address;
      bgp_info->attr->flag |= ATTR_FLAG_BIT (BGP_ATTR_AGGREGATOR);
    }

  return RMAP_OKAY;
}

static void *
route_set_aggregator_as_compile (const char *arg)
{
  struct aggregator *aggregator;
  char as[10];
  char address[20];

  aggregator = XCALLOC (MTYPE_ROUTE_MAP_COMPILED, sizeof (struct aggregator));
  sscanf (arg, "%s %s", as, address);

  aggregator->as = strtoul (as, NULL, 10);
  inet_aton (address, &aggregator->address);

  return aggregator;
}

static void
route_set_aggregator_as_free (void *rule)
{
  XFREE (MTYPE_ROUTE_MAP_COMPILED, rule);
}

struct route_map_rule_cmd route_set_aggregator_as_cmd =
{
  "aggregator as",
  route_set_aggregator_as,
  route_set_aggregator_as_compile,
  route_set_aggregator_as_free,
};

#ifdef HAVE_IPV6
/* `match ipv6 address IP_ACCESS_LIST' */

static route_map_result_t
route_match_ipv6_address (void *rule, struct prefix *prefix,
                          route_map_object_t type, void *object)
{
  struct access_list *alist;

  if (type == RMAP_BGP)
    {
      alist = access_list_lookup (AFI_IP6, (char *) rule);
      if (alist == NULL)
        return RMAP_NOMATCH;

      return (access_list_apply (alist, prefix) == FILTER_DENY ?
              RMAP_NOMATCH : RMAP_MATCH);
    }
  return RMAP_NOMATCH;
}

static void *
route_match_ipv6_address_compile (const char *arg)
{
  return XSTRDUP (MTYPE_ROUTE_MAP_COMPILED, arg);
}

static void
route_match_ipv6_address_free (void *rule)
{
  XFREE (MTYPE_ROUTE_MAP_COMPILED, rule);
}

/* Route map commands for ip address matching. */
struct route_map_rule_cmd route_match_ipv6_address_cmd =
{
  "ipv6 address",
  route_match_ipv6_address,
  route_match_ipv6_address_compile,
  route_match_ipv6_address_free
};

/* `match ipv6 next-hop IP_ADDRESS' */

static route_map_result_t
route_match_ipv6_next_hop (void *rule, struct prefix *prefix,
                           route_map_object_t type, void *object)
{
  struct in6_addr *addr;
  struct bgp_info *bgp_info;

  if (type == RMAP_BGP)
    {
      addr = rule;
      bgp_info = object;

      if (!bgp_info->attr->extra)
        return RMAP_NOMATCH;

      if (IPV6_ADDR_SAME (&bgp_info->attr->extra->mp_nexthop_global, addr))
        return RMAP_MATCH;

      if (bgp_info->attr->extra->mp_nexthop_len == 32 &&
          IPV6_ADDR_SAME (&bgp_info->attr->extra->mp_nexthop_local, addr))
        return RMAP_MATCH;

      return RMAP_NOMATCH;
    }

  return RMAP_NOMATCH;
}

static void *
route_match_ipv6_next_hop_compile (const char *arg)
{
  struct in6_addr *address;
  int ret;

  address = XMALLOC (MTYPE_ROUTE_MAP_COMPILED, sizeof (struct in6_addr));

  ret = inet_pton (AF_INET6, arg, address);
  if (!ret)
    {
      XFREE (MTYPE_ROUTE_MAP_COMPILED, address);
      return NULL;
    }

  return address;
}

static void
route_match_ipv6_next_hop_free (void *rule)
{
  XFREE (MTYPE_ROUTE_MAP_COMPILED, rule);
}

struct route_map_rule_cmd route_match_ipv6_next_hop_cmd =
{
  "ipv6 next-hop",
  route_match_ipv6_next_hop,
  route_match_ipv6_next_hop_compile,
  route_match_ipv6_next_hop_free
};

/* `match ipv6 address prefix-list PREFIX_LIST' */

static route_map_result_t
route_match_ipv6_address_prefix_list (void *rule, struct prefix *prefix,
                              route_map_object_t type, void *object)
{
  struct prefix_list *plist;

  if (type == RMAP_BGP)
    {
      plist = prefix_list_lookup (AFI_IP6, (char *) rule);
      if (plist == NULL)
        return RMAP_NOMATCH;

      return (prefix_list_apply (plist, prefix) == PREFIX_DENY ?
              RMAP_NOMATCH : RMAP_MATCH);
    }
  return RMAP_NOMATCH;
}

static void *
route_match_ipv6_address_prefix_list_compile (const char *arg)
{
  return XSTRDUP (MTYPE_ROUTE_MAP_COMPILED, arg);
}

static void
route_match_ipv6_address_prefix_list_free (void *rule)
{
  XFREE (MTYPE_ROUTE_MAP_COMPILED, rule);
}

struct route_map_rule_cmd route_match_ipv6_address_prefix_list_cmd =
{
  "ipv6 address prefix-list",
  route_match_ipv6_address_prefix_list,
  route_match_ipv6_address_prefix_list_compile,
  route_match_ipv6_address_prefix_list_free
};

/* `set ipv6 nexthop global IP_ADDRESS' */

/* Set nexthop to object.  ojbect must be pointer to struct attr. */
static route_map_result_t
route_set_ipv6_nexthop_global (void *rule, struct prefix *prefix,
                               route_map_object_t type, void *object)
{
  struct in6_addr *address;
  struct bgp_info *bgp_info;

  if (type == RMAP_BGP)
    {
      /* Fetch routemap's rule information. */
      address = rule;
      bgp_info = object;

      /* Set next hop value. */
      (bgp_attr_extra_get (bgp_info->attr))->mp_nexthop_global = *address;

      /* Set nexthop length. */
      if (bgp_info->attr->extra->mp_nexthop_len == 0)
        bgp_info->attr->extra->mp_nexthop_len = 16;
    }

  return RMAP_OKAY;
}

/* Route map `ip next-hop' compile function.  Given string is converted
   to struct in_addr structure. */
static void *
route_set_ipv6_nexthop_global_compile (const char *arg)
{
  int ret;
  struct in6_addr *address;

  address = XMALLOC (MTYPE_ROUTE_MAP_COMPILED, sizeof (struct in6_addr));

  ret = inet_pton (AF_INET6, arg, address);

  if (ret == 0)
    {
      XFREE (MTYPE_ROUTE_MAP_COMPILED, address);
      return NULL;
    }

  return address;
}

/* Free route map's compiled `ip next-hop' value. */
static void
route_set_ipv6_nexthop_global_free (void *rule)
{
  XFREE (MTYPE_ROUTE_MAP_COMPILED, rule);
}

/* Route map commands for ip nexthop set. */
struct route_map_rule_cmd route_set_ipv6_nexthop_global_cmd =
{
  "ipv6 next-hop global",
  route_set_ipv6_nexthop_global,
  route_set_ipv6_nexthop_global_compile,
  route_set_ipv6_nexthop_global_free
};

/* `set ipv6 nexthop local IP_ADDRESS' */

/* Set nexthop to object.  ojbect must be pointer to struct attr. */
static route_map_result_t
route_set_ipv6_nexthop_local (void *rule, struct prefix *prefix,
                              route_map_object_t type, void *object)
{
  struct in6_addr *address;
  struct bgp_info *bgp_info;

  if (type == RMAP_BGP)
    {
      /* Fetch routemap's rule information. */
      address = rule;
      bgp_info = object;

      /* Set next hop value. */
      (bgp_attr_extra_get (bgp_info->attr))->mp_nexthop_local = *address;

      /* Set nexthop length. */
      if (bgp_info->attr->extra->mp_nexthop_len != 32)
        bgp_info->attr->extra->mp_nexthop_len = 32;
    }

  return RMAP_OKAY;
}

/* Route map `ip nexthop' compile function.  Given string is converted
   to struct in_addr structure. */
static void *
route_set_ipv6_nexthop_local_compile (const char *arg)
{
  int ret;
  struct in6_addr *address;

  address = XMALLOC (MTYPE_ROUTE_MAP_COMPILED, sizeof (struct in6_addr));

  ret = inet_pton (AF_INET6, arg, address);

  if (ret == 0)
    {
      XFREE (MTYPE_ROUTE_MAP_COMPILED, address);
      return NULL;
    }

  return address;
}

/* Free route map's compiled `ip nexthop' value. */
static void
route_set_ipv6_nexthop_local_free (void *rule)
{
  XFREE (MTYPE_ROUTE_MAP_COMPILED, rule);
}

/* Route map commands for ip nexthop set. */
struct route_map_rule_cmd route_set_ipv6_nexthop_local_cmd =
{
  "ipv6 next-hop local",
  route_set_ipv6_nexthop_local,
  route_set_ipv6_nexthop_local_compile,
  route_set_ipv6_nexthop_local_free
};
#endif /* HAVE_IPV6 */

/* `set vpnv4 nexthop A.B.C.D' */

static route_map_result_t
route_set_vpnv4_nexthop (void *rule, struct prefix *prefix,
                         route_map_object_t type, void *object)
{
  struct in_addr *address;
  struct bgp_info *bgp_info;

  if (type == RMAP_BGP)
    {
      /* Fetch routemap's rule information. */
      address = rule;
      bgp_info = object;

      /* Set next hop value. */
      (bgp_attr_extra_get (bgp_info->attr))->mp_nexthop_global_in = *address;
    }

  return RMAP_OKAY;
}

static void *
route_set_vpnv4_nexthop_compile (const char *arg)
{
  int ret;
  struct in_addr *address;

  address = XMALLOC (MTYPE_ROUTE_MAP_COMPILED, sizeof (struct in_addr));

  ret = inet_aton (arg, address);

  if (ret == 0)
    {
      XFREE (MTYPE_ROUTE_MAP_COMPILED, address);
      return NULL;
    }

  return address;
}

static void
route_set_vpnv4_nexthop_free (void *rule)
{
  XFREE (MTYPE_ROUTE_MAP_COMPILED, rule);
}

/* Route map commands for ip nexthop set. */
struct route_map_rule_cmd route_set_vpnv4_nexthop_cmd =
{
  "vpnv4 next-hop",
  route_set_vpnv4_nexthop,
  route_set_vpnv4_nexthop_compile,
  route_set_vpnv4_nexthop_free
};

/* `set originator-id' */

/* For origin set. */
static route_map_result_t
route_set_originator_id (void *rule, struct prefix *prefix, route_map_object_t type, void *object)
{
  struct in_addr *address;
  struct bgp_info *bgp_info;

  if (type == RMAP_BGP)
    {
      address = rule;
      bgp_info = object;

      bgp_info->attr->flag |= ATTR_FLAG_BIT (BGP_ATTR_ORIGINATOR_ID);
      (bgp_attr_extra_get (bgp_info->attr))->originator_id = *address;
    }

  return RMAP_OKAY;
}

/* Compile function for originator-id set. */
static void *
route_set_originator_id_compile (const char *arg)
{
  int ret;
  struct in_addr *address;

  address = XMALLOC (MTYPE_ROUTE_MAP_COMPILED, sizeof (struct in_addr));

  ret = inet_aton (arg, address);

  if (ret == 0)
    {
      XFREE (MTYPE_ROUTE_MAP_COMPILED, address);
      return NULL;
    }

  return address;
}

/* Compile function for originator_id set. */
static void
route_set_originator_id_free (void *rule)
{
  XFREE (MTYPE_ROUTE_MAP_COMPILED, rule);
}

/* Set metric rule structure. */
struct route_map_rule_cmd route_set_originator_id_cmd =
{
  "originator-id",
  route_set_originator_id,
  route_set_originator_id_compile,
  route_set_originator_id_free,
};

/* Add bgp route map rule. */
static int
bgp_route_match_add (struct vty *vty, struct route_map_index *index,
                     const char *command, const char *arg)
{
  int ret;

  ret = route_map_add_match (index, command, arg);
  if (ret)
    {
      switch (ret)
        {
          case RMAP_RULE_MISSING:
            vty_out (vty, "%% Can't find rule.%s", VTY_NEWLINE);
            return CMD_WARNING;

          case RMAP_COMPILE_ERROR:
            vty_out (vty, "%% Argument is malformed.%s", VTY_NEWLINE);
            return CMD_WARNING;

          default:
            vty_out (vty, "%% Route map *internal* error %d.%s", ret,
                                                                   VTY_NEWLINE);
            return CMD_WARNING;
        }
    }
  return CMD_SUCCESS;
}

/* Delete bgp route map rule. */
static int
bgp_route_match_delete (struct vty *vty, struct route_map_index *index,
                        const char *command, const char *arg)
{
  int ret;

  ret = route_map_delete_match (index, command, arg);
  if (ret)
    {
      switch (ret)
        {
        case RMAP_RULE_MISSING:
          vty_out (vty, "%% Can't find rule.%s", VTY_NEWLINE);
          return CMD_WARNING;

        case RMAP_COMPILE_ERROR:
          vty_out (vty, "%% Argument is malformed.%s", VTY_NEWLINE);
          return CMD_WARNING;

        default:
          vty_out (vty, "%% Route map *internal* error %d.%s", ret,
                                                                 VTY_NEWLINE);
          return CMD_WARNING;
        }
    }
  return CMD_SUCCESS;
}

/* Add bgp route map rule. */
static int
bgp_route_set_add (struct vty *vty, struct route_map_index *index,
                   const char *command, const char *arg)
{
  int ret;

  ret = route_map_add_set (index, command, arg);
  if (ret)
    {
      switch (ret)
        {
        case RMAP_RULE_MISSING:
          vty_out (vty, "%% Can't find rule.%s", VTY_NEWLINE);
          return CMD_WARNING;

        case RMAP_COMPILE_ERROR:
          vty_out (vty, "%% Argument is malformed.%s", VTY_NEWLINE);
          return CMD_WARNING;

        default:
          vty_out (vty, "%% Route map *internal* error %d.%s", ret,
                                                                 VTY_NEWLINE);
          return CMD_WARNING;
        }
    }
  return CMD_SUCCESS;
}

/* Delete bgp route map rule. */
static int
bgp_route_set_delete (struct vty *vty, struct route_map_index *index,
                      const char *command, const char *arg)
{
  int ret;

  ret = route_map_delete_set (index, command, arg);
  if (ret)
    {
      switch (ret)
        {
        case RMAP_RULE_MISSING:
          vty_out (vty, "%% Can't find rule.%s", VTY_NEWLINE);
          return CMD_WARNING;

        case RMAP_COMPILE_ERROR:
          vty_out (vty, "%% Argument is malformed.%s", VTY_NEWLINE);
          return CMD_WARNING;

        default:
          vty_out (vty, "%% Route map *internal* error %d.%s", ret,
                                                                 VTY_NEWLINE);
          return CMD_WARNING;
        }
    }
  return CMD_SUCCESS;
}

/* Hook function for updating route_map assignment. */
static void
bgp_route_map_update (const char *unused)
{
  int i;
  afi_t afi;
  safi_t safi;
  int direct;
  struct listnode *node, *nnode;
  struct listnode *mnode, *mnnode;
  struct bgp *bgp;
  struct peer *peer;
  struct peer_group *group;
  struct bgp_filter *filter;
  struct bgp_node *bn;
  struct bgp_static *bgp_static;

  /* For neighbor route-map updates. */
  for (ALL_LIST_ELEMENTS (bm->bgp, mnode, mnnode, bgp))
    {
      for (ALL_LIST_ELEMENTS (bgp->peer, node, nnode, peer))
        {
          for (afi = AFI_IP; afi < AFI_MAX; afi++)
            for (safi = SAFI_UNICAST; safi < SAFI_MAX; safi++)
              {
                filter = &peer->filter[afi][safi];

               for (direct = RMAP_IN; direct < RMAP_MAX; direct++)
                  {
                    if (filter->map[direct].name)
                      filter->map[direct].map =
                        route_map_lookup_by_name (filter->map[direct].name);
                    else
                      filter->map[direct].map = NULL;
                  }

                if (filter->usmap.name)
                  filter->usmap.map = route_map_lookup_by_name (filter->usmap.name);
                else
                  filter->usmap.map = NULL;
              }
        }
      for (ALL_LIST_ELEMENTS (bgp->group, node, nnode, group))
        {
          for (afi = AFI_IP; afi < AFI_MAX; afi++)
            for (safi = SAFI_UNICAST; safi < SAFI_MAX; safi++)
              {
                filter = &group->conf->filter[afi][safi];

               for (direct = RMAP_IN; direct < RMAP_MAX; direct++)
                  {
                    if (filter->map[direct].name)
                      filter->map[direct].map =
                        route_map_lookup_by_name (filter->map[direct].name);
                    else
                      filter->map[direct].map = NULL;
                  }

                if (filter->usmap.name)
                  filter->usmap.map = route_map_lookup_by_name (filter->usmap.name);
                else
                  filter->usmap.map = NULL;
              }
        }
    }

  /* For default-originate route-map updates. */
  for (ALL_LIST_ELEMENTS (bm->bgp, mnode, mnnode, bgp))
    {
      for (ALL_LIST_ELEMENTS (bgp->peer, node, nnode, peer))
        {
          for (afi = AFI_IP; afi < AFI_MAX; afi++)
            for (safi = SAFI_UNICAST; safi < SAFI_MAX; safi++)
              {
                if (peer->default_rmap[afi][safi].name)
                  peer->default_rmap[afi][safi].map =
                    route_map_lookup_by_name (peer->default_rmap[afi][safi].name);
                else
                  peer->default_rmap[afi][safi].map = NULL;
              }
        }
    }

  /* For network route-map updates. */
  for (ALL_LIST_ELEMENTS (bm->bgp, mnode, mnnode, bgp))
    {
      for (afi = AFI_IP; afi < AFI_MAX; afi++)
        for (safi = SAFI_UNICAST; safi < SAFI_MAX; safi++)
          for (bn = bgp_table_top (bgp->route[afi][safi]); bn;
               bn = bgp_route_next (bn))
            if ((bgp_static = bn->info) != NULL)
              {
                if (bgp_static->rmap.name)
                  bgp_static->rmap.map =
                         route_map_lookup_by_name (bgp_static->rmap.name);
                else
                  bgp_static->rmap.map = NULL;
              }
    }

  /* For redistribute route-map updates. */
  for (ALL_LIST_ELEMENTS (bm->bgp, mnode, mnnode, bgp))
    {
      for (i = 0; i < ZEBRA_ROUTE_MAX; i++)
        {
          if (bgp->rmap[ZEBRA_FAMILY_IPV4][i].name)
            bgp->rmap[ZEBRA_FAMILY_IPV4][i].map =
              route_map_lookup_by_name (bgp->rmap[ZEBRA_FAMILY_IPV4][i].name);
#ifdef HAVE_IPV6
          if (bgp->rmap[ZEBRA_FAMILY_IPV6][i].name)
            bgp->rmap[ZEBRA_FAMILY_IPV6][i].map =
              route_map_lookup_by_name (bgp->rmap[ZEBRA_FAMILY_IPV6][i].name);
#endif /* HAVE_IPV6 */
        }
    }
}

DEFUN (match_peer,
       match_peer_cmd,
       "match peer (A.B.C.D|X:X::X:X)",
       MATCH_STR
       "Match peer address\n"
       "IPv6 address of peer\n"
       "IP address of peer\n")
{
  return bgp_route_match_add (vty, vty->index, "peer", argv[0]);
}

DEFUN (match_peer_local,
        match_peer_local_cmd,
        "match peer local",
        MATCH_STR
        "Match peer address\n"
        "Static or Redistributed routes\n")
{
  return bgp_route_match_add (vty, vty->index, "peer", NULL);
}

DEFUN (no_match_peer,
       no_match_peer_cmd,
       "no match peer",
       NO_STR
       MATCH_STR
       "Match peer address\n")
{
 if (argc == 0)
   return bgp_route_match_delete (vty, vty->index, "peer", NULL);

  return bgp_route_match_delete (vty, vty->index, "peer", argv[0]);
}

ALIAS (no_match_peer,
       no_match_peer_val_cmd,
       "no match peer (A.B.C.D|X:X::X:X)",
       NO_STR
       MATCH_STR
       "Match peer address\n"
       "IPv6 address of peer\n"
       "IP address of peer\n")

ALIAS (no_match_peer,
       no_match_peer_local_cmd,
       "no match peer local",
       NO_STR
       MATCH_STR
       "Match peer address\n"
       "Static or Redistributed routes\n")

DEFUN (match_ip_address,
       match_ip_address_cmd,
       "match ip address (<1-199>|<1300-2699>|WORD)",
       MATCH_STR
       IP_STR
       "Match address of route\n"
       "IP access-list number\n"
       "IP access-list number (expanded range)\n"
       "IP Access-list name\n")
{
  return bgp_route_match_add (vty, vty->index, "ip address", argv[0]);
}

DEFUN (no_match_ip_address,
       no_match_ip_address_cmd,
       "no match ip address",
       NO_STR
       MATCH_STR
       IP_STR
       "Match address of route\n")
{
  if (argc == 0)
    return bgp_route_match_delete (vty, vty->index, "ip address", NULL);

  return bgp_route_match_delete (vty, vty->index, "ip address", argv[0]);
}

ALIAS (no_match_ip_address,
       no_match_ip_address_val_cmd,
       "no match ip address (<1-199>|<1300-2699>|WORD)",
       NO_STR
       MATCH_STR
       IP_STR
       "Match address of route\n"
       "IP access-list number\n"
       "IP access-list number (expanded range)\n"
       "IP Access-list name\n")

DEFUN (match_ip_next_hop,
       match_ip_next_hop_cmd,
       "match ip next-hop (<1-199>|<1300-2699>|WORD)",
       MATCH_STR
       IP_STR
       "Match next-hop address of route\n"
       "IP access-list number\n"
       "IP access-list number (expanded range)\n"
       "IP Access-list name\n")
{
  return bgp_route_match_add (vty, vty->index, "ip next-hop", argv[0]);
}

DEFUN (no_match_ip_next_hop,
       no_match_ip_next_hop_cmd,
       "no match ip next-hop",
       NO_STR
       MATCH_STR
       IP_STR
       "Match next-hop address of route\n")
{
  if (argc == 0)
    return bgp_route_match_delete (vty, vty->index, "ip next-hop", NULL);

  return bgp_route_match_delete (vty, vty->index, "ip next-hop", argv[0]);
}

ALIAS (no_match_ip_next_hop,
       no_match_ip_next_hop_val_cmd,
       "no match ip next-hop (<1-199>|<1300-2699>|WORD)",
       NO_STR
       MATCH_STR
       IP_STR
       "Match next-hop address of route\n"
       "IP access-list number\n"
       "IP access-list number (expanded range)\n"
       "IP Access-list name\n")

/* match probability { */

DEFUN (match_probability,
       match_probability_cmd,
       "match probability <0-100>",
       MATCH_STR
       "Match portion of routes defined by percentage value\n"
       "Percentage of routes\n")
{
  return bgp_route_match_add (vty, vty->index, "probability", argv[0]);
}

DEFUN (no_match_probability,
       no_match_probability_cmd,
       "no match probability",
       NO_STR
       MATCH_STR
       "Match portion of routes defined by percentage value\n")
{
  return bgp_route_match_delete (vty, vty->index, "probability", argc ? argv[0] : NULL);
}

ALIAS (no_match_probability,
       no_match_probability_val_cmd,
       "no match probability <1-99>",
       NO_STR
       MATCH_STR
       "Match portion of routes defined by percentage value\n"
       "Percentage of routes\n")

/* } */

DEFUN (match_ip_route_source,
       match_ip_route_source_cmd,
       "match ip route-source (<1-199>|<1300-2699>|WORD)",
       MATCH_STR
       IP_STR
       "Match advertising source address of route\n"
       "IP access-list number\n"
       "IP access-list number (expanded range)\n"
       "IP standard access-list name\n")
{
  return bgp_route_match_add (vty, vty->index, "ip route-source", argv[0]);
}

DEFUN (no_match_ip_route_source,
       no_match_ip_route_source_cmd,
       "no match ip route-source",
       NO_STR
       MATCH_STR
       IP_STR
       "Match advertising source address of route\n")
{
  if (argc == 0)
    return bgp_route_match_delete (vty, vty->index, "ip route-source", NULL);

  return bgp_route_match_delete (vty, vty->index, "ip route-source", argv[0]);
}

ALIAS (no_match_ip_route_source,
       no_match_ip_route_source_val_cmd,
       "no match ip route-source (<1-199>|<1300-2699>|WORD)",
       NO_STR
       MATCH_STR
       IP_STR
       "Match advertising source address of route\n"
       "IP access-list number\n"
       "IP access-list number (expanded range)\n"
       "IP standard access-list name\n")

DEFUN (match_ip_address_prefix_list,
       match_ip_address_prefix_list_cmd,
       "match ip address prefix-list WORD",
       MATCH_STR
       IP_STR
       "Match address of route\n"
       "Match entries of prefix-lists\n"
       "IP prefix-list name\n")
{
  return bgp_route_match_add (vty, vty->index, "ip address prefix-list", argv[0]);
}

DEFUN (no_match_ip_address_prefix_list,
       no_match_ip_address_prefix_list_cmd,
       "no match ip address prefix-list",
       NO_STR
       MATCH_STR
       IP_STR
       "Match address of route\n"
       "Match entries of prefix-lists\n")
{
  if (argc == 0)
    return bgp_route_match_delete (vty, vty->index, "ip address prefix-list", NULL);

  return bgp_route_match_delete (vty, vty->index, "ip address prefix-list", argv[0]);
}

ALIAS (no_match_ip_address_prefix_list,
       no_match_ip_address_prefix_list_val_cmd,
       "no match ip address prefix-list WORD",
       NO_STR
       MATCH_STR
       IP_STR
       "Match address of route\n"
       "Match entries of prefix-lists\n"
       "IP prefix-list name\n")

DEFUN (match_ip_next_hop_prefix_list,
       match_ip_next_hop_prefix_list_cmd,
       "match ip next-hop prefix-list WORD",
       MATCH_STR
       IP_STR
       "Match next-hop address of route\n"
       "Match entries of prefix-lists\n"
       "IP prefix-list name\n")
{
  return bgp_route_match_add (vty, vty->index, "ip next-hop prefix-list", argv[0]);
}

DEFUN (no_match_ip_next_hop_prefix_list,
       no_match_ip_next_hop_prefix_list_cmd,
       "no match ip next-hop prefix-list",
       NO_STR
       MATCH_STR
       IP_STR
       "Match next-hop address of route\n"
       "Match entries of prefix-lists\n")
{
  if (argc == 0)
    return bgp_route_match_delete (vty, vty->index, "ip next-hop prefix-list", NULL);

  return bgp_route_match_delete (vty, vty->index, "ip next-hop prefix-list", argv[0]);
}

ALIAS (no_match_ip_next_hop_prefix_list,
       no_match_ip_next_hop_prefix_list_val_cmd,
       "no match ip next-hop prefix-list WORD",
       NO_STR
       MATCH_STR
       IP_STR
       "Match next-hop address of route\n"
       "Match entries of prefix-lists\n"
       "IP prefix-list name\n")

DEFUN (match_ip_route_source_prefix_list,
       match_ip_route_source_prefix_list_cmd,
       "match ip route-source prefix-list WORD",
       MATCH_STR
       IP_STR
       "Match advertising source address of route\n"
       "Match entries of prefix-lists\n"
       "IP prefix-list name\n")
{
  return bgp_route_match_add (vty, vty->index, "ip route-source prefix-list", argv[0]);
}

DEFUN (no_match_ip_route_source_prefix_list,
       no_match_ip_route_source_prefix_list_cmd,
       "no match ip route-source prefix-list",
       NO_STR
       MATCH_STR
       IP_STR
       "Match advertising source address of route\n"
       "Match entries of prefix-lists\n")
{
  if (argc == 0)
    return bgp_route_match_delete (vty, vty->index, "ip route-source prefix-list", NULL);

  return bgp_route_match_delete (vty, vty->index, "ip route-source prefix-list", argv[0]);
}

ALIAS (no_match_ip_route_source_prefix_list,
       no_match_ip_route_source_prefix_list_val_cmd,
       "no match ip route-source prefix-list WORD",
       NO_STR
       MATCH_STR
       IP_STR
       "Match advertising source address of route\n"
       "Match entries of prefix-lists\n"
       "IP prefix-list name\n")

DEFUN (match_metric,
       match_metric_cmd,
       "match metric <0-4294967295>",
       MATCH_STR
       "Match metric of route\n"
       "Metric value\n")
{
  return bgp_route_match_add (vty, vty->index, "metric", argv[0]);
}

DEFUN (no_match_metric,
       no_match_metric_cmd,
       "no match metric",
       NO_STR
       MATCH_STR
       "Match metric of route\n")
{
  if (argc == 0)
    return bgp_route_match_delete (vty, vty->index, "metric", NULL);

  return bgp_route_match_delete (vty, vty->index, "metric", argv[0]);
}

ALIAS (no_match_metric,
       no_match_metric_val_cmd,
       "no match metric <0-4294967295>",
       NO_STR
       MATCH_STR
       "Match metric of route\n"
       "Metric value\n")

DEFUN (match_community,
       match_community_cmd,
       "match community (<1-99>|<100-500>|WORD)",
       MATCH_STR
       "Match BGP community list\n"
       "Community-list number (standard)\n"
       "Community-list number (expanded)\n"
       "Community-list name\n")
{
  return bgp_route_match_add (vty, vty->index, "community", argv[0]);
}

DEFUN (match_community_exact,
       match_community_exact_cmd,
       "match community (<1-99>|<100-500>|WORD) exact-match",
       MATCH_STR
       "Match BGP community list\n"
       "Community-list number (standard)\n"
       "Community-list number (expanded)\n"
       "Community-list name\n"
       "Do exact matching of communities\n")
{
  int ret;
  char *argstr;

  argstr = XMALLOC (MTYPE_ROUTE_MAP_COMPILED,
                    strlen (argv[0]) + strlen ("exact-match") + 2);

  sprintf (argstr, "%s exact-match", argv[0]);

  ret = bgp_route_match_add (vty, vty->index, "community", argstr);

  XFREE (MTYPE_ROUTE_MAP_COMPILED, argstr);

  return ret;
}

DEFUN (no_match_community,
       no_match_community_cmd,
       "no match community",
       NO_STR
       MATCH_STR
       "Match BGP community list\n")
{
  return bgp_route_match_delete (vty, vty->index, "community", NULL);
}

ALIAS (no_match_community,
       no_match_community_val_cmd,
       "no match community (<1-99>|<100-500>|WORD)",
       NO_STR
       MATCH_STR
       "Match BGP community list\n"
       "Community-list number (standard)\n"
       "Community-list number (expanded)\n"
       "Community-list name\n")

ALIAS (no_match_community,
       no_match_community_exact_cmd,
       "no match community (<1-99>|<100-500>|WORD) exact-match",
       NO_STR
       MATCH_STR
       "Match BGP community list\n"
       "Community-list number (standard)\n"
       "Community-list number (expanded)\n"
       "Community-list name\n"
       "Do exact matching of communities\n")

DEFUN (match_ecommunity,
       match_ecommunity_cmd,
       "match extcommunity (<1-99>|<100-500>|WORD)",
       MATCH_STR
       "Match BGP/VPN extended community list\n"
       "Extended community-list number (standard)\n"
       "Extended community-list number (expanded)\n"
       "Extended community-list name\n")
{
  return bgp_route_match_add (vty, vty->index, "extcommunity", argv[0]);
}

DEFUN (no_match_ecommunity,
       no_match_ecommunity_cmd,
       "no match extcommunity",
       NO_STR
       MATCH_STR
       "Match BGP/VPN extended community list\n")
{
  return bgp_route_match_delete (vty, vty->index, "extcommunity", NULL);
}

ALIAS (no_match_ecommunity,
       no_match_ecommunity_val_cmd,
       "no match extcommunity (<1-99>|<100-500>|WORD)",
       NO_STR
       MATCH_STR
       "Match BGP/VPN extended community list\n"
       "Extended community-list number (standard)\n"
       "Extended community-list number (expanded)\n"
       "Extended community-list name\n")

DEFUN (match_aspath,
       match_aspath_cmd,
       "match as-path WORD",
       MATCH_STR
       "Match BGP AS path list\n"
       "AS path access-list name\n")
{
  return bgp_route_match_add (vty, vty->index, "as-path", argv[0]);
}

DEFUN (no_match_aspath,
       no_match_aspath_cmd,
       "no match as-path",
       NO_STR
       MATCH_STR
       "Match BGP AS path list\n")
{
  return bgp_route_match_delete (vty, vty->index, "as-path", NULL);
}

ALIAS (no_match_aspath,
       no_match_aspath_val_cmd,
       "no match as-path WORD",
       NO_STR
       MATCH_STR
       "Match BGP AS path list\n"
       "AS path access-list name\n")

/*------------------------------------------------------------------------------
 * match as-origin 9999
 * no match as-origin
 * no match as-origin 9999
 */

DEFUN (match_as_origin,
       match_as_origin_cmd,
       "match as-origin " CMD_AS_RANGE,
       MATCH_STR
       "Match BGP AS path origin ASN\n"
       "AS path origin ASN\n")
{
  return bgp_route_match_add (vty, vty->index, "as-origin", argv[0]);
}

DEFUN (no_match_as_origin,
       no_match_as_origin_cmd,
       "no match as-origin",
       NO_STR
       MATCH_STR
       "Match BGP AS path origin ASN\n")
{
  return bgp_route_match_delete (vty, vty->index, "as-origin", NULL);
}

ALIAS (no_match_as_origin,
       no_match_as_origin_val_cmd,
       "no match as-origin " CMD_AS_RANGE,
       NO_STR
       MATCH_STR
       "Match BGP AS path origin ASN\n"
       "AS path origin ASN\n")

/*----------------------------------------------------------------------------*/

DEFUN (match_origin,
       match_origin_cmd,
       "match origin (egp|igp|incomplete)",
       MATCH_STR
       "BGP origin code\n"
       "remote EGP\n"
       "local IGP\n"
       "unknown heritage\n")
{
  if (strncmp (argv[0], "igp", 2) == 0)
    return bgp_route_match_add (vty, vty->index, "origin", "igp");
  if (strncmp (argv[0], "egp", 1) == 0)
    return bgp_route_match_add (vty, vty->index, "origin", "egp");
  if (strncmp (argv[0], "incomplete", 2) == 0)
    return bgp_route_match_add (vty, vty->index, "origin", "incomplete");

  return CMD_WARNING;
}

DEFUN (no_match_origin,
       no_match_origin_cmd,
       "no match origin",
       NO_STR
       MATCH_STR
       "BGP origin code\n")
{
  return bgp_route_match_delete (vty, vty->index, "origin", NULL);
}

ALIAS (no_match_origin,
       no_match_origin_val_cmd,
       "no match origin (egp|igp|incomplete)",
       NO_STR
       MATCH_STR
       "BGP origin code\n"
       "remote EGP\n"
       "local IGP\n"
       "unknown heritage\n")

DEFUN (set_ip_nexthop,
       set_ip_nexthop_cmd,
       "set ip next-hop A.B.C.D",
       SET_STR
       IP_STR
       "Next hop address\n"
       "IP address of next hop\n")
{
  union sockunion su;
  int ret;

  ret = str2sockunion (argv[0], &su);
  if (ret < 0)
    {
      vty_out (vty, "%% Malformed Next-hop address%s", VTY_NEWLINE);
      return CMD_WARNING;
    }

  return bgp_route_set_add (vty, vty->index, "ip next-hop", argv[0]);
}

DEFUN (set_ip_nexthop_peer,
       set_ip_nexthop_peer_cmd,
       "set ip next-hop peer-address",
       SET_STR
       IP_STR
       "Next hop address\n"
       "Use peer address (for BGP only)\n")
{
  return bgp_route_set_add (vty, vty->index, "ip next-hop", "peer-address");
}

#if 0
DEFUN_DEPRECATED (no_set_ip_nexthop_peer,
       no_set_ip_nexthop_peer_cmd,
       "no set ip next-hop peer-address",
       NO_STR
       SET_STR
       IP_STR
       "Next hop address\n"
       "Use peer address (for BGP only)\n")
{
  return bgp_route_set_delete (vty, vty->index, "ip next-hop", NULL);
}
#endif

DEFUN (no_set_ip_nexthop,
       no_set_ip_nexthop_cmd,
       "no set ip next-hop",
       NO_STR
       SET_STR
       "Next hop address\n")
{
  if (argc == 0)
    return bgp_route_set_delete (vty, vty->index, "ip next-hop", NULL);

  return bgp_route_set_delete (vty, vty->index, "ip next-hop", argv[0]);
}

ALIAS (no_set_ip_nexthop,
       no_set_ip_nexthop_val_cmd,
       "no set ip next-hop A.B.C.D",
       NO_STR
       SET_STR
       IP_STR
       "Next hop address\n"
       "IP address of next hop\n")

DEFUN (set_metric,
       set_metric_cmd,
       "set metric <0-4294967295>",
       SET_STR
       "Metric value for destination routing protocol\n"
       "Metric value\n")
{
  return bgp_route_set_add (vty, vty->index, "metric", argv[0]);
}

ALIAS (set_metric,
       set_metric_addsub_cmd,
       "set metric <-2147483647-+2147483647>",
       SET_STR
       "Metric value for destination routing protocol\n"
       "Add or subtract metric\n")

DEFUN (no_set_metric,
       no_set_metric_cmd,
       "no set metric",
       NO_STR
       SET_STR
       "Metric value for destination routing protocol\n")
{
  if (argc == 0)
    return bgp_route_set_delete (vty, vty->index, "metric", NULL);

  return bgp_route_set_delete (vty, vty->index, "metric", argv[0]);
}

ALIAS (no_set_metric,
       no_set_metric_val_cmd,
       "no set metric <0-4294967295>",
       NO_STR
       SET_STR
       "Metric value for destination routing protocol\n"
       "Metric value\n")

DEFUN (set_local_pref,
       set_local_pref_cmd,
       "set local-preference <0-4294967295>",
       SET_STR
       "BGP local preference path attribute\n"
       "Preference value\n")
{
  return bgp_route_set_add (vty, vty->index, "local-preference", argv[0]);
}

DEFUN (no_set_local_pref,
       no_set_local_pref_cmd,
       "no set local-preference",
       NO_STR
       SET_STR
       "BGP local preference path attribute\n")
{
  if (argc == 0)
    return bgp_route_set_delete (vty, vty->index, "local-preference", NULL);

  return bgp_route_set_delete (vty, vty->index, "local-preference", argv[0]);
}

ALIAS (no_set_local_pref,
       no_set_local_pref_val_cmd,
       "no set local-preference <0-4294967295>",
       NO_STR
       SET_STR
       "BGP local preference path attribute\n"
       "Preference value\n")

DEFUN (set_weight,
       set_weight_cmd,
       "set weight <0-4294967295>",
       SET_STR
       "BGP weight for routing table\n"
       "Weight value\n")
{
  return bgp_route_set_add (vty, vty->index, "weight", argv[0]);
}

DEFUN (no_set_weight,
       no_set_weight_cmd,
       "no set weight",
       NO_STR
       SET_STR
       "BGP weight for routing table\n")
{
  if (argc == 0)
    return bgp_route_set_delete (vty, vty->index, "weight", NULL);

  return bgp_route_set_delete (vty, vty->index, "weight", argv[0]);
}

ALIAS (no_set_weight,
       no_set_weight_val_cmd,
       "no set weight <0-4294967295>",
       NO_STR
       SET_STR
       "BGP weight for routing table\n"
       "Weight value\n")

DEFUN (set_aspath_prepend,
       set_aspath_prepend_cmd,
       "set as-path prepend .ASNs",
       SET_STR
       "Transform BGP AS_PATH attribute\n"
       "Prepend to the as-path\n"
       "AS number\n")
{
  int ret;
  char *str;

  str = argv_concat (argv, argc, 0);
  ret = bgp_route_set_add (vty, vty->index, "as-path prepend", str);
  XFREE (MTYPE_TMP, str);

  return ret;
}

DEFUN (no_set_aspath_prepend,
       no_set_aspath_prepend_cmd,
       "no set as-path prepend",
       NO_STR
       SET_STR
       "Transform BGP AS_PATH attribute\n"
       "Prepend to the as-path\n")
{
  int ret;
  char *str;

  if (argc == 0)
    return bgp_route_set_delete (vty, vty->index, "as-path prepend", NULL);

  str = argv_concat (argv, argc, 0);
  ret = bgp_route_set_delete (vty, vty->index, "as-path prepend", str);
  XFREE (MTYPE_TMP, str);
  return ret;
}

ALIAS (no_set_aspath_prepend,
       no_set_aspath_prepend_val_cmd,
       "no set as-path prepend .ASns",
       NO_STR
       SET_STR
       "Transform BGP AS_PATH attribute\n"
       "Prepend to the as-path\n"
       "AS number\n")

DEFUN (set_aspath_exclude,
       set_aspath_exclude_cmd,
       "set as-path exclude .ASNs",
       SET_STR
       "Transform BGP AS-path attribute\n"
       "Exclude from the as-path\n"
       "AS number\n")
{
  int ret;
  char *str;

  str = argv_concat (argv, argc, 0);
  ret = bgp_route_set_add (vty, vty->index, "as-path exclude", str);
  XFREE (MTYPE_TMP, str);
  return ret;
}

DEFUN (no_set_aspath_exclude,
       no_set_aspath_exclude_cmd,
       "no set as-path exclude",
       NO_STR
       SET_STR
       "Transform BGP AS_PATH attribute\n"
       "Exclude from the as-path\n")
{
  int ret;
  char *str;

  if (argc == 0)
    return bgp_route_set_delete (vty, vty->index, "as-path exclude", NULL);

  str = argv_concat (argv, argc, 0);
  ret = bgp_route_set_delete (vty, vty->index, "as-path exclude", str);
  XFREE (MTYPE_TMP, str);
  return ret;
}

ALIAS (no_set_aspath_exclude,
       no_set_aspath_exclude_val_cmd,
       "no set as-path exclude .ASNs",
       NO_STR
       SET_STR
       "Transform BGP AS_PATH attribute\n"
       "Exclude from the as-path\n"
       "AS number\n")

DEFUN (set_community,
       set_community_cmd,
       "set community .AA:NN",
       SET_STR
       "BGP community attribute\n"
       "Community number in aa:nn format or """
                     "local-AS|no-advertise|no-export|internet or additive\n")
{
  int i;
  int first = 0;
  int additive = 0;
  struct buffer *b;
  struct community *com = NULL;
  char *str;
  char *argstr;
  int ret;

  b = buffer_new (1024);

  for (i = 0; i < argc; i++)
    {
      if (strncmp (argv[i], "additive", strlen (argv[i])) == 0)
        {
          additive = 1;
          continue;
        }

      if (first)
        buffer_putc (b, ' ');
      else
        first = 1;

      if (strncmp (argv[i], "internet", strlen (argv[i])) == 0)
        {
          buffer_putstr (b, "internet");
          continue;
        }
      if (strncmp (argv[i], "local-AS", strlen (argv[i])) == 0)
        {
          buffer_putstr (b, "local-AS");
          continue;
        }
      if (strncmp (argv[i], "no-a", strlen ("no-a")) == 0
          && strncmp (argv[i], "no-advertise", strlen (argv[i])) == 0)
        {
          buffer_putstr (b, "no-advertise");
          continue;
        }
      if (strncmp (argv[i], "no-e", strlen ("no-e"))== 0
          && strncmp (argv[i], "no-export", strlen (argv[i])) == 0)
        {
          buffer_putstr (b, "no-export");
          continue;
        }
      buffer_putstr (b, argv[i]);
    }
  buffer_putc (b, '\0');

  /* Fetch result string then compile it to communities attribute.  */
  str = buffer_getstr (b);
  buffer_free (b);

  if (str)
    {
      com = community_str2com (str);
      XFREE (MTYPE_TMP, str);
    }

  /* Can't compile user input into communities attribute.  */
  if (! com)
    {
      vty_out (vty, "%% Malformed communities attribute%s", VTY_NEWLINE);
      return CMD_WARNING;
    }

  /* Set communites attribute string.  */
  str = community_str (com);

  if (additive)
    {
      argstr = XCALLOC (MTYPE_TMP, strlen (str) + strlen (" additive") + 1);
      strcpy (argstr, str);
      strcpy (argstr + strlen (str), " additive");
      ret =  bgp_route_set_add (vty, vty->index, "community", argstr);
      XFREE (MTYPE_TMP, argstr);
    }
  else
    ret =  bgp_route_set_add (vty, vty->index, "community", str);

  community_free (com);

  return ret;
}

DEFUN (set_community_none,
       set_community_none_cmd,
       "set community none",
       SET_STR
       "BGP community attribute\n"
       "No community attribute\n")
{
  return bgp_route_set_add (vty, vty->index, "community", "none");
}

DEFUN (no_set_community,
       no_set_community_cmd,
       "no set community",
       NO_STR
       SET_STR
       "BGP community attribute\n")
{
  return bgp_route_set_delete (vty, vty->index, "community", NULL);
}

ALIAS (no_set_community,
       no_set_community_val_cmd,
       "no set community .AA:NN",
       NO_STR
       SET_STR
       "BGP community attribute\n"
       "Community number in aa:nn format or local-AS|no-advertise|no-export|internet or additive\n")

ALIAS (no_set_community,
       no_set_community_none_cmd,
       "no set community none",
       NO_STR
       SET_STR
       "BGP community attribute\n"
       "No community attribute\n")

DEFUN (set_community_delete,
       set_community_delete_cmd,
       "set comm-list (<1-99>|<100-500>|WORD) delete",
       SET_STR
       "set BGP community list (for deletion)\n"
       "Community-list number (standard)\n"
       "Communitly-list number (expanded)\n"
       "Community-list name\n"
       "Delete matching communities\n")
{
  char *str;

  str = XCALLOC (MTYPE_TMP, strlen (argv[0]) + strlen (" delete") + 1);
  strcpy (str, argv[0]);
  strcpy (str + strlen (argv[0]), " delete");

  bgp_route_set_add (vty, vty->index, "comm-list", str);

  XFREE (MTYPE_TMP, str);
  return CMD_SUCCESS;
}

DEFUN (no_set_community_delete,
       no_set_community_delete_cmd,
       "no set comm-list",
       NO_STR
       SET_STR
       "set BGP community list (for deletion)\n")
{
  return bgp_route_set_delete (vty, vty->index, "comm-list", NULL);
}

ALIAS (no_set_community_delete,
       no_set_community_delete_val_cmd,
       "no set comm-list (<1-99>|<100-500>|WORD) delete",
       NO_STR
       SET_STR
       "set BGP community list (for deletion)\n"
       "Community-list number (standard)\n"
       "Communitly-list number (expanded)\n"
       "Community-list name\n"
       "Delete matching communities\n")

DEFUN (set_ecommunity_rt,
       set_ecommunity_rt_cmd,
       "set extcommunity rt .ASN:nn_or_IP-address:nn",
       SET_STR
       "BGP extended community attribute\n"
       "Route Target extended community\n"
       "VPN extended community\n")
{
  int ret;
  char *str;

  str = argv_concat (argv, argc, 0);
  ret = bgp_route_set_add (vty, vty->index, "extcommunity rt", str);
  XFREE (MTYPE_TMP, str);

  return ret;
}

DEFUN (no_set_ecommunity_rt,
       no_set_ecommunity_rt_cmd,
       "no set extcommunity rt",
       NO_STR
       SET_STR
       "BGP extended community attribute\n"
       "Route Target extended community\n")
{
  return bgp_route_set_delete (vty, vty->index, "extcommunity rt", NULL);
}

ALIAS (no_set_ecommunity_rt,
       no_set_ecommunity_rt_val_cmd,
       "no set extcommunity rt .ASN:nn_or_IP-address:nn",
       NO_STR
       SET_STR
       "BGP extended community attribute\n"
       "Route Target extended community\n"
       "VPN extended community\n")

DEFUN (set_ecommunity_soo,
       set_ecommunity_soo_cmd,
       "set extcommunity soo .ASN:nn_or_IP-address:nn",
       SET_STR
       "BGP extended community attribute\n"
       "Site-of-Origin extended community\n"
       "VPN extended community\n")
{
  int ret;
  char *str;

  str = argv_concat (argv, argc, 0);
  ret = bgp_route_set_add (vty, vty->index, "extcommunity soo", str);
  XFREE (MTYPE_TMP, str);
  return ret;
}

DEFUN (no_set_ecommunity_soo,
       no_set_ecommunity_soo_cmd,
       "no set extcommunity soo",
       NO_STR
       SET_STR
       "BGP extended community attribute\n"
       "Site-of-Origin extended community\n")
{
  return bgp_route_set_delete (vty, vty->index, "extcommunity soo", NULL);
}

ALIAS (no_set_ecommunity_soo,
       no_set_ecommunity_soo_val_cmd,
       "no set extcommunity soo .ASN:nn_or_IP-address:nn",
       NO_STR
       SET_STR
       "BGP extended community attribute\n"
       "Site-of-Origin extended community\n"
       "VPN extended community\n")

DEFUN (set_origin,
       set_origin_cmd,
       "set origin (egp|igp|incomplete)",
       SET_STR
       "BGP origin code\n"
       "remote EGP\n"
       "local IGP\n"
       "unknown heritage\n")
{
  if (strncmp (argv[0], "igp", 2) == 0)
    return bgp_route_set_add (vty, vty->index, "origin", "igp");
  if (strncmp (argv[0], "egp", 1) == 0)
    return bgp_route_set_add (vty, vty->index, "origin", "egp");
  if (strncmp (argv[0], "incomplete", 2) == 0)
    return bgp_route_set_add (vty, vty->index, "origin", "incomplete");

  return CMD_WARNING;
}

DEFUN (no_set_origin,
       no_set_origin_cmd,
       "no set origin",
       NO_STR
       SET_STR
       "BGP origin code\n")
{
  return bgp_route_set_delete (vty, vty->index, "origin", NULL);
}

ALIAS (no_set_origin,
       no_set_origin_val_cmd,
       "no set origin (egp|igp|incomplete)",
       NO_STR
       SET_STR
       "BGP origin code\n"
       "remote EGP\n"
       "local IGP\n"
       "unknown heritage\n")

DEFUN (set_atomic_aggregate,
       set_atomic_aggregate_cmd,
       "set atomic-aggregate",
       SET_STR
       "BGP atomic aggregate attribute\n" )
{
  return bgp_route_set_add (vty, vty->index, "atomic-aggregate", NULL);
}

DEFUN (no_set_atomic_aggregate,
       no_set_atomic_aggregate_cmd,
       "no set atomic-aggregate",
       NO_STR
       SET_STR
       "BGP atomic aggregate attribute\n" )
{
  return bgp_route_set_delete (vty, vty->index, "atomic-aggregate", NULL);
}

DEFUN (set_aggregator_as,
       set_aggregator_as_cmd,
       "set aggregator as " CMD_AS_RANGE " A.B.C.D",
       SET_STR
       "BGP aggregator attribute\n"
       "AS number of aggregator\n"
       "AS number\n"
       "IP address of aggregator\n")
{
  int ret;
  as_t as;
  struct in_addr address;
  char *argstr;

  VTY_GET_INTEGER_RANGE ("AS", as, argv[0], 1, BGP_AS4_MAX);

  ret = inet_aton (argv[1], &address);
  if (ret == 0)
    {
      vty_out (vty, "Aggregator IP address is invalid%s", VTY_NEWLINE);
      return CMD_WARNING;
    }

  argstr = XMALLOC (MTYPE_ROUTE_MAP_COMPILED,
                    strlen (argv[0]) + strlen (argv[1]) + 2);

  sprintf (argstr, "%u %s", as, argv[1]);

  ret = bgp_route_set_add (vty, vty->index, "aggregator as", argstr);

  XFREE (MTYPE_ROUTE_MAP_COMPILED, argstr);

  return ret;
}

DEFUN (no_set_aggregator_as,
       no_set_aggregator_as_cmd,
       "no set aggregator as",
       NO_STR
       SET_STR
       "BGP aggregator attribute\n"
       "AS number of aggregator\n")
{
  int ret;
  as_t as;
  struct in_addr address;
  char *argstr;

  if (argv == 0)
    return bgp_route_set_delete (vty, vty->index, "aggregator as", NULL);

  VTY_GET_INTEGER_RANGE ("AS", as, argv[0], 1, BGP_AS4_MAX);

  ret = inet_aton (argv[1], &address);
  if (ret == 0)
    {
      vty_out (vty, "Aggregator IP address is invalid%s", VTY_NEWLINE);
      return CMD_WARNING;
    }

  argstr = XMALLOC (MTYPE_ROUTE_MAP_COMPILED,
                    strlen (argv[0]) + strlen (argv[1]) + 2);

  sprintf (argstr, "%u %s", as, argv[1]);

  ret = bgp_route_set_delete (vty, vty->index, "aggregator as", argstr);

  XFREE (MTYPE_ROUTE_MAP_COMPILED, argstr);

  return ret;
}

ALIAS (no_set_aggregator_as,
       no_set_aggregator_as_val_cmd,
       "no set aggregator as " CMD_AS_RANGE " A.B.C.D",
       NO_STR
       SET_STR
       "BGP aggregator attribute\n"
       "AS number of aggregator\n"
       "AS number\n"
       "IP address of aggregator\n")


#ifdef HAVE_IPV6
DEFUN (match_ipv6_address,
       match_ipv6_address_cmd,
       "match ipv6 address WORD",
       MATCH_STR
       IPV6_STR
       "Match IPv6 address of route\n"
       "IPv6 access-list name\n")
{
  return bgp_route_match_add (vty, vty->index, "ipv6 address", argv[0]);
}

DEFUN (no_match_ipv6_address,
       no_match_ipv6_address_cmd,
       "no match ipv6 address WORD",
       NO_STR
       MATCH_STR
       IPV6_STR
       "Match IPv6 address of route\n"
       "IPv6 access-list name\n")
{
  return bgp_route_match_delete (vty, vty->index, "ipv6 address", argv[0]);
}

DEFUN (match_ipv6_next_hop,
       match_ipv6_next_hop_cmd,
       "match ipv6 next-hop X:X::X:X",
       MATCH_STR
       IPV6_STR
       "Match IPv6 next-hop address of route\n"
       "IPv6 address of next hop\n")
{
  return bgp_route_match_add (vty, vty->index, "ipv6 next-hop", argv[0]);
}

DEFUN (no_match_ipv6_next_hop,
       no_match_ipv6_next_hop_cmd,
       "no match ipv6 next-hop X:X::X:X",
       NO_STR
       MATCH_STR
       IPV6_STR
       "Match IPv6 next-hop address of route\n"
       "IPv6 address of next hop\n")
{
  return bgp_route_match_delete (vty, vty->index, "ipv6 next-hop", argv[0]);
}

DEFUN (match_ipv6_address_prefix_list,
       match_ipv6_address_prefix_list_cmd,
       "match ipv6 address prefix-list WORD",
       MATCH_STR
       IPV6_STR
       "Match address of route\n"
       "Match entries of prefix-lists\n"
       "IP prefix-list name\n")
{
  return bgp_route_match_add (vty, vty->index, "ipv6 address prefix-list", argv[0]);
}

DEFUN (no_match_ipv6_address_prefix_list,
       no_match_ipv6_address_prefix_list_cmd,
       "no match ipv6 address prefix-list WORD",
       NO_STR
       MATCH_STR
       IPV6_STR
       "Match address of route\n"
       "Match entries of prefix-lists\n"
       "IP prefix-list name\n")
{
  return bgp_route_match_delete (vty, vty->index, "ipv6 address prefix-list", argv[0]);
}

DEFUN (set_ipv6_nexthop_global,
       set_ipv6_nexthop_global_cmd,
       "set ipv6 next-hop global X:X::X:X",
       SET_STR
       IPV6_STR
       "IPv6 next-hop address\n"
       "IPv6 global address\n"
       "IPv6 address of next hop\n")
{
  return bgp_route_set_add (vty, vty->index, "ipv6 next-hop global", argv[0]);
}

DEFUN (no_set_ipv6_nexthop_global,
       no_set_ipv6_nexthop_global_cmd,
       "no set ipv6 next-hop global",
       NO_STR
       SET_STR
       IPV6_STR
       "IPv6 next-hop address\n"
       "IPv6 global address\n")
{
  if (argc == 0)
    return bgp_route_set_delete (vty, vty->index, "ipv6 next-hop global", NULL);

  return bgp_route_set_delete (vty, vty->index, "ipv6 next-hop global", argv[0]);
}

ALIAS (no_set_ipv6_nexthop_global,
       no_set_ipv6_nexthop_global_val_cmd,
       "no set ipv6 next-hop global X:X::X:X",
       NO_STR
       SET_STR
       IPV6_STR
       "IPv6 next-hop address\n"
       "IPv6 global address\n"
       "IPv6 address of next hop\n")

DEFUN (set_ipv6_nexthop_local,
       set_ipv6_nexthop_local_cmd,
       "set ipv6 next-hop local X:X::X:X",
       SET_STR
       IPV6_STR
       "IPv6 next-hop address\n"
       "IPv6 local address\n"
       "IPv6 address of next hop\n")
{
  return bgp_route_set_add (vty, vty->index, "ipv6 next-hop local", argv[0]);
}

DEFUN (no_set_ipv6_nexthop_local,
       no_set_ipv6_nexthop_local_cmd,
       "no set ipv6 next-hop local",
       NO_STR
       SET_STR
       IPV6_STR
       "IPv6 next-hop address\n"
       "IPv6 local address\n")
{
  if (argc == 0)
    return bgp_route_set_delete (vty, vty->index, "ipv6 next-hop local", NULL);

  return bgp_route_set_delete (vty, vty->index, "ipv6 next-hop local", argv[0]);
}

ALIAS (no_set_ipv6_nexthop_local,
       no_set_ipv6_nexthop_local_val_cmd,
       "no set ipv6 next-hop local X:X::X:X",
       NO_STR
       SET_STR
       IPV6_STR
       "IPv6 next-hop address\n"
       "IPv6 local address\n"
       "IPv6 address of next hop\n")
#endif /* HAVE_IPV6 */

DEFUN (set_vpnv4_nexthop,
       set_vpnv4_nexthop_cmd,
       "set vpnv4 next-hop A.B.C.D",
       SET_STR
       "VPNv4 information\n"
       "VPNv4 next-hop address\n"
       "IP address of next hop\n")
{
  return bgp_route_set_add (vty, vty->index, "vpnv4 next-hop", argv[0]);
}

DEFUN (no_set_vpnv4_nexthop,
       no_set_vpnv4_nexthop_cmd,
       "no set vpnv4 next-hop",
       NO_STR
       SET_STR
       "VPNv4 information\n"
       "VPNv4 next-hop address\n")
{
  if (argc == 0)
    return bgp_route_set_delete (vty, vty->index, "vpnv4 next-hop", NULL);

  return bgp_route_set_delete (vty, vty->index, "vpnv4 next-hop", argv[0]);
}

ALIAS (no_set_vpnv4_nexthop,
       no_set_vpnv4_nexthop_val_cmd,
       "no set vpnv4 next-hop A.B.C.D",
       NO_STR
       SET_STR
       "VPNv4 information\n"
       "VPNv4 next-hop address\n"
       "IP address of next hop\n")

DEFUN (set_originator_id,
       set_originator_id_cmd,
       "set originator-id A.B.C.D",
       SET_STR
       "BGP originator ID attribute\n"
       "IP address of originator\n")
{
  return bgp_route_set_add (vty, vty->index, "originator-id", argv[0]);
}

DEFUN (no_set_originator_id,
       no_set_originator_id_cmd,
       "no set originator-id",
       NO_STR
       SET_STR
       "BGP originator ID attribute\n")
{
  if (argc == 0)
    return bgp_route_set_delete (vty, vty->index, "originator-id", NULL);

  return bgp_route_set_delete (vty, vty->index, "originator-id", argv[0]);
}

ALIAS (no_set_originator_id,
       no_set_originator_id_val_cmd,
       "no set originator-id A.B.C.D",
       NO_STR
       SET_STR
       "BGP originator ID attribute\n"
       "IP address of originator\n")

DEFUN_DEPRECATED (set_pathlimit_ttl,
       set_pathlimit_ttl_cmd,
       "set pathlimit ttl <1-255>",
       SET_STR
       "BGP AS-Pathlimit attribute\n"
       "Set AS-Path Hop-count TTL\n")
{
  return CMD_SUCCESS ;
}

DEFUN_DEPRECATED (no_set_pathlimit_ttl,
       no_set_pathlimit_ttl_cmd,
       "no set pathlimit ttl",
       NO_STR
       SET_STR
       "BGP AS-Pathlimit attribute\n"
       "Set AS-Path Hop-count TTL\n")
{
  return CMD_SUCCESS;
}

ALIAS (no_set_pathlimit_ttl,
       no_set_pathlimit_ttl_val_cmd,
       "no set pathlimit ttl <1-255>",
       NO_STR
       MATCH_STR
       "BGP AS-Pathlimit attribute\n"
       "Set AS-Path Hop-count TTL\n")

DEFUN_DEPRECATED (match_pathlimit_as,
       match_pathlimit_as_cmd,
       "match pathlimit as <1-65535>",
       MATCH_STR
       "BGP AS-Pathlimit attribute\n"
       "Match Pathlimit AS number\n")
{
  return CMD_SUCCESS ;
}

DEFUN_DEPRECATED (no_match_pathlimit_as,
       no_match_pathlimit_as_cmd,
       "no match pathlimit as",
       NO_STR
       MATCH_STR
       "BGP AS-Pathlimit attribute\n"
       "Match Pathlimit AS number\n")
{
  return CMD_SUCCESS ;
}

ALIAS (no_match_pathlimit_as,
       no_match_pathlimit_as_val_cmd,
       "no match pathlimit as <1-65535>",
       NO_STR
       MATCH_STR
       "BGP AS-Pathlimit attribute\n"
       "Match Pathlimit ASN\n")

/*------------------------------------------------------------------------------
 * Table of bgp_route commands
 */
CMD_INSTALL_TABLE(static, bgp_routemap_cmd_table, BGPD) =
{
  { RMAP_NODE,       &match_peer_cmd                                    },
  { RMAP_NODE,       &match_peer_local_cmd                              },
  { RMAP_NODE,       &no_match_peer_cmd                                 },
  { RMAP_NODE,       &no_match_peer_val_cmd                             },
  { RMAP_NODE,       &no_match_peer_local_cmd                           },
  { RMAP_NODE,       &match_ip_address_cmd                              },
  { RMAP_NODE,       &no_match_ip_address_cmd                           },
  { RMAP_NODE,       &no_match_ip_address_val_cmd                       },
  { RMAP_NODE,       &match_ip_next_hop_cmd                             },
  { RMAP_NODE,       &no_match_ip_next_hop_cmd                          },
  { RMAP_NODE,       &no_match_ip_next_hop_val_cmd                      },
  { RMAP_NODE,       &match_ip_route_source_cmd                         },
  { RMAP_NODE,       &no_match_ip_route_source_cmd                      },
  { RMAP_NODE,       &no_match_ip_route_source_val_cmd                  },
  { RMAP_NODE,       &match_ip_address_prefix_list_cmd                  },
  { RMAP_NODE,       &no_match_ip_address_prefix_list_cmd               },
  { RMAP_NODE,       &no_match_ip_address_prefix_list_val_cmd           },
  { RMAP_NODE,       &match_ip_next_hop_prefix_list_cmd                 },
  { RMAP_NODE,       &no_match_ip_next_hop_prefix_list_cmd              },
  { RMAP_NODE,       &no_match_ip_next_hop_prefix_list_val_cmd          },
  { RMAP_NODE,       &match_ip_route_source_prefix_list_cmd             },
  { RMAP_NODE,       &no_match_ip_route_source_prefix_list_cmd          },
  { RMAP_NODE,       &no_match_ip_route_source_prefix_list_val_cmd      },
  { RMAP_NODE,       &match_aspath_cmd                                  },
  { RMAP_NODE,       &no_match_aspath_cmd                               },
  { RMAP_NODE,       &no_match_aspath_val_cmd                           },
  { RMAP_NODE,       &match_as_origin_cmd                               },
  { RMAP_NODE,       &no_match_as_origin_cmd                            },
  { RMAP_NODE,       &no_match_as_origin_val_cmd                        },
  { RMAP_NODE,       &match_metric_cmd                                  },
  { RMAP_NODE,       &no_match_metric_cmd                               },
  { RMAP_NODE,       &no_match_metric_val_cmd                           },
  { RMAP_NODE,       &match_community_cmd                               },
  { RMAP_NODE,       &match_community_exact_cmd                         },
  { RMAP_NODE,       &no_match_community_cmd                            },
  { RMAP_NODE,       &no_match_community_val_cmd                        },
  { RMAP_NODE,       &no_match_community_exact_cmd                      },
  { RMAP_NODE,       &match_ecommunity_cmd                              },
  { RMAP_NODE,       &no_match_ecommunity_cmd                           },
  { RMAP_NODE,       &no_match_ecommunity_val_cmd                       },
  { RMAP_NODE,       &match_origin_cmd                                  },
  { RMAP_NODE,       &no_match_origin_cmd                               },
  { RMAP_NODE,       &no_match_origin_val_cmd                           },
  { RMAP_NODE,       &match_probability_cmd                             },
  { RMAP_NODE,       &no_match_probability_cmd                          },
  { RMAP_NODE,       &no_match_probability_val_cmd                      },

  { RMAP_NODE,       &set_ip_nexthop_cmd                                },
  { RMAP_NODE,       &set_ip_nexthop_peer_cmd                           },
  { RMAP_NODE,       &no_set_ip_nexthop_cmd                             },
  { RMAP_NODE,       &no_set_ip_nexthop_val_cmd                         },
  { RMAP_NODE,       &set_local_pref_cmd                                },
  { RMAP_NODE,       &no_set_local_pref_cmd                             },
  { RMAP_NODE,       &no_set_local_pref_val_cmd                         },
  { RMAP_NODE,       &set_weight_cmd                                    },
  { RMAP_NODE,       &no_set_weight_cmd                                 },
  { RMAP_NODE,       &no_set_weight_val_cmd                             },
  { RMAP_NODE,       &set_metric_cmd                                    },
  { RMAP_NODE,       &set_metric_addsub_cmd                             },
  { RMAP_NODE,       &no_set_metric_cmd                                 },
  { RMAP_NODE,       &no_set_metric_val_cmd                             },
  { RMAP_NODE,       &set_aspath_prepend_cmd                            },
  { RMAP_NODE,       &set_aspath_exclude_cmd                            },
  { RMAP_NODE,       &no_set_aspath_prepend_cmd                         },
  { RMAP_NODE,       &no_set_aspath_prepend_val_cmd                     },
  { RMAP_NODE,       &no_set_aspath_exclude_cmd                         },
  { RMAP_NODE,       &no_set_aspath_exclude_val_cmd                     },
  { RMAP_NODE,       &set_origin_cmd                                    },
  { RMAP_NODE,       &no_set_origin_cmd                                 },
  { RMAP_NODE,       &no_set_origin_val_cmd                             },
  { RMAP_NODE,       &set_atomic_aggregate_cmd                          },
  { RMAP_NODE,       &no_set_atomic_aggregate_cmd                       },
  { RMAP_NODE,       &set_aggregator_as_cmd                             },
  { RMAP_NODE,       &no_set_aggregator_as_cmd                          },
  { RMAP_NODE,       &no_set_aggregator_as_val_cmd                      },
  { RMAP_NODE,       &set_community_cmd                                 },
  { RMAP_NODE,       &set_community_none_cmd                            },
  { RMAP_NODE,       &no_set_community_cmd                              },
  { RMAP_NODE,       &no_set_community_val_cmd                          },
  { RMAP_NODE,       &no_set_community_none_cmd                         },
  { RMAP_NODE,       &set_community_delete_cmd                          },
  { RMAP_NODE,       &no_set_community_delete_cmd                       },
  { RMAP_NODE,       &no_set_community_delete_val_cmd                   },
  { RMAP_NODE,       &set_ecommunity_rt_cmd                             },
  { RMAP_NODE,       &no_set_ecommunity_rt_cmd                          },
  { RMAP_NODE,       &no_set_ecommunity_rt_val_cmd                      },
  { RMAP_NODE,       &set_ecommunity_soo_cmd                            },
  { RMAP_NODE,       &no_set_ecommunity_soo_cmd                         },
  { RMAP_NODE,       &no_set_ecommunity_soo_val_cmd                     },
  { RMAP_NODE,       &set_vpnv4_nexthop_cmd                             },
  { RMAP_NODE,       &no_set_vpnv4_nexthop_cmd                          },
  { RMAP_NODE,       &no_set_vpnv4_nexthop_val_cmd                      },
  { RMAP_NODE,       &set_originator_id_cmd                             },
  { RMAP_NODE,       &no_set_originator_id_cmd                          },
  { RMAP_NODE,       &no_set_originator_id_val_cmd                      },

#ifdef HAVE_IPV6
  { RMAP_NODE,       &match_ipv6_address_cmd                            },
  { RMAP_NODE,       &no_match_ipv6_address_cmd                         },
  { RMAP_NODE,       &match_ipv6_next_hop_cmd                           },
  { RMAP_NODE,       &no_match_ipv6_next_hop_cmd                        },
  { RMAP_NODE,       &match_ipv6_address_prefix_list_cmd                },
  { RMAP_NODE,       &no_match_ipv6_address_prefix_list_cmd             },
  { RMAP_NODE,       &set_ipv6_nexthop_global_cmd                       },
  { RMAP_NODE,       &no_set_ipv6_nexthop_global_cmd                    },
  { RMAP_NODE,       &no_set_ipv6_nexthop_global_val_cmd                },
  { RMAP_NODE,       &set_ipv6_nexthop_local_cmd                        },
  { RMAP_NODE,       &no_set_ipv6_nexthop_local_cmd                     },
  { RMAP_NODE,       &no_set_ipv6_nexthop_local_val_cmd                 },
#endif /* HAVE_IPV6 */

  /* AS-Pathlimit: functionality removed, commands kept for
   * compatibility.
   */
  { RMAP_NODE,       &set_pathlimit_ttl_cmd                             },
  { RMAP_NODE,       &no_set_pathlimit_ttl_cmd                          },
  { RMAP_NODE,       &no_set_pathlimit_ttl_val_cmd                      },
  { RMAP_NODE,       &match_pathlimit_as_cmd                            },
  { RMAP_NODE,       &no_match_pathlimit_as_cmd                         },
  { RMAP_NODE,       &no_match_pathlimit_as_val_cmd                     },

  CMD_INSTALL_END
} ;

/* Initialization of route map command handling                         */
extern void
bgp_route_map_cmd_init (void)
{
  route_map_cmd_init ();

  route_map_install_match (&route_match_peer_cmd);
  route_map_install_match (&route_match_ip_address_cmd);
  route_map_install_match (&route_match_ip_next_hop_cmd);
  route_map_install_match (&route_match_ip_route_source_cmd);
  route_map_install_match (&route_match_ip_address_prefix_list_cmd);
  route_map_install_match (&route_match_ip_next_hop_prefix_list_cmd);
  route_map_install_match (&route_match_ip_route_source_prefix_list_cmd);
  route_map_install_match (&route_match_aspath_cmd);
  route_map_install_match (&route_match_as_origin_cmd);
  route_map_install_match (&route_match_community_cmd);
  route_map_install_match (&route_match_ecommunity_cmd);
  route_map_install_match (&route_match_metric_cmd);
  route_map_install_match (&route_match_origin_cmd);
  route_map_install_match (&route_match_probability_cmd);

  route_map_install_set (&route_set_ip_nexthop_cmd);
  route_map_install_set (&route_set_local_pref_cmd);
  route_map_install_set (&route_set_weight_cmd);
  route_map_install_set (&route_set_metric_cmd);
  route_map_install_set (&route_set_aspath_prepend_cmd);
  route_map_install_set (&route_set_aspath_exclude_cmd);
  route_map_install_set (&route_set_origin_cmd);
  route_map_install_set (&route_set_atomic_aggregate_cmd);
  route_map_install_set (&route_set_aggregator_as_cmd);
  route_map_install_set (&route_set_community_cmd);
  route_map_install_set (&route_set_community_delete_cmd);
  route_map_install_set (&route_set_vpnv4_nexthop_cmd);
  route_map_install_set (&route_set_originator_id_cmd);
  route_map_install_set (&route_set_ecommunity_rt_cmd);
  route_map_install_set (&route_set_ecommunity_soo_cmd);

#ifdef HAVE_IPV6
  route_map_install_match (&route_match_ipv6_address_cmd);
  route_map_install_match (&route_match_ipv6_next_hop_cmd);
  route_map_install_match (&route_match_ipv6_address_prefix_list_cmd);
  route_map_install_set (&route_set_ipv6_nexthop_global_cmd);
  route_map_install_set (&route_set_ipv6_nexthop_local_cmd);
#endif /* HAVE_IPV6 */

  cmd_install_table(bgp_routemap_cmd_table) ;
}

/* Initialization of route map                                          */
void
bgp_route_map_init (void)
{
  route_map_init ();
  route_map_add_hook (bgp_route_map_update);
  route_map_delete_hook (bgp_route_map_update);
}<|MERGE_RESOLUTION|>--- conflicted
+++ resolved
@@ -1228,11 +1228,7 @@
 static void *
 route_set_metric_compile (const char *arg)
 {
-<<<<<<< HEAD
-  u_int32_t metric Unused ;
-=======
   u_int32_t metric  Unused ;
->>>>>>> b517afc1
   unsigned long larg;
   char *endptr = NULL;
 
