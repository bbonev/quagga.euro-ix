/* BGP VTY interface.
   Copyright (C) 1996, 97, 98, 99, 2000 Kunihiro Ishiguro

This file is part of GNU Zebra.

GNU Zebra is free software; you can redistribute it and/or modify it
under the terms of the GNU General Public License as published by the
Free Software Foundation; either version 2, or (at your option) any
later version.

GNU Zebra is distributed in the hope that it will be useful, but
WITHOUT ANY WARRANTY; without even the implied warranty of
MERCHANTABILITY or FITNESS FOR A PARTICULAR PURPOSE.  See the GNU
General Public License for more details.

You should have received a copy of the GNU General Public License
along with GNU Zebra; see the file COPYING.  If not, write to the Free
Software Foundation, Inc., 59 Temple Place - Suite 330, Boston, MA
02111-1307, USA.  */

#include <zebra.h>

#include "command.h"
#include "vty.h"
#include "prefix.h"
#include "plist.h"
#include "buffer.h"
#include "linklist.h"
#include "stream.h"
#include "thread.h"
#include "log.h"
#include "memory.h"
#include "hash.h"

#include "bgpd/bgpd.h"
#include "bgpd/bgp_peer.h"
#include "bgpd/bgp_advertise.h"
#include "bgpd/bgp_attr.h"
#include "bgpd/bgp_aspath.h"
#include "bgpd/bgp_community.h"
#include "bgpd/bgp_ecommunity.h"
#include "bgpd/bgp_damp.h"
#include "bgpd/bgp_debug.h"
#include "bgpd/bgp_fsm.h"
#include "bgpd/bgp_mplsvpn.h"
#include "bgpd/bgp_nexthop.h"
#include "bgpd/bgp_open.h"
#include "bgpd/bgp_regex.h"
#include "bgpd/bgp_route.h"
#include "bgpd/bgp_zebra.h"
#include "bgpd/bgp_table.h"
#include "bgpd/bgp_vty.h"
#include "bgpd/bgp_session.h"
#include "bgpd/bgp_names.h"

extern struct in_addr router_id_zebra;

/* Utility function to get address family from current node.  */
afi_t
bgp_node_afi (struct vty *vty)
{
  if (vty->node == BGP_IPV6_NODE || vty->node == BGP_IPV6M_NODE)
    return AFI_IP6;
  return AFI_IP;
}

/* Utility function to get subsequent address family from current
   node.  */
safi_t
bgp_node_safi (struct vty *vty)
{
  if (vty->node == BGP_VPNV4_NODE)
    return SAFI_MPLS_VPN;
  if (vty->node == BGP_IPV4M_NODE || vty->node == BGP_IPV6M_NODE)
    return SAFI_MULTICAST;
  return SAFI_UNICAST;
}

static int
peer_address_self_check (union sockunion *su)
{
  struct interface *ifp = NULL;

  if (su->sa.sa_family == AF_INET)
    ifp = if_lookup_by_ipv4_exact (&su->sin.sin_addr);
#ifdef HAVE_IPV6
  else if (su->sa.sa_family == AF_INET6)
    ifp = if_lookup_by_ipv6_exact (&su->sin6.sin6_addr);
#endif /* HAVE IPV6 */

  if (ifp)
    return 1;

  return 0;
}

/* Utility function for looking up peer from VTY.  */
static struct peer *
peer_lookup_vty (struct vty *vty, const char *ip_str)
{
  int ret;
  struct bgp *bgp;
  union sockunion su;
  struct peer *peer;

  bgp = vty->index;

  ret = str2sockunion (ip_str, &su);
  if (ret < 0)
    {
      vty_out (vty, "%% Malformed address: %s%s", ip_str, VTY_NEWLINE);
      return NULL;
    }

  peer = peer_lookup (bgp, &su);
  if (! peer)
    {
      vty_out (vty, "%% Specify remote-as or peer-group commands first%s", VTY_NEWLINE);
      return NULL;
    }
  return peer;
}

/* Utility function for looking up peer or peer group.  */
static struct peer *
peer_and_group_lookup_vty (struct vty *vty, const char *peer_str)
{
  int ret;
  struct bgp *bgp;
  union sockunion su;
  struct peer *peer;
  struct peer_group *group;

  bgp = vty->index;

  ret = str2sockunion (peer_str, &su);
  if (ret == 0)
    {
      peer = peer_lookup (bgp, &su);
      if (peer)
        return peer;
    }
  else
    {
      group = peer_group_lookup (bgp, peer_str);
      if (group)
        return group->conf;
    }

  vty_out (vty, "%% Specify remote-as or peer-group commands first%s",
           VTY_NEWLINE);

  return NULL;
}

static int
bgp_vty_return (struct vty *vty, int ret)
{
  const char *str = NULL;

  switch (ret)
    {
    case BGP_ERR_INVALID_VALUE:
      str = "Invalid value";
      break;
    case BGP_ERR_INVALID_FLAG:
      str = "Invalid flag";
      break;
    case BGP_ERR_PEER_INACTIVE:
      str = "Activate the neighbor for the address family first";
      break;
    case BGP_ERR_INVALID_FOR_PEER_GROUP_MEMBER:
      str = "Invalid command for a peer-group member";
      break;
    case BGP_ERR_PEER_GROUP_SHUTDOWN:
      str = "Peer-group has been shutdown. Activate the peer-group first";
      break;
    case BGP_ERR_PEER_GROUP_HAS_THE_FLAG:
      str = "This peer is a peer-group member.  Please change peer-group configuration";
      break;
    case BGP_ERR_PEER_FLAG_CONFLICT:
      str = "Can't set override-capability and strict-capability-match at the same time";
      break;
    case BGP_ERR_PEER_GROUP_MEMBER_EXISTS:
      str = "No activate for peergroup can be given only if peer-group has no members";
      break;
    case BGP_ERR_PEER_BELONGS_TO_GROUP:
      str = "No activate for an individual peer-group member is invalid";
      break;
    case BGP_ERR_PEER_GROUP_AF_UNCONFIGURED:
      str = "Activate the peer-group for the address family first";
      break;
    case BGP_ERR_PEER_GROUP_NO_REMOTE_AS:
      str = "Specify remote-as or peer-group remote AS first";
      break;
    case BGP_ERR_PEER_GROUP_CANT_CHANGE:
      str = "Cannot change the peer-group. Deconfigure first";
      break;
    case BGP_ERR_PEER_GROUP_MISMATCH:
      str = "Cannot have different peer-group for the neighbor";
      break;
    case BGP_ERR_PEER_FILTER_CONFLICT:
      str = "Prefix/distribute list can not co-exist";
      break;
    case BGP_ERR_NOT_INTERNAL_PEER:
      str = "Invalid command. Not an internal neighbor";
      break;
    case BGP_ERR_REMOVE_PRIVATE_AS:
      str = "Private AS cannot be removed for IBGP peers";
      break;
    case BGP_ERR_LOCAL_AS_ALLOWED_ONLY_FOR_EBGP:
      str = "Local-AS allowed only for EBGP peers";
      break;
    case BGP_ERR_CANNOT_HAVE_LOCAL_AS_SAME_AS:
      str = "Cannot have local-as same as BGP AS number";
      break;
    case BGP_ERR_TCPSIG_FAILED:
      str = "Error while applying TCP-Sig to session(s)";
      break;
    case BGP_ERR_PEER_EXISTS:
      str = "Cannot have the same neighbor in different bgp views";
    case BGP_ERR_NO_EBGP_MULTIHOP_WITH_GTSM:
      str = "ebgp-multihop and ttl-security cannot be configured together";
      break;
    case BGP_ERR_NO_IBGP_WITH_TTLHACK:
      str = "ttl-security only allowed for EBGP peers";
      break;
    default:
      if (ret >= 0)
        return CMD_SUCCESS ;

      vty_out (vty, "%% unknown error %d%s", ret, VTY_NEWLINE);
      return CMD_WARNING;
    } ;

  vty_out (vty, "%% %s%s", str, VTY_NEWLINE);

  return CMD_WARNING ;
}

/* BGP global configuration.  */

DEFUN (bgp_multiple_instance_func,
       bgp_multiple_instance_cmd,
       "bgp multiple-instance",
       BGP_STR
       "Enable bgp multiple instance\n")
{
  bgp_option_set (BGP_OPT_MULTIPLE_INSTANCE);
  return CMD_SUCCESS;
}

DEFUN (no_bgp_multiple_instance,
       no_bgp_multiple_instance_cmd,
       "no bgp multiple-instance",
       NO_STR
       BGP_STR
       "BGP multiple instance\n")
{
  int ret;

  ret = bgp_option_unset (BGP_OPT_MULTIPLE_INSTANCE);
  if (ret < 0)
    {
      vty_out (vty, "%% There are more than two BGP instances%s", VTY_NEWLINE);
      return CMD_WARNING;
    }
  return CMD_SUCCESS;
}

DEFUN (bgp_config_type,
       bgp_config_type_cmd,
       "bgp config-type (cisco|zebra)",
       BGP_STR
       "Configuration type\n"
       "cisco\n"
       "zebra\n")
{
  if (strncmp (argv[0], "c", 1) == 0)
    bgp_option_set (BGP_OPT_CONFIG_CISCO);
  else
    bgp_option_unset (BGP_OPT_CONFIG_CISCO);

  return CMD_SUCCESS;
}

DEFUN (no_bgp_config_type,
       no_bgp_config_type_cmd,
       "no bgp config-type",
       NO_STR
       BGP_STR
       "Display configuration type\n")
{
  bgp_option_unset (BGP_OPT_CONFIG_CISCO);
  return CMD_SUCCESS;
}

DEFUN (no_synchronization,
       no_synchronization_cmd,
       "no synchronization",
       NO_STR
       "Perform IGP synchronization\n")
{
  return CMD_SUCCESS;
}

DEFUN (no_auto_summary,
       no_auto_summary_cmd,
       "no auto-summary",
       NO_STR
       "Enable automatic network number summarization\n")
{
  return CMD_SUCCESS;
}

DEFUN_DEPRECATED (neighbor_version,
                  neighbor_version_cmd,
                  NEIGHBOR_CMD "version (4|4-)",
                  NEIGHBOR_STR
                  NEIGHBOR_ADDR_STR
                  "Set the BGP version to match a neighbor\n"
                  "Neighbor's BGP version\n")
{
  return CMD_SUCCESS;
}

/* "router bgp" commands. */
DEFUN_ATTR (router_bgp,
            router_bgp_cmd,
            "router bgp " CMD_AS_RANGE,
            ROUTER_STR
            BGP_STR
            AS_STR,
            CMD_ATTR_NODE + BGP_NODE)
{
  int ret;
  as_t as;
  struct bgp *bgp;
  const char *name = NULL;

  VTY_GET_INTEGER_RANGE ("AS", as, argv[0], 1, BGP_AS4_MAX);

  if (argc == 2)
    name = argv[1];

  ret = bgp_get (&bgp, &as, name);
  switch (ret)
    {
      case 0:
        break ;

      case BGP_ERR_MULTIPLE_INSTANCE_NOT_SET:
        vty_out (vty, "Please specify 'bgp multiple-instance' first%s",
                                                                  VTY_NEWLINE);
        return CMD_WARNING;

      case BGP_ERR_AS_MISMATCH:
        vty_out (vty, "BGP is already running; AS is %u%s", as, VTY_NEWLINE);
        return CMD_WARNING;

      case BGP_ERR_INSTANCE_MISMATCH:
        vty_out (vty, "BGP view name and AS number mismatch%s", VTY_NEWLINE);
        vty_out (vty, "BGP instance is already running; AS is %u%s",
                                                              as, VTY_NEWLINE);
        return CMD_WARNING;

      default:
        vty_out (vty, "%% unknown error %d%s", ret, VTY_NEWLINE);
        return CMD_WARNING ;
    }

  vty->node  = BGP_NODE ;
  vty->index = bgp;

  return CMD_SUCCESS;
}

ALIAS_ATTR (router_bgp,
            router_bgp_view_cmd,
            "router bgp " CMD_AS_RANGE " view WORD",
            ROUTER_STR
            BGP_STR
            AS_STR
            "BGP view\n"
            "view name\n",
            CMD_ATTR_NODE + BGP_NODE)

/* "no router bgp" commands. */
DEFUN (no_router_bgp,
       no_router_bgp_cmd,
       "no router bgp " CMD_AS_RANGE,
       NO_STR
       ROUTER_STR
       BGP_STR
       AS_STR)
{
  as_t as;
  struct bgp *bgp;
  const char *name = NULL;

  VTY_GET_INTEGER_RANGE ("AS", as, argv[0], 1, BGP_AS4_MAX);

  if (argc == 2)
    name = argv[1];

  /* Lookup bgp structure. */
  bgp = bgp_lookup (as, name);
  if (! bgp)
    {
      vty_out (vty, "%% Can't find BGP instance%s", VTY_NEWLINE);
      return CMD_WARNING;
    }

  bgp_delete (bgp);

  return CMD_SUCCESS;
}

ALIAS (no_router_bgp,
       no_router_bgp_view_cmd,
       "no router bgp " CMD_AS_RANGE " view WORD",
       NO_STR
       ROUTER_STR
       BGP_STR
       AS_STR
       "BGP view\n"
       "view name\n")

/* BGP router-id.  */

DEFUN (bgp_router_id,
       bgp_router_id_cmd,
       "bgp router-id A.B.C.D",
       BGP_STR
       "Override configured router identifier\n"
       "Manually configured router identifier\n")
{
  int ret;
  struct in_addr id;
  struct bgp *bgp;

  bgp = vty->index;

  ret = inet_aton (argv[0], &id);
  if (! ret)
    {
      vty_out (vty, "%% Malformed bgp router identifier%s", VTY_NEWLINE);
      return CMD_WARNING;
    }

  bgp->router_id_static = id;
  bgp_router_id_set (bgp, &id);

  return CMD_SUCCESS;
}

DEFUN (no_bgp_router_id,
       no_bgp_router_id_cmd,
       "no bgp router-id",
       NO_STR
       BGP_STR
       "Override configured router identifier\n")
{
  int ret;
  struct in_addr id;
  struct bgp *bgp;

  bgp = vty->index;

  if (argc == 1)
    {
      ret = inet_aton (argv[0], &id);
      if (! ret)
        {
          vty_out (vty, "%% Malformed BGP router identifier%s", VTY_NEWLINE);
          return CMD_WARNING;
        }

      if (! IPV4_ADDR_SAME (&bgp->router_id_static, &id))
        {
          vty_out (vty, "%% BGP router-id doesn't match%s", VTY_NEWLINE);
          return CMD_WARNING;
        }
    }

  bgp->router_id_static.s_addr = 0;
  bgp_router_id_set (bgp, &router_id_zebra);

  return CMD_SUCCESS;
}

ALIAS (no_bgp_router_id,
       no_bgp_router_id_val_cmd,
       "no bgp router-id A.B.C.D",
       NO_STR
       BGP_STR
       "Override configured router identifier\n"
       "Manually configured router identifier\n")

/* BGP Cluster ID.  */

DEFUN (bgp_cluster_id,
       bgp_cluster_id_cmd,
       "bgp cluster-id A.B.C.D",
       BGP_STR
       "Configure Route-Reflector Cluster-id\n"
       "Route-Reflector Cluster-id in IP address format\n")
{
  int ret;
  struct bgp *bgp;
  struct in_addr cluster;

  bgp = vty->index;

  ret = inet_aton (argv[0], &cluster);
  if (! ret)
    {
      vty_out (vty, "%% Malformed bgp cluster identifier%s", VTY_NEWLINE);
      return CMD_WARNING;
    }

  bgp_cluster_id_set (bgp, &cluster);

  return CMD_SUCCESS;
}

ALIAS (bgp_cluster_id,
       bgp_cluster_id32_cmd,
       "bgp cluster-id <1-4294967295>",
       BGP_STR
       "Configure Route-Reflector Cluster-id\n"
       "Route-Reflector Cluster-id as 32 bit quantity\n")

DEFUN (no_bgp_cluster_id,
       no_bgp_cluster_id_cmd,
       "no bgp cluster-id",
       NO_STR
       BGP_STR
       "Configure Route-Reflector Cluster-id\n")
{
  int ret;
  struct bgp *bgp;
  struct in_addr cluster;

  bgp = vty->index;

  if (argc == 1)
    {
      ret = inet_aton (argv[0], &cluster);
      if (! ret)
        {
          vty_out (vty, "%% Malformed bgp cluster identifier%s", VTY_NEWLINE);
          return CMD_WARNING;
        }
    }

  bgp_cluster_id_unset (bgp);

  return CMD_SUCCESS;
}

ALIAS (no_bgp_cluster_id,
       no_bgp_cluster_id_arg_cmd,
       "no bgp cluster-id A.B.C.D",
       NO_STR
       BGP_STR
       "Configure Route-Reflector Cluster-id\n"
       "Route-Reflector Cluster-id in IP address format\n")

DEFUN (bgp_confederation_identifier,
       bgp_confederation_identifier_cmd,
       "bgp confederation identifier " CMD_AS_RANGE,
       "BGP specific commands\n"
       "AS confederation parameters\n"
       "AS number\n"
       "Set routing domain confederation AS\n")
{
  struct bgp *bgp;
  as_t as;

  bgp = vty->index;

  VTY_GET_INTEGER_RANGE ("AS", as, argv[0], 1, BGP_AS4_MAX);

  bgp_confederation_id_set (bgp, as);

  return CMD_SUCCESS;
}

DEFUN (no_bgp_confederation_identifier,
       no_bgp_confederation_identifier_cmd,
       "no bgp confederation identifier",
       NO_STR
       "BGP specific commands\n"
       "AS confederation parameters\n"
       "AS number\n")
{
  struct bgp *bgp;
<<<<<<< HEAD
  as_t as Unused ;
=======
  as_t as  Unused ;
>>>>>>> b517afc1

  bgp = vty->index;

  if (argc == 1)
    VTY_GET_INTEGER_RANGE ("AS", as, argv[0], 1, BGP_AS4_MAX);

  bgp_confederation_id_unset (bgp);

  return CMD_SUCCESS;
}

ALIAS (no_bgp_confederation_identifier,
       no_bgp_confederation_identifier_arg_cmd,
       "no bgp confederation identifier " CMD_AS_RANGE,
       NO_STR
       "BGP specific commands\n"
       "AS confederation parameters\n"
       "AS number\n"
       "Set routing domain confederation AS\n")

DEFUN (bgp_confederation_peers,
       bgp_confederation_peers_cmd,
       "bgp confederation peers .ASs",
       "BGP specific commands\n"
       "AS confederation parameters\n"
       "Peer ASs in BGP confederation\n"
       AS_STR)
{
  struct bgp *bgp;
  as_t as;
  int i;

  bgp = vty->index;

  for (i = 0; i < argc; i++)
    {
      VTY_GET_INTEGER_RANGE ("AS", as, argv[i], 1, BGP_AS4_MAX);

      if (bgp->as == as)
        {
          vty_out (vty, "%% Local member-AS not allowed in confed peer list%s",
                   VTY_NEWLINE);
          continue;
        }

      bgp_confederation_peers_add (bgp, as);
    }
  return CMD_SUCCESS;
}

DEFUN (no_bgp_confederation_peers,
       no_bgp_confederation_peers_cmd,
       "no bgp confederation peers .ASs",
       NO_STR
       "BGP specific commands\n"
       "AS confederation parameters\n"
       "Peer ASs in BGP confederation\n"
       AS_STR)
{
  struct bgp *bgp;
  as_t as;
  int i;

  bgp = vty->index;

  for (i = 0; i < argc; i++)
    {
      VTY_GET_INTEGER_RANGE ("AS", as, argv[i], 1, BGP_AS4_MAX);

      bgp_confederation_peers_remove (bgp, as);
    }
  return CMD_SUCCESS;
}

/* BGP timers.  */

DEFUN (bgp_timers,
       bgp_timers_cmd,
       "timers bgp <0-65535> <0-65535>",
       "Adjust routing timers\n"
       "BGP timers\n"
       "Keepalive interval\n"
       "Holdtime\n")
{
  struct bgp *bgp;
  unsigned long keepalive = 0;
  unsigned long holdtime = 0;

  bgp = vty->index;

  VTY_GET_INTEGER ("keepalive", keepalive, argv[0]);
  VTY_GET_INTEGER ("holdtime", holdtime, argv[1]);

  /* Holdtime value check. */
  if (holdtime < 3 && holdtime != 0)
    {
      vty_out (vty, "%% hold time value must be either 0 or greater than 3%s",
               VTY_NEWLINE);
      return CMD_WARNING;
    }

  bgp_timers_set (bgp, keepalive, holdtime);

  return CMD_SUCCESS;
}

DEFUN (no_bgp_timers,
       no_bgp_timers_cmd,
       "no timers bgp",
       NO_STR
       "Adjust routing timers\n"
       "BGP timers\n")
{
  struct bgp *bgp;

  bgp = vty->index;
  bgp_timers_unset (bgp);

  return CMD_SUCCESS;
}

ALIAS (no_bgp_timers,
       no_bgp_timers_arg_cmd,
       "no timers bgp <0-65535> <0-65535>",
       NO_STR
       "Adjust routing timers\n"
       "BGP timers\n"
       "Keepalive interval\n"
       "Holdtime\n")

DEFUN (bgp_client_to_client_reflection,
       bgp_client_to_client_reflection_cmd,
       "bgp client-to-client reflection",
       "BGP specific commands\n"
       "Configure client to client route reflection\n"
       "reflection of routes allowed\n")
{
  struct bgp *bgp;

  bgp = vty->index;
  bgp_flag_unset (bgp, BGP_FLAG_NO_CLIENT_TO_CLIENT);
  return CMD_SUCCESS;
}

DEFUN (no_bgp_client_to_client_reflection,
       no_bgp_client_to_client_reflection_cmd,
       "no bgp client-to-client reflection",
       NO_STR
       "BGP specific commands\n"
       "Configure client to client route reflection\n"
       "reflection of routes allowed\n")
{
  struct bgp *bgp;

  bgp = vty->index;
  bgp_flag_set (bgp, BGP_FLAG_NO_CLIENT_TO_CLIENT);
  return CMD_SUCCESS;
}

/* "bgp always-compare-med" configuration. */
DEFUN (bgp_always_compare_med,
       bgp_always_compare_med_cmd,
       "bgp always-compare-med",
       "BGP specific commands\n"
       "Allow comparing MED from different neighbors\n")
{
  struct bgp *bgp;

  bgp = vty->index;
  bgp_flag_set (bgp, BGP_FLAG_ALWAYS_COMPARE_MED);
  return CMD_SUCCESS;
}

DEFUN (no_bgp_always_compare_med,
       no_bgp_always_compare_med_cmd,
       "no bgp always-compare-med",
       NO_STR
       "BGP specific commands\n"
       "Allow comparing MED from different neighbors\n")
{
  struct bgp *bgp;

  bgp = vty->index;
  bgp_flag_unset (bgp, BGP_FLAG_ALWAYS_COMPARE_MED);
  return CMD_SUCCESS;
}

/* "bgp deterministic-med" configuration. */
DEFUN (bgp_deterministic_med,
       bgp_deterministic_med_cmd,
       "bgp deterministic-med",
       "BGP specific commands\n"
       "Pick the best-MED path among paths advertised from the neighboring AS\n")
{
  struct bgp *bgp;

  bgp = vty->index;
  bgp_flag_set (bgp, BGP_FLAG_DETERMINISTIC_MED);
  return CMD_SUCCESS;
}

DEFUN (no_bgp_deterministic_med,
       no_bgp_deterministic_med_cmd,
       "no bgp deterministic-med",
       NO_STR
       "BGP specific commands\n"
       "Pick the best-MED path among paths advertised from the neighboring AS\n")
{
  struct bgp *bgp;

  bgp = vty->index;
  bgp_flag_unset (bgp, BGP_FLAG_DETERMINISTIC_MED);
  return CMD_SUCCESS;
}

/* "bgp graceful-restart" configuration. */
DEFUN (bgp_graceful_restart,
       bgp_graceful_restart_cmd,
       "bgp graceful-restart",
       "BGP specific commands\n"
       "Graceful restart capability parameters\n")
{
  struct bgp *bgp;

  bgp = vty->index;
  bgp_flag_set (bgp, BGP_FLAG_GRACEFUL_RESTART);
  return CMD_SUCCESS;
}

DEFUN (no_bgp_graceful_restart,
       no_bgp_graceful_restart_cmd,
       "no bgp graceful-restart",
       NO_STR
       "BGP specific commands\n"
       "Graceful restart capability parameters\n")
{
  struct bgp *bgp;

  bgp = vty->index;
  bgp_flag_unset (bgp, BGP_FLAG_GRACEFUL_RESTART);
  return CMD_SUCCESS;
}

DEFUN (bgp_graceful_restart_stalepath_time,
       bgp_graceful_restart_stalepath_time_cmd,
       "bgp graceful-restart stalepath-time <1-3600>",
       "BGP specific commands\n"
       "Graceful restart capability parameters\n"
       "Set the max time to hold onto restarting peer's stale paths\n"
       "Delay value (seconds)\n")
{
  struct bgp *bgp;
  u_int32_t stalepath;

  bgp = vty->index;
  if (! bgp)
    return CMD_WARNING;

  VTY_GET_INTEGER_RANGE ("stalepath-time", stalepath, argv[0], 1, 3600);
  bgp->stalepath_time = stalepath;
  return CMD_SUCCESS;
}

DEFUN (no_bgp_graceful_restart_stalepath_time,
       no_bgp_graceful_restart_stalepath_time_cmd,
       "no bgp graceful-restart stalepath-time",
       NO_STR
       "BGP specific commands\n"
       "Graceful restart capability parameters\n"
       "Set the max time to hold onto restarting peer's stale paths\n")
{
  struct bgp *bgp;

  bgp = vty->index;
  if (! bgp)
    return CMD_WARNING;

  bgp->stalepath_time = BGP_DEFAULT_STALEPATH_TIME;
  return CMD_SUCCESS;
}

ALIAS (no_bgp_graceful_restart_stalepath_time,
       no_bgp_graceful_restart_stalepath_time_val_cmd,
       "no bgp graceful-restart stalepath-time <1-3600>",
       NO_STR
       "BGP specific commands\n"
       "Graceful restart capability parameters\n"
       "Set the max time to hold onto restarting peer's stale paths\n"
       "Delay value (seconds)\n")

/* "bgp fast-external-failover" configuration. */
DEFUN (bgp_fast_external_failover,
       bgp_fast_external_failover_cmd,
       "bgp fast-external-failover",
       BGP_STR
       "Immediately reset session if a link to a directly connected external peer goes down\n")
{
  struct bgp *bgp;

  bgp = vty->index;
  bgp_flag_unset (bgp, BGP_FLAG_NO_FAST_EXT_FAILOVER);
  return CMD_SUCCESS;
}

DEFUN (no_bgp_fast_external_failover,
       no_bgp_fast_external_failover_cmd,
       "no bgp fast-external-failover",
       NO_STR
       BGP_STR
       "Immediately reset session if a link to a directly connected external peer goes down\n")
{
  struct bgp *bgp;

  bgp = vty->index;
  bgp_flag_set (bgp, BGP_FLAG_NO_FAST_EXT_FAILOVER);
  return CMD_SUCCESS;
}

/* "bgp enforce-first-as" configuration. */
DEFUN (bgp_enforce_first_as,
       bgp_enforce_first_as_cmd,
       "bgp enforce-first-as",
       BGP_STR
       "Enforce the first AS for EBGP routes\n")
{
  struct bgp *bgp;

  bgp = vty->index;
  bgp_flag_set (bgp, BGP_FLAG_ENFORCE_FIRST_AS);
  return CMD_SUCCESS;
}

DEFUN (no_bgp_enforce_first_as,
       no_bgp_enforce_first_as_cmd,
       "no bgp enforce-first-as",
       NO_STR
       BGP_STR
       "Enforce the first AS for EBGP routes\n")
{
  struct bgp *bgp;

  bgp = vty->index;
  bgp_flag_unset (bgp, BGP_FLAG_ENFORCE_FIRST_AS);
  return CMD_SUCCESS;
}

/* "bgp bestpath compare-routerid" configuration.  */
DEFUN (bgp_bestpath_compare_router_id,
       bgp_bestpath_compare_router_id_cmd,
       "bgp bestpath compare-routerid",
       "BGP specific commands\n"
       "Change the default bestpath selection\n"
       "Compare router-id for identical EBGP paths\n")
{
  struct bgp *bgp;

  bgp = vty->index;
  bgp_flag_set (bgp, BGP_FLAG_COMPARE_ROUTER_ID);
  return CMD_SUCCESS;
}

DEFUN (no_bgp_bestpath_compare_router_id,
       no_bgp_bestpath_compare_router_id_cmd,
       "no bgp bestpath compare-routerid",
       NO_STR
       "BGP specific commands\n"
       "Change the default bestpath selection\n"
       "Compare router-id for identical EBGP paths\n")
{
  struct bgp *bgp;

  bgp = vty->index;
  bgp_flag_unset (bgp, BGP_FLAG_COMPARE_ROUTER_ID);
  return CMD_SUCCESS;
}

/* "bgp bestpath as-path ignore" configuration.  */
DEFUN (bgp_bestpath_aspath_ignore,
       bgp_bestpath_aspath_ignore_cmd,
       "bgp bestpath as-path ignore",
       "BGP specific commands\n"
       "Change the default bestpath selection\n"
       "AS-path attribute\n"
       "Ignore as-path length in selecting a route\n")
{
  struct bgp *bgp;

  bgp = vty->index;
  bgp_flag_set (bgp, BGP_FLAG_ASPATH_IGNORE);
  return CMD_SUCCESS;
}

DEFUN (no_bgp_bestpath_aspath_ignore,
       no_bgp_bestpath_aspath_ignore_cmd,
       "no bgp bestpath as-path ignore",
       NO_STR
       "BGP specific commands\n"
       "Change the default bestpath selection\n"
       "AS-path attribute\n"
       "Ignore as-path length in selecting a route\n")
{
  struct bgp *bgp;

  bgp = vty->index;
  bgp_flag_unset (bgp, BGP_FLAG_ASPATH_IGNORE);
  return CMD_SUCCESS;
}

/* "bgp bestpath as-path confed" configuration.  */
DEFUN (bgp_bestpath_aspath_confed,
       bgp_bestpath_aspath_confed_cmd,
       "bgp bestpath as-path confed",
       "BGP specific commands\n"
       "Change the default bestpath selection\n"
       "AS-path attribute\n"
       "Compare path lengths including confederation sets & sequences in selecting a route\n")
{
  struct bgp *bgp;

  bgp = vty->index;
  bgp_flag_set (bgp, BGP_FLAG_ASPATH_CONFED);
  return CMD_SUCCESS;
}

DEFUN (no_bgp_bestpath_aspath_confed,
       no_bgp_bestpath_aspath_confed_cmd,
       "no bgp bestpath as-path confed",
       NO_STR
       "BGP specific commands\n"
       "Change the default bestpath selection\n"
       "AS-path attribute\n"
       "Compare path lengths including confederation sets & sequences in selecting a route\n")
{
  struct bgp *bgp;

  bgp = vty->index;
  bgp_flag_unset (bgp, BGP_FLAG_ASPATH_CONFED);
  return CMD_SUCCESS;
}

/* "bgp log-neighbor-changes" configuration.  */
DEFUN (bgp_log_neighbor_changes,
       bgp_log_neighbor_changes_cmd,
       "bgp log-neighbor-changes",
       "BGP specific commands\n"
       "Log neighbor up/down and reset reason\n")
{
  struct bgp *bgp;

  bgp = vty->index;
  bgp_flag_set (bgp, BGP_FLAG_LOG_NEIGHBOR_CHANGES);
  return CMD_SUCCESS;
}

DEFUN (no_bgp_log_neighbor_changes,
       no_bgp_log_neighbor_changes_cmd,
       "no bgp log-neighbor-changes",
       NO_STR
       "BGP specific commands\n"
       "Log neighbor up/down and reset reason\n")
{
  struct bgp *bgp;

  bgp = vty->index;
  bgp_flag_unset (bgp, BGP_FLAG_LOG_NEIGHBOR_CHANGES);
  return CMD_SUCCESS;
}

/* "bgp bestpath med" configuration. */
DEFUN (bgp_bestpath_med,
       bgp_bestpath_med_cmd,
       "bgp bestpath med (confed|missing-as-worst)",
       "BGP specific commands\n"
       "Change the default bestpath selection\n"
       "MED attribute\n"
       "Compare MED among confederation paths\n"
       "Treat missing MED as the least preferred one\n")
{
  struct bgp *bgp;

  bgp = vty->index;

  if (strncmp (argv[0], "confed", 1) == 0)
    bgp_flag_set (bgp, BGP_FLAG_MED_CONFED);
  else
    bgp_flag_set (bgp, BGP_FLAG_MED_MISSING_AS_WORST);

  return CMD_SUCCESS;
}

DEFUN (bgp_bestpath_med2,
       bgp_bestpath_med2_cmd,
       "bgp bestpath med confed missing-as-worst",
       "BGP specific commands\n"
       "Change the default bestpath selection\n"
       "MED attribute\n"
       "Compare MED among confederation paths\n"
       "Treat missing MED as the least preferred one\n")
{
  struct bgp *bgp;

  bgp = vty->index;
  bgp_flag_set (bgp, BGP_FLAG_MED_CONFED);
  bgp_flag_set (bgp, BGP_FLAG_MED_MISSING_AS_WORST);
  return CMD_SUCCESS;
}

ALIAS (bgp_bestpath_med2,
       bgp_bestpath_med3_cmd,
       "bgp bestpath med missing-as-worst confed",
       "BGP specific commands\n"
       "Change the default bestpath selection\n"
       "MED attribute\n"
       "Treat missing MED as the least preferred one\n"
       "Compare MED among confederation paths\n")

DEFUN (no_bgp_bestpath_med,
       no_bgp_bestpath_med_cmd,
       "no bgp bestpath med (confed|missing-as-worst)",
       NO_STR
       "BGP specific commands\n"
       "Change the default bestpath selection\n"
       "MED attribute\n"
       "Compare MED among confederation paths\n"
       "Treat missing MED as the least preferred one\n")
{
  struct bgp *bgp;

  bgp = vty->index;

  if (strncmp (argv[0], "confed", 1) == 0)
    bgp_flag_unset (bgp, BGP_FLAG_MED_CONFED);
  else
    bgp_flag_unset (bgp, BGP_FLAG_MED_MISSING_AS_WORST);

  return CMD_SUCCESS;
}

DEFUN (no_bgp_bestpath_med2,
       no_bgp_bestpath_med2_cmd,
       "no bgp bestpath med confed missing-as-worst",
       NO_STR
       "BGP specific commands\n"
       "Change the default bestpath selection\n"
       "MED attribute\n"
       "Compare MED among confederation paths\n"
       "Treat missing MED as the least preferred one\n")
{
  struct bgp *bgp;

  bgp = vty->index;
  bgp_flag_unset (bgp, BGP_FLAG_MED_CONFED);
  bgp_flag_unset (bgp, BGP_FLAG_MED_MISSING_AS_WORST);
  return CMD_SUCCESS;
}

ALIAS (no_bgp_bestpath_med2,
       no_bgp_bestpath_med3_cmd,
       "no bgp bestpath med missing-as-worst confed",
       NO_STR
       "BGP specific commands\n"
       "Change the default bestpath selection\n"
       "MED attribute\n"
       "Treat missing MED as the least preferred one\n"
       "Compare MED among confederation paths\n")

/* "no bgp default ipv4-unicast". */
DEFUN (no_bgp_default_ipv4_unicast,
       no_bgp_default_ipv4_unicast_cmd,
       "no bgp default ipv4-unicast",
       NO_STR
       "BGP specific commands\n"
       "Configure BGP defaults\n"
       "Activate ipv4-unicast for a peer by default\n")
{
  struct bgp *bgp;

  bgp = vty->index;
  bgp_flag_set (bgp, BGP_FLAG_NO_DEFAULT_IPV4);
  return CMD_SUCCESS;
}

DEFUN (bgp_default_ipv4_unicast,
       bgp_default_ipv4_unicast_cmd,
       "bgp default ipv4-unicast",
       "BGP specific commands\n"
       "Configure BGP defaults\n"
       "Activate ipv4-unicast for a peer by default\n")
{
  struct bgp *bgp;

  bgp = vty->index;
  bgp_flag_unset (bgp, BGP_FLAG_NO_DEFAULT_IPV4);
  return CMD_SUCCESS;
}

/* "bgp import-check" configuration.  */
DEFUN (bgp_network_import_check,
       bgp_network_import_check_cmd,
       "bgp network import-check",
       "BGP specific commands\n"
       "BGP network command\n"
       "Check BGP network route exists in IGP\n")
{
  struct bgp *bgp;

  bgp = vty->index;
  bgp_flag_set (bgp, BGP_FLAG_IMPORT_CHECK);
  return CMD_SUCCESS;
}

DEFUN (no_bgp_network_import_check,
       no_bgp_network_import_check_cmd,
       "no bgp network import-check",
       NO_STR
       "BGP specific commands\n"
       "BGP network command\n"
       "Check BGP network route exists in IGP\n")
{
  struct bgp *bgp;

  bgp = vty->index;
  bgp_flag_unset (bgp, BGP_FLAG_IMPORT_CHECK);
  return CMD_SUCCESS;
}

DEFUN (bgp_default_local_preference,
       bgp_default_local_preference_cmd,
       "bgp default local-preference <0-4294967295>",
       "BGP specific commands\n"
       "Configure BGP defaults\n"
       "local preference (higher=more preferred)\n"
       "Configure default local preference value\n")
{
  struct bgp *bgp;
  u_int32_t local_pref;

  bgp = vty->index;

  VTY_GET_INTEGER ("local preference", local_pref, argv[0]);

  bgp_default_local_preference_set (bgp, local_pref);

  return CMD_SUCCESS;
}

DEFUN (no_bgp_default_local_preference,
       no_bgp_default_local_preference_cmd,
       "no bgp default local-preference",
       NO_STR
       "BGP specific commands\n"
       "Configure BGP defaults\n"
       "local preference (higher=more preferred)\n")
{
  struct bgp *bgp;

  bgp = vty->index;
  bgp_default_local_preference_unset (bgp);
  return CMD_SUCCESS;
}

ALIAS (no_bgp_default_local_preference,
       no_bgp_default_local_preference_val_cmd,
       "no bgp default local-preference <0-4294967295>",
       NO_STR
       "BGP specific commands\n"
       "Configure BGP defaults\n"
       "local preference (higher=more preferred)\n"
       "Configure default local preference value\n")

static int
peer_remote_as_vty (struct vty *vty, const char *peer_str,
                    const char *as_str, afi_t afi, safi_t safi)
{
  int ret;
  struct bgp *bgp;
  as_t as;
  union sockunion su;

  bgp = vty->index;

  /* Get AS number.  */
  VTY_GET_INTEGER_RANGE ("AS", as, as_str, 1, BGP_AS4_MAX);

  /* If peer is peer group, call proper function.  */
  ret = str2sockunion (peer_str, &su);
  if (ret < 0)
    {
      ret = peer_group_remote_as (bgp, peer_str, &as);
      if (ret < 0)
        {
          vty_out (vty, "%% Create the peer-group first%s", VTY_NEWLINE);
          return CMD_WARNING;
        }
      return CMD_SUCCESS;
    }

  if (peer_address_self_check (&su))
    {
      vty_out (vty, "%% Can not configure the local system as neighbor%s",
               VTY_NEWLINE);
      return CMD_WARNING;
    }

  ret = peer_remote_as (bgp, &su, &as, afi, safi);

  /* This peer belongs to peer group.  */
  switch (ret)
    {
    case BGP_ERR_PEER_GROUP_MEMBER:
      vty_out (vty, "%% Peer-group AS %u. Cannot configure remote-as for member%s", as, VTY_NEWLINE);
      return CMD_WARNING;
    case BGP_ERR_PEER_GROUP_PEER_TYPE_DIFFERENT:
      vty_out (vty, "%% The AS# can not be changed from %u to %s, peer-group members must be all internal or all external%s", as, as_str, VTY_NEWLINE);
      return CMD_WARNING;
    default:
      break ;
    }
  return bgp_vty_return (vty, ret);
}

DEFUN (neighbor_remote_as,
       neighbor_remote_as_cmd,
       NEIGHBOR_CMD2 "remote-as " CMD_AS_RANGE,
       NEIGHBOR_STR
       NEIGHBOR_ADDR_STR2
       "Specify a BGP neighbor\n"
       AS_STR)
{
  return peer_remote_as_vty (vty, argv[0], argv[1], AFI_IP, SAFI_UNICAST);
}

DEFUN (neighbor_peer_group,
       neighbor_peer_group_cmd,
       "neighbor WORD peer-group",
       NEIGHBOR_STR
       "Neighbor tag\n"
       "Configure peer-group\n")
{
  struct bgp *bgp;
  struct peer_group *group;

  bgp = vty->index;

  group = peer_group_get (bgp, argv[0]);
  if (! group)
    return CMD_WARNING;

  return CMD_SUCCESS;
}

DEFUN (no_neighbor,
       no_neighbor_cmd,
       NO_NEIGHBOR_CMD2,
       NO_STR
       NEIGHBOR_STR
       NEIGHBOR_ADDR_STR2)
{
  int ret;
  union sockunion su;
  struct peer_group *group;
  struct peer *peer;

  ret = str2sockunion (argv[0], &su);
  if (ret < 0)
    {
      group = peer_group_lookup (vty->index, argv[0]);
      if (group)
        peer_group_delete (group);
      else
        {
          vty_out (vty, "%% Create the peer-group first%s", VTY_NEWLINE);
          return CMD_WARNING;
        }
    }
  else
    {
      peer = peer_lookup (vty->index, &su);
      if (peer)
        bgp_peer_delete (peer);
    }

  return CMD_SUCCESS;
}

ALIAS (no_neighbor,
       no_neighbor_remote_as_cmd,
       NO_NEIGHBOR_CMD "remote-as " CMD_AS_RANGE,
       NO_STR
       NEIGHBOR_STR
       NEIGHBOR_ADDR_STR
       "Specify a BGP neighbor\n"
       AS_STR)

DEFUN (no_neighbor_peer_group,
       no_neighbor_peer_group_cmd,
       "no neighbor WORD peer-group",
       NO_STR
       NEIGHBOR_STR
       "Neighbor tag\n"
       "Configure peer-group\n")
{
  struct peer_group *group;

  group = peer_group_lookup (vty->index, argv[0]);
  if (group)
    peer_group_delete (group);
  else
    {
      vty_out (vty, "%% Create the peer-group first%s", VTY_NEWLINE);
      return CMD_WARNING;
    }
  return CMD_SUCCESS;
}

DEFUN (no_neighbor_peer_group_remote_as,
       no_neighbor_peer_group_remote_as_cmd,
       "no neighbor WORD remote-as " CMD_AS_RANGE,
       NO_STR
       NEIGHBOR_STR
       "Neighbor tag\n"
       "Specify a BGP neighbor\n"
       AS_STR)
{
  struct peer_group *group;

  group = peer_group_lookup (vty->index, argv[0]);
  if (group)
    peer_group_remote_as_delete (group);
  else
    {
      vty_out (vty, "%% Create the peer-group first%s", VTY_NEWLINE);
      return CMD_WARNING;
    }
  return CMD_SUCCESS;
}

DEFUN (neighbor_local_as,
       neighbor_local_as_cmd,
       NEIGHBOR_CMD2 "local-as " CMD_AS_RANGE,
       NEIGHBOR_STR
       NEIGHBOR_ADDR_STR2
       "Specify a local-as number\n"
       "AS number used as local AS\n")
{
  struct peer *peer;
  int ret;

  peer = peer_and_group_lookup_vty (vty, argv[0]);
  if (! peer)
    return CMD_WARNING;

  ret = peer_local_as_set (peer, atoi (argv[1]), 0);
  return bgp_vty_return (vty, ret);
}

DEFUN (neighbor_local_as_no_prepend,
       neighbor_local_as_no_prepend_cmd,
       NEIGHBOR_CMD2 "local-as " CMD_AS_RANGE " no-prepend",
       NEIGHBOR_STR
       NEIGHBOR_ADDR_STR2
       "Specify a local-as number\n"
       "AS number used as local AS\n"
       "Do not prepend local-as to updates from ebgp peers\n")
{
  struct peer *peer;
  int ret;

  peer = peer_and_group_lookup_vty (vty, argv[0]);
  if (! peer)
    return CMD_WARNING;

  ret = peer_local_as_set (peer, atoi (argv[1]), 1);
  return bgp_vty_return (vty, ret);
}

DEFUN (no_neighbor_local_as,
       no_neighbor_local_as_cmd,
       NO_NEIGHBOR_CMD2 "local-as",
       NO_STR
       NEIGHBOR_STR
       NEIGHBOR_ADDR_STR2
       "Specify a local-as number\n")
{
  struct peer *peer;
  int ret;

  peer = peer_and_group_lookup_vty (vty, argv[0]);
  if (! peer)
    return CMD_WARNING;

  ret = peer_local_as_unset (peer);
  return bgp_vty_return (vty, ret);
}

ALIAS (no_neighbor_local_as,
       no_neighbor_local_as_val_cmd,
       NO_NEIGHBOR_CMD2 "local-as " CMD_AS_RANGE,
       NO_STR
       NEIGHBOR_STR
       NEIGHBOR_ADDR_STR2
       "Specify a local-as number\n"
       "AS number used as local AS\n")

ALIAS (no_neighbor_local_as,
       no_neighbor_local_as_val2_cmd,
       NO_NEIGHBOR_CMD2 "local-as " CMD_AS_RANGE " no-prepend",
       NO_STR
       NEIGHBOR_STR
       NEIGHBOR_ADDR_STR2
       "Specify a local-as number\n"
       "AS number used as local AS\n"
       "Do not prepend local-as to updates from ebgp peers\n")

DEFUN (neighbor_password,
       neighbor_password_cmd,
       NEIGHBOR_CMD2 "password LINE",
       NEIGHBOR_STR
       NEIGHBOR_ADDR_STR2
       "Set a password\n"
       "The password\n")
{
  struct peer *peer;
  int ret;

  peer = peer_and_group_lookup_vty (vty, argv[0]);
  if (! peer)
    return CMD_WARNING;

  ret = peer_password_set (peer, argv[1]);
  return bgp_vty_return (vty, ret);
}

DEFUN (no_neighbor_password,
       no_neighbor_password_cmd,
       NO_NEIGHBOR_CMD2 "password",
       NO_STR
       NEIGHBOR_STR
       NEIGHBOR_ADDR_STR2
       "Set a password\n")
{
  struct peer *peer;
  int ret;

  peer = peer_and_group_lookup_vty (vty, argv[0]);
  if (! peer)
    return CMD_WARNING;

  ret = peer_password_unset (peer);
  return bgp_vty_return (vty, ret);
}

DEFUN (neighbor_activate,
       neighbor_activate_cmd,
       NEIGHBOR_CMD2 "activate",
       NEIGHBOR_STR
       NEIGHBOR_ADDR_STR2
       "Enable the Address Family for this Neighbor\n")
{
  struct peer *peer;

  peer = peer_and_group_lookup_vty (vty, argv[0]);
  if (! peer)
    return CMD_WARNING;

  peer_activate (peer, bgp_node_afi (vty), bgp_node_safi (vty));

  return CMD_SUCCESS;
}

DEFUN (no_neighbor_activate,
       no_neighbor_activate_cmd,
       NO_NEIGHBOR_CMD2 "activate",
       NO_STR
       NEIGHBOR_STR
       NEIGHBOR_ADDR_STR2
       "Enable the Address Family for this Neighbor\n")
{
  int ret;
  struct peer *peer;

  /* Lookup peer. */
  peer = peer_and_group_lookup_vty (vty, argv[0]);
  if (! peer)
    return CMD_WARNING;

  ret = peer_deactivate (peer, bgp_node_afi (vty), bgp_node_safi (vty));

  return bgp_vty_return (vty, ret);
}

DEFUN (neighbor_set_peer_group,
       neighbor_set_peer_group_cmd,
       NEIGHBOR_CMD "peer-group WORD",
       NEIGHBOR_STR
       NEIGHBOR_ADDR_STR
       "Member of the peer-group\n"
       "peer-group name\n")
{
  int ret;
  as_t as;
  union sockunion su;
  struct bgp *bgp;
  struct peer_group *group;

  bgp = vty->index;

  ret = str2sockunion (argv[0], &su);
  if (ret < 0)
    {
      vty_out (vty, "%% Malformed address: %s%s", argv[0], VTY_NEWLINE);
      return CMD_WARNING;
    }

  group = peer_group_lookup (bgp, argv[1]);
  if (! group)
    {
      vty_out (vty, "%% Configure the peer-group first%s", VTY_NEWLINE);
      return CMD_WARNING;
    }

  if (peer_address_self_check (&su))
    {
      vty_out (vty, "%% Can not configure the local system as neighbor%s",
               VTY_NEWLINE);
      return CMD_WARNING;
    }

  ret = peer_group_bind (bgp, &su, group, bgp_node_afi (vty),
                         bgp_node_safi (vty), &as);

  if (ret == BGP_ERR_PEER_GROUP_PEER_TYPE_DIFFERENT)
    {
      vty_out (vty, "%% Peer with AS %u cannot be in this peer-group, "
             "members must be all internal or all external%s", as, VTY_NEWLINE);
      return CMD_WARNING;
    }

  return bgp_vty_return (vty, ret);
}

DEFUN (no_neighbor_set_peer_group,
       no_neighbor_set_peer_group_cmd,
       NO_NEIGHBOR_CMD "peer-group WORD",
       NO_STR
       NEIGHBOR_STR
       NEIGHBOR_ADDR_STR
       "Member of the peer-group\n"
       "peer-group name\n")
{
  int ret;
  struct bgp *bgp;
  struct peer *peer;
  struct peer_group *group;

  bgp = vty->index;

  peer = peer_lookup_vty (vty, argv[0]);
  if (! peer)
    return CMD_WARNING;

  group = peer_group_lookup (bgp, argv[1]);
  if (! group)
    {
      vty_out (vty, "%% Configure the peer-group first%s", VTY_NEWLINE);
      return CMD_WARNING;
    }

  ret = peer_group_unbind (bgp, peer, group, bgp_node_afi (vty),
                           bgp_node_safi (vty));

  return bgp_vty_return (vty, ret);
}

static int
peer_flag_modify_vty (struct vty *vty, const char *ip_str,
                      u_int16_t flag, int set)
{
  int ret;
  struct peer *peer;

  peer = peer_and_group_lookup_vty (vty, ip_str);
  if (! peer)
    return CMD_WARNING;

  if (set)
    ret = peer_flag_set (peer, flag);
  else
    ret = peer_flag_unset (peer, flag);

  return bgp_vty_return (vty, ret);
}

static int
peer_flag_set_vty (struct vty *vty, const char *ip_str, u_int16_t flag)
{
  return peer_flag_modify_vty (vty, ip_str, flag, 1);
}

static int
peer_flag_unset_vty (struct vty *vty, const char *ip_str, u_int16_t flag)
{
  return peer_flag_modify_vty (vty, ip_str, flag, 0);
}

/* neighbor passive. */
DEFUN (neighbor_passive,
       neighbor_passive_cmd,
       NEIGHBOR_CMD2 "passive",
       NEIGHBOR_STR
       NEIGHBOR_ADDR_STR2
       "Don't send open messages to this neighbor\n")
{
  return peer_flag_set_vty (vty, argv[0], PEER_FLAG_PASSIVE);
}

DEFUN (no_neighbor_passive,
       no_neighbor_passive_cmd,
       NO_NEIGHBOR_CMD2 "passive",
       NO_STR
       NEIGHBOR_STR
       NEIGHBOR_ADDR_STR2
       "Don't send open messages to this neighbor\n")
{
  return peer_flag_unset_vty (vty, argv[0], PEER_FLAG_PASSIVE);
}

/* neighbor shutdown. */
DEFUN (neighbor_shutdown,
       neighbor_shutdown_cmd,
       NEIGHBOR_CMD2 "shutdown",
       NEIGHBOR_STR
       NEIGHBOR_ADDR_STR2
       "Administratively shut down this neighbor\n")
{
  return peer_flag_set_vty (vty, argv[0], PEER_FLAG_SHUTDOWN);
}

DEFUN (no_neighbor_shutdown,
       no_neighbor_shutdown_cmd,
       NO_NEIGHBOR_CMD2 "shutdown",
       NO_STR
       NEIGHBOR_STR
       NEIGHBOR_ADDR_STR2
       "Administratively shut down this neighbor\n")
{
  return peer_flag_unset_vty (vty, argv[0], PEER_FLAG_SHUTDOWN);
}

/* Deprecated neighbor capability route-refresh. */
DEFUN_DEPRECATED (neighbor_capability_route_refresh,
                  neighbor_capability_route_refresh_cmd,
                  NEIGHBOR_CMD2 "capability route-refresh",
                  NEIGHBOR_STR
                  NEIGHBOR_ADDR_STR2
                  "Advertise capability to the peer\n"
                  "Advertise route-refresh capability to this neighbor\n")
{
  return CMD_SUCCESS;
}

DEFUN_DEPRECATED (no_neighbor_capability_route_refresh,
                  no_neighbor_capability_route_refresh_cmd,
                  NO_NEIGHBOR_CMD2 "capability route-refresh",
                  NO_STR
                  NEIGHBOR_STR
                  NEIGHBOR_ADDR_STR2
                  "Advertise capability to the peer\n"
                  "Advertise route-refresh capability to this neighbor\n")
{
  return CMD_SUCCESS;
}

/* neighbor capability dynamic. */
DEFUN (neighbor_capability_dynamic,
       neighbor_capability_dynamic_cmd,
       NEIGHBOR_CMD2 "capability dynamic",
       NEIGHBOR_STR
       NEIGHBOR_ADDR_STR2
       "Advertise capability to the peer\n"
       "Advertise dynamic capability to this neighbor\n")
{
  return peer_flag_set_vty (vty, argv[0], PEER_FLAG_DYNAMIC_CAPABILITY);
}

DEFUN (no_neighbor_capability_dynamic,
       no_neighbor_capability_dynamic_cmd,
       NO_NEIGHBOR_CMD2 "capability dynamic",
       NO_STR
       NEIGHBOR_STR
       NEIGHBOR_ADDR_STR2
       "Advertise capability to the peer\n"
       "Advertise dynamic capability to this neighbor\n")
{
  return peer_flag_unset_vty (vty, argv[0], PEER_FLAG_DYNAMIC_CAPABILITY);
}

/* neighbor dont-capability-negotiate */
DEFUN (neighbor_dont_capability_negotiate,
       neighbor_dont_capability_negotiate_cmd,
       NEIGHBOR_CMD2 "dont-capability-negotiate",
       NEIGHBOR_STR
       NEIGHBOR_ADDR_STR2
       "Do not perform capability negotiation\n")
{
  return peer_flag_set_vty (vty, argv[0], PEER_FLAG_DONT_CAPABILITY);
}

DEFUN (no_neighbor_dont_capability_negotiate,
       no_neighbor_dont_capability_negotiate_cmd,
       NO_NEIGHBOR_CMD2 "dont-capability-negotiate",
       NO_STR
       NEIGHBOR_STR
       NEIGHBOR_ADDR_STR2
       "Do not perform capability negotiation\n")
{
  return peer_flag_unset_vty (vty, argv[0], PEER_FLAG_DONT_CAPABILITY);
}

static int
peer_af_flag_modify_vty (struct vty *vty, const char *peer_str, afi_t afi,
                         safi_t safi, u_int32_t flag, bool set)
{
  int ret;
  struct peer *peer;

  peer = peer_and_group_lookup_vty (vty, peer_str);
  if (! peer)
    return CMD_WARNING;

  ret = peer_af_flag_modify(peer, afi, safi, flag, set);

  return bgp_vty_return (vty, ret);
}

static int
peer_af_flag_set_vty (struct vty *vty, const char *peer_str, afi_t afi,
                      safi_t safi, u_int32_t flag)
{
  return peer_af_flag_modify_vty (vty, peer_str, afi, safi, flag, true);
}

static int
peer_af_flag_unset_vty (struct vty *vty, const char *peer_str, afi_t afi,
                        safi_t safi, u_int32_t flag)
{
  return peer_af_flag_modify_vty (vty, peer_str, afi, safi, flag, false);
}

/* neighbor capability orf prefix-list. */
DEFUN (neighbor_capability_orf_prefix,
       neighbor_capability_orf_prefix_cmd,
       NEIGHBOR_CMD2 "capability orf prefix-list (both|send|receive)",
       NEIGHBOR_STR
       NEIGHBOR_ADDR_STR2
       "Advertise capability to the peer\n"
       "Advertise ORF capability to the peer\n"
       "Advertise prefixlist ORF capability to this neighbor\n"
       "Capability to SEND and RECEIVE the ORF to/from this neighbor\n"
       "Capability to RECEIVE the ORF from this neighbor\n"
       "Capability to SEND the ORF to this neighbor\n")
{
  u_int16_t flag = 0;

  if (strncmp (argv[1], "s", 1) == 0)
    flag = PEER_FLAG_ORF_PREFIX_SM;
  else if (strncmp (argv[1], "r", 1) == 0)
    flag = PEER_FLAG_ORF_PREFIX_RM;
  else if (strncmp (argv[1], "b", 1) == 0)
    flag = PEER_FLAG_ORF_PREFIX_SM|PEER_FLAG_ORF_PREFIX_RM;
  else
    return CMD_WARNING;

  return peer_af_flag_set_vty (vty, argv[0], bgp_node_afi (vty),
                               bgp_node_safi (vty), flag);
}

DEFUN (no_neighbor_capability_orf_prefix,
       no_neighbor_capability_orf_prefix_cmd,
       NO_NEIGHBOR_CMD2 "capability orf prefix-list (both|send|receive)",
       NO_STR
       NEIGHBOR_STR
       NEIGHBOR_ADDR_STR2
       "Advertise capability to the peer\n"
       "Advertise ORF capability to the peer\n"
       "Advertise prefixlist ORF capability to this neighbor\n"
       "Capability to SEND and RECEIVE the ORF to/from this neighbor\n"
       "Capability to RECEIVE the ORF from this neighbor\n"
       "Capability to SEND the ORF to this neighbor\n")
{
  u_int16_t flag = 0;

  if (strncmp (argv[1], "s", 1) == 0)
    flag = PEER_FLAG_ORF_PREFIX_SM;
  else if (strncmp (argv[1], "r", 1) == 0)
    flag = PEER_FLAG_ORF_PREFIX_RM;
  else if (strncmp (argv[1], "b", 1) == 0)
    flag = PEER_FLAG_ORF_PREFIX_SM|PEER_FLAG_ORF_PREFIX_RM;
  else
    return CMD_WARNING;

  return peer_af_flag_unset_vty (vty, argv[0], bgp_node_afi (vty),
                                 bgp_node_safi (vty), flag);
}

/* neighbor next-hop-self. */
DEFUN (neighbor_nexthop_self,
       neighbor_nexthop_self_cmd,
       NEIGHBOR_CMD2 "next-hop-self",
       NEIGHBOR_STR
       NEIGHBOR_ADDR_STR2
       "Disable the next hop calculation for this neighbor\n")
{
  return peer_af_flag_set_vty (vty, argv[0], bgp_node_afi (vty),
                               bgp_node_safi (vty), PEER_FLAG_NEXTHOP_SELF);
}

DEFUN (no_neighbor_nexthop_self,
       no_neighbor_nexthop_self_cmd,
       NO_NEIGHBOR_CMD2 "next-hop-self",
       NO_STR
       NEIGHBOR_STR
       NEIGHBOR_ADDR_STR2
       "Disable the next hop calculation for this neighbor\n")
{
  return peer_af_flag_unset_vty (vty, argv[0], bgp_node_afi (vty),
                                 bgp_node_safi (vty), PEER_FLAG_NEXTHOP_SELF);
}

/* neighbor remove-private-AS. */
DEFUN (neighbor_remove_private_as,
       neighbor_remove_private_as_cmd,
       NEIGHBOR_CMD2 "remove-private-AS",
       NEIGHBOR_STR
       NEIGHBOR_ADDR_STR2
       "Remove private AS number from outbound updates\n")
{
  return peer_af_flag_set_vty (vty, argv[0], bgp_node_afi (vty),
                               bgp_node_safi (vty),
                               PEER_FLAG_REMOVE_PRIVATE_AS);
}

DEFUN (no_neighbor_remove_private_as,
       no_neighbor_remove_private_as_cmd,
       NO_NEIGHBOR_CMD2 "remove-private-AS",
       NO_STR
       NEIGHBOR_STR
       NEIGHBOR_ADDR_STR2
       "Remove private AS number from outbound updates\n")
{
  return peer_af_flag_unset_vty (vty, argv[0], bgp_node_afi (vty),
                                 bgp_node_safi (vty),
                                 PEER_FLAG_REMOVE_PRIVATE_AS);
}

/* neighbor send-community. */
DEFUN (neighbor_send_community,
       neighbor_send_community_cmd,
       NEIGHBOR_CMD2 "send-community",
       NEIGHBOR_STR
       NEIGHBOR_ADDR_STR2
       "Send Community attribute to this neighbor\n")
{
  return peer_af_flag_set_vty (vty, argv[0], bgp_node_afi (vty),
                               bgp_node_safi (vty),
                               PEER_FLAG_SEND_COMMUNITY);
}

DEFUN (no_neighbor_send_community,
       no_neighbor_send_community_cmd,
       NO_NEIGHBOR_CMD2 "send-community",
       NO_STR
       NEIGHBOR_STR
       NEIGHBOR_ADDR_STR2
       "Send Community attribute to this neighbor\n")
{
  return peer_af_flag_unset_vty (vty, argv[0], bgp_node_afi (vty),
                                 bgp_node_safi (vty),
                                 PEER_FLAG_SEND_COMMUNITY);
}

/* neighbor send-community extended. */
DEFUN (neighbor_send_community_type,
       neighbor_send_community_type_cmd,
       NEIGHBOR_CMD2 "send-community (both|extended|standard)",
       NEIGHBOR_STR
       NEIGHBOR_ADDR_STR2
       "Send Community attribute to this neighbor\n"
       "Send Standard and Extended Community attributes\n"
       "Send Extended Community attributes\n"
       "Send Standard Community attributes\n")
{
  if (strncmp (argv[1], "s", 1) == 0)
    return peer_af_flag_set_vty (vty, argv[0], bgp_node_afi (vty),
                                 bgp_node_safi (vty),
                                 PEER_FLAG_SEND_COMMUNITY);
  if (strncmp (argv[1], "e", 1) == 0)
    return peer_af_flag_set_vty (vty, argv[0], bgp_node_afi (vty),
                                 bgp_node_safi (vty),
                                 PEER_FLAG_SEND_EXT_COMMUNITY);

  return peer_af_flag_set_vty (vty, argv[0], bgp_node_afi (vty),
                               bgp_node_safi (vty),
                               (PEER_FLAG_SEND_COMMUNITY|
                                PEER_FLAG_SEND_EXT_COMMUNITY));
}

DEFUN (no_neighbor_send_community_type,
       no_neighbor_send_community_type_cmd,
       NO_NEIGHBOR_CMD2 "send-community (both|extended|standard)",
       NO_STR
       NEIGHBOR_STR
       NEIGHBOR_ADDR_STR2
       "Send Community attribute to this neighbor\n"
       "Send Standard and Extended Community attributes\n"
       "Send Extended Community attributes\n"
       "Send Standard Community attributes\n")
{
  if (strncmp (argv[1], "s", 1) == 0)
    return peer_af_flag_unset_vty (vty, argv[0], bgp_node_afi (vty),
                                   bgp_node_safi (vty),
                                   PEER_FLAG_SEND_COMMUNITY);
  if (strncmp (argv[1], "e", 1) == 0)
    return peer_af_flag_unset_vty (vty, argv[0], bgp_node_afi (vty),
                                   bgp_node_safi (vty),
                                   PEER_FLAG_SEND_EXT_COMMUNITY);

  return peer_af_flag_unset_vty (vty, argv[0], bgp_node_afi (vty),
                                 bgp_node_safi (vty),
                                 (PEER_FLAG_SEND_COMMUNITY |
                                  PEER_FLAG_SEND_EXT_COMMUNITY));
}

/* neighbor soft-reconfig. */
DEFUN (neighbor_soft_reconfiguration,
       neighbor_soft_reconfiguration_cmd,
       NEIGHBOR_CMD2 "soft-reconfiguration inbound",
       NEIGHBOR_STR
       NEIGHBOR_ADDR_STR2
       "Per neighbor soft reconfiguration\n"
       "Allow inbound soft reconfiguration for this neighbor\n")
{
  return peer_af_flag_set_vty (vty, argv[0],
                               bgp_node_afi (vty), bgp_node_safi (vty),
                               PEER_FLAG_SOFT_RECONFIG);
}

DEFUN (no_neighbor_soft_reconfiguration,
       no_neighbor_soft_reconfiguration_cmd,
       NO_NEIGHBOR_CMD2 "soft-reconfiguration inbound",
       NO_STR
       NEIGHBOR_STR
       NEIGHBOR_ADDR_STR2
       "Per neighbor soft reconfiguration\n"
       "Allow inbound soft reconfiguration for this neighbor\n")
{
  return peer_af_flag_unset_vty (vty, argv[0],
                                 bgp_node_afi (vty), bgp_node_safi (vty),
                                 PEER_FLAG_SOFT_RECONFIG);
}

DEFUN (neighbor_route_reflector_client,
       neighbor_route_reflector_client_cmd,
       NEIGHBOR_CMD2 "route-reflector-client",
       NEIGHBOR_STR
       NEIGHBOR_ADDR_STR2
       "Configure a neighbor as Route Reflector client\n")
{
  struct peer *peer;


  peer = peer_and_group_lookup_vty (vty, argv[0]);
  if (! peer)
    return CMD_WARNING;

  return peer_af_flag_set_vty (vty, argv[0], bgp_node_afi (vty),
                               bgp_node_safi (vty),
                               PEER_FLAG_REFLECTOR_CLIENT);
}

DEFUN (no_neighbor_route_reflector_client,
       no_neighbor_route_reflector_client_cmd,
       NO_NEIGHBOR_CMD2 "route-reflector-client",
       NO_STR
       NEIGHBOR_STR
       NEIGHBOR_ADDR_STR2
       "Configure a neighbor as Route Reflector client\n")
{
  return peer_af_flag_unset_vty (vty, argv[0], bgp_node_afi (vty),
                                 bgp_node_safi (vty),
                                 PEER_FLAG_REFLECTOR_CLIENT);
}

static int
peer_rsclient_set_vty (struct vty *vty, const char *peer_str,
                       int afi, int safi)
{
  int ret;
  struct bgp *bgp;
  struct peer *peer;
  struct peer_group *group;
  struct listnode *node, *nnode;
  struct bgp_filter *pfilter;
  struct bgp_filter *gfilter;
  bool was_active ;

  bgp = vty->index;

  peer = peer_and_group_lookup_vty (vty, peer_str);
  if ( ! peer )
    return CMD_WARNING;

  /* If it is already a RS-Client, don't do anything. */
  if ( CHECK_FLAG (peer->af_flags[afi][safi], PEER_FLAG_RSERVER_CLIENT) )
    return CMD_SUCCESS;

  was_active = peer_rsclient_active(peer) ;

  ret = peer_af_flag_set (peer, afi, safi, PEER_FLAG_RSERVER_CLIENT);
  if (ret < 0)
    return bgp_vty_return (vty, ret);

  if (!was_active)
    {
      bgp_peer_lock (peer);             /* rsclient peer list reference */
      listnode_add_sort (bgp->rsclient, peer);
    } ;

  peer->rib[afi][safi] = bgp_table_init (afi, safi);
  peer->rib[afi][safi]->type = BGP_TABLE_RSCLIENT;
  /* RIB peer reference.  Released when table is free'd in bgp_table_free. */
  peer->rib[afi][safi]->owner = bgp_peer_lock (peer);

  /* Check for existing 'network' and 'redistribute' routes. */
  bgp_check_local_routes_rsclient (peer, afi, safi);

  /* Check for routes for peers configured with 'soft-reconfiguration'. */
  bgp_soft_reconfig_rsclient (peer, afi, safi);

  if (CHECK_FLAG(peer->sflags, PEER_STATUS_GROUP))
    {
      group = peer->group;
      gfilter = &peer->filter[afi][safi];

      for (ALL_LIST_ELEMENTS (group->peer, node, nnode, peer))
        {
          pfilter = &peer->filter[afi][safi];

          /* Members of a non-RS-Client group should not be RS-Clients, as that
             is checked when the become part of the peer-group */
          ret = peer_af_flag_set (peer, afi, safi, PEER_FLAG_RSERVER_CLIENT);
          if (ret < 0)
            return bgp_vty_return (vty, ret);

          /* Make peer's RIB point to group's RIB. */
          peer->rib[afi][safi] = group->conf->rib[afi][safi];

          /* Import policy. */
          if (pfilter->map[RMAP_IMPORT].name)
            free (pfilter->map[RMAP_IMPORT].name);
          if (gfilter->map[RMAP_IMPORT].name)
            {
              pfilter->map[RMAP_IMPORT].name = strdup (gfilter->map[RMAP_IMPORT].name);
              pfilter->map[RMAP_IMPORT].map = gfilter->map[RMAP_IMPORT].map;
            }
          else
            {
              pfilter->map[RMAP_IMPORT].name = NULL;
              pfilter->map[RMAP_IMPORT].map =NULL;
            }

          /* Export policy. */
          if (gfilter->map[RMAP_EXPORT].name && ! pfilter->map[RMAP_EXPORT].name)
            {
              pfilter->map[RMAP_EXPORT].name = strdup (gfilter->map[RMAP_EXPORT].name);
              pfilter->map[RMAP_EXPORT].map = gfilter->map[RMAP_EXPORT].map;
            }
        }
    }
  return CMD_SUCCESS;
}

static int
peer_rsclient_unset_vty (struct vty *vty, const char *peer_str,
                         int afi, int safi)
{
  int ret;
  struct bgp *bgp;
  struct peer *peer;
  struct peer_group *group;
  struct listnode *node, *nnode;

  bgp = vty->index;

  peer = peer_and_group_lookup_vty (vty, peer_str);
  if ( ! peer )
    return CMD_WARNING;

  assert(bgp == peer->bgp) ;

  /* If it is not a RS-Client, don't do anything. */
  if ( ! CHECK_FLAG (peer->af_flags[afi][safi], PEER_FLAG_RSERVER_CLIENT) )
    return CMD_SUCCESS;

  /* If this is a Peer Group, then need to undo the relevant rsclient state
   * for all the group members.
   *
   * That means clearing the state flag and the pointer to the shared RIB.
   *
   * TODO: peer_af_flag_unset PEER_FLAG_RSERVER_CLIENT fails for group members ?
   */
  if (CHECK_FLAG(peer->sflags, PEER_STATUS_GROUP))
    {
      group = peer->group;

      for (ALL_LIST_ELEMENTS (group->peer, node, nnode, peer))
        {
          ret = peer_af_flag_unset (peer, afi, safi, PEER_FLAG_RSERVER_CLIENT);
          if (ret < 0)
            return bgp_vty_return (vty, ret);

          peer->rib[afi][safi] = NULL;
        }

        peer = group->conf;
    }

  /* Unset the rsclient flag and remove from rsclient list if no longer a
   * distinct rsclient.
   *
   * NB: this takes care of downing the peer, if required.
   */
  ret = peer_af_flag_unset (peer, afi, safi, PEER_FLAG_RSERVER_CLIENT);
  if (ret < 0)
    return bgp_vty_return (vty, ret);

  /* Now tidy up the data structures.                                   */
  peer_rsclient_unset(peer, afi, safi, false) ;

  return CMD_SUCCESS;
}

/* Have unset rsclient state for a peer that was a distinct rsclient.
 *
 * Tidy up the data structures.
 *
 * NB: does not down the peer or deal with other consequences.
 */
void
peer_rsclient_unset(struct peer* peer, int afi, int safi, bool keep_export)
{
  assert(peer->rib[afi][safi] != NULL) ;

  /* If the peer is no longer a distinct rsclient, remove from list of same. */
  if (! peer_rsclient_active (peer))
    {
      struct listnode *pn;
      pn = listnode_lookup (peer->bgp->rsclient, peer) ;

      assert(pn != NULL) ;

      bgp_peer_unlock (peer); /* peer rsclient reference */
      list_delete_node (peer->bgp->rsclient, pn);
    }

  /* Discard the rsclient rib                                           */
  bgp_finish_rsclient_rib (peer, afi, safi);

  /* Discard import policy unconditionally                              */
  if (peer->filter[afi][safi].map[RMAP_IMPORT].name)
    {
      free (peer->filter[afi][safi].map[RMAP_IMPORT].name);
      peer->filter[afi][safi].map[RMAP_IMPORT].name = NULL;
      peer->filter[afi][safi].map[RMAP_IMPORT].map = NULL;
    }

  /* Discard export policy unless should be kept.                       */
  if (peer->filter[afi][safi].map[RMAP_EXPORT].name && !keep_export)
    {
      free (peer->filter[afi][safi].map[RMAP_EXPORT].name);
      peer->filter[afi][safi].map[RMAP_EXPORT].name = NULL;
      peer->filter[afi][safi].map[RMAP_EXPORT].map = NULL;
    }
}

/* neighbor route-server-client. */
DEFUN (neighbor_route_server_client,
       neighbor_route_server_client_cmd,
       NEIGHBOR_CMD2 "route-server-client",
       NEIGHBOR_STR
       NEIGHBOR_ADDR_STR2
       "Configure a neighbor as Route Server client\n")
{
  return peer_rsclient_set_vty (vty, argv[0], bgp_node_afi(vty),
                  bgp_node_safi(vty));
}

DEFUN (no_neighbor_route_server_client,
       no_neighbor_route_server_client_cmd,
       NO_NEIGHBOR_CMD2 "route-server-client",
       NO_STR
       NEIGHBOR_STR
       NEIGHBOR_ADDR_STR2
       "Configure a neighbor as Route Server client\n")
{
  return peer_rsclient_unset_vty (vty, argv[0], bgp_node_afi(vty),
                  bgp_node_safi(vty));
}

DEFUN (neighbor_nexthop_local_unchanged,
       neighbor_nexthop_local_unchanged_cmd,
       NEIGHBOR_CMD2 "nexthop-local unchanged",
       NEIGHBOR_STR
       NEIGHBOR_ADDR_STR2
       "Configure treatment of outgoing link-local nexthop attribute\n"
       "Leave link-local nexthop unchanged for this peer\n")
{
  return peer_af_flag_set_vty (vty, argv[0], bgp_node_afi (vty),
                                bgp_node_safi (vty),
                                PEER_FLAG_NEXTHOP_LOCAL_UNCHANGED );
}

DEFUN (no_neighbor_nexthop_local_unchanged,
       no_neighbor_nexthop_local_unchanged_cmd,
       NO_NEIGHBOR_CMD2 "nexthop-local unchanged",
       NO_STR
       NEIGHBOR_STR
       NEIGHBOR_ADDR_STR2
       "Configure treatment of outgoing link-local-nexthop attribute\n"
       "Leave link-local nexthop unchanged for this peer\n")
{
  return peer_af_flag_unset_vty (vty, argv[0], bgp_node_afi (vty),
                                 bgp_node_safi (vty),
                                PEER_FLAG_NEXTHOP_LOCAL_UNCHANGED );
}

DEFUN (neighbor_attr_unchanged,
       neighbor_attr_unchanged_cmd,
       NEIGHBOR_CMD2 "attribute-unchanged",
       NEIGHBOR_STR
       NEIGHBOR_ADDR_STR2
       "BGP attribute is propagated unchanged to this neighbor\n")
{
  return peer_af_flag_set_vty (vty, argv[0], bgp_node_afi (vty),
                               bgp_node_safi (vty),
                               (PEER_FLAG_AS_PATH_UNCHANGED |
                                PEER_FLAG_NEXTHOP_UNCHANGED |
                                PEER_FLAG_MED_UNCHANGED));
}

DEFUN (neighbor_attr_unchanged1,
       neighbor_attr_unchanged1_cmd,
       NEIGHBOR_CMD2 "attribute-unchanged (as-path|next-hop|med)",
       NEIGHBOR_STR
       NEIGHBOR_ADDR_STR2
       "BGP attribute is propagated unchanged to this neighbor\n"
       "As-path attribute\n"
       "Nexthop attribute\n"
       "Med attribute\n")
{
  u_int16_t flags = 0;

  if (strncmp (argv[1], "as-path", 1) == 0)
    SET_FLAG (flags, PEER_FLAG_AS_PATH_UNCHANGED);
  else if (strncmp (argv[1], "next-hop", 1) == 0)
    SET_FLAG (flags, PEER_FLAG_NEXTHOP_UNCHANGED);
  else if (strncmp (argv[1], "med", 1) == 0)
    SET_FLAG (flags, PEER_FLAG_MED_UNCHANGED);

  return peer_af_flag_set_vty (vty, argv[0], bgp_node_afi (vty),
                               bgp_node_safi (vty), flags);
}

DEFUN (neighbor_attr_unchanged2,
       neighbor_attr_unchanged2_cmd,
       NEIGHBOR_CMD2 "attribute-unchanged as-path (next-hop|med)",
       NEIGHBOR_STR
       NEIGHBOR_ADDR_STR2
       "BGP attribute is propagated unchanged to this neighbor\n"
       "As-path attribute\n"
       "Nexthop attribute\n"
       "Med attribute\n")
{
  u_int16_t flags = PEER_FLAG_AS_PATH_UNCHANGED;

  if (strncmp (argv[1], "next-hop", 1) == 0)
    SET_FLAG (flags, PEER_FLAG_NEXTHOP_UNCHANGED);
  else if (strncmp (argv[1], "med", 1) == 0)
    SET_FLAG (flags, PEER_FLAG_MED_UNCHANGED);

  return peer_af_flag_set_vty (vty, argv[0], bgp_node_afi (vty),
                               bgp_node_safi (vty), flags);

}

DEFUN (neighbor_attr_unchanged3,
       neighbor_attr_unchanged3_cmd,
       NEIGHBOR_CMD2 "attribute-unchanged next-hop (as-path|med)",
       NEIGHBOR_STR
       NEIGHBOR_ADDR_STR2
       "BGP attribute is propagated unchanged to this neighbor\n"
       "Nexthop attribute\n"
       "As-path attribute\n"
       "Med attribute\n")
{
  u_int16_t flags = PEER_FLAG_NEXTHOP_UNCHANGED;

  if (strncmp (argv[1], "as-path", 1) == 0)
    SET_FLAG (flags, PEER_FLAG_AS_PATH_UNCHANGED);
  else if (strncmp (argv[1], "med", 1) == 0)
    SET_FLAG (flags, PEER_FLAG_MED_UNCHANGED);

  return peer_af_flag_set_vty (vty, argv[0], bgp_node_afi (vty),
                               bgp_node_safi (vty), flags);
}

DEFUN (neighbor_attr_unchanged4,
       neighbor_attr_unchanged4_cmd,
       NEIGHBOR_CMD2 "attribute-unchanged med (as-path|next-hop)",
       NEIGHBOR_STR
       NEIGHBOR_ADDR_STR2
       "BGP attribute is propagated unchanged to this neighbor\n"
       "Med attribute\n"
       "As-path attribute\n"
       "Nexthop attribute\n")
{
  u_int16_t flags = PEER_FLAG_MED_UNCHANGED;

  if (strncmp (argv[1], "as-path", 1) == 0)
    SET_FLAG (flags, PEER_FLAG_AS_PATH_UNCHANGED);
  else if (strncmp (argv[1], "next-hop", 1) == 0)
    SET_FLAG (flags, PEER_FLAG_NEXTHOP_UNCHANGED);

  return peer_af_flag_set_vty (vty, argv[0], bgp_node_afi (vty),
                               bgp_node_safi (vty), flags);
}

ALIAS (neighbor_attr_unchanged,
       neighbor_attr_unchanged5_cmd,
       NEIGHBOR_CMD2 "attribute-unchanged as-path next-hop med",
       NEIGHBOR_STR
       NEIGHBOR_ADDR_STR2
       "BGP attribute is propagated unchanged to this neighbor\n"
       "As-path attribute\n"
       "Nexthop attribute\n"
       "Med attribute\n")

ALIAS (neighbor_attr_unchanged,
       neighbor_attr_unchanged6_cmd,
       NEIGHBOR_CMD2 "attribute-unchanged as-path med next-hop",
       NEIGHBOR_STR
       NEIGHBOR_ADDR_STR2
       "BGP attribute is propagated unchanged to this neighbor\n"
       "As-path attribute\n"
       "Med attribute\n"
       "Nexthop attribute\n")

ALIAS (neighbor_attr_unchanged,
       neighbor_attr_unchanged7_cmd,
       NEIGHBOR_CMD2 "attribute-unchanged next-hop med as-path",
       NEIGHBOR_STR
       NEIGHBOR_ADDR_STR2
       "BGP attribute is propagated unchanged to this neighbor\n"
       "Nexthop attribute\n"
       "Med attribute\n"
       "As-path attribute\n")

ALIAS (neighbor_attr_unchanged,
       neighbor_attr_unchanged8_cmd,
       NEIGHBOR_CMD2 "attribute-unchanged next-hop as-path med",
       NEIGHBOR_STR
       NEIGHBOR_ADDR_STR2
       "BGP attribute is propagated unchanged to this neighbor\n"
       "Nexthop attribute\n"
       "As-path attribute\n"
       "Med attribute\n")

ALIAS (neighbor_attr_unchanged,
       neighbor_attr_unchanged9_cmd,
       NEIGHBOR_CMD2 "attribute-unchanged med next-hop as-path",
       NEIGHBOR_STR
       NEIGHBOR_ADDR_STR2
       "BGP attribute is propagated unchanged to this neighbor\n"
       "Med attribute\n"
       "Nexthop attribute\n"
       "As-path attribute\n")

ALIAS (neighbor_attr_unchanged,
       neighbor_attr_unchanged10_cmd,
       NEIGHBOR_CMD2 "attribute-unchanged med as-path next-hop",
       NEIGHBOR_STR
       NEIGHBOR_ADDR_STR2
       "BGP attribute is propagated unchanged to this neighbor\n"
       "Med attribute\n"
       "As-path attribute\n"
       "Nexthop attribute\n")

DEFUN (no_neighbor_attr_unchanged,
       no_neighbor_attr_unchanged_cmd,
       NO_NEIGHBOR_CMD2 "attribute-unchanged",
       NO_STR
       NEIGHBOR_STR
       NEIGHBOR_ADDR_STR2
       "BGP attribute is propagated unchanged to this neighbor\n")
{
  return peer_af_flag_unset_vty (vty, argv[0], bgp_node_afi (vty),
                                 bgp_node_safi (vty),
                                 (PEER_FLAG_AS_PATH_UNCHANGED |
                                  PEER_FLAG_NEXTHOP_UNCHANGED |
                                  PEER_FLAG_MED_UNCHANGED));
}

DEFUN (no_neighbor_attr_unchanged1,
       no_neighbor_attr_unchanged1_cmd,
       NO_NEIGHBOR_CMD2 "attribute-unchanged (as-path|next-hop|med)",
       NO_STR
       NEIGHBOR_STR
       NEIGHBOR_ADDR_STR2
       "BGP attribute is propagated unchanged to this neighbor\n"
       "As-path attribute\n"
       "Nexthop attribute\n"
       "Med attribute\n")
{
  u_int16_t flags = 0;

  if (strncmp (argv[1], "as-path", 1) == 0)
    SET_FLAG (flags, PEER_FLAG_AS_PATH_UNCHANGED);
  else if (strncmp (argv[1], "next-hop", 1) == 0)
    SET_FLAG (flags, PEER_FLAG_NEXTHOP_UNCHANGED);
  else if (strncmp (argv[1], "med", 1) == 0)
    SET_FLAG (flags, PEER_FLAG_MED_UNCHANGED);

  return peer_af_flag_unset_vty (vty, argv[0], bgp_node_afi (vty),
                                 bgp_node_safi (vty), flags);
}

DEFUN (no_neighbor_attr_unchanged2,
       no_neighbor_attr_unchanged2_cmd,
       NO_NEIGHBOR_CMD2 "attribute-unchanged as-path (next-hop|med)",
       NO_STR
       NEIGHBOR_STR
       NEIGHBOR_ADDR_STR2
       "BGP attribute is propagated unchanged to this neighbor\n"
       "As-path attribute\n"
       "Nexthop attribute\n"
       "Med attribute\n")
{
  u_int16_t flags = PEER_FLAG_AS_PATH_UNCHANGED;

  if (strncmp (argv[1], "next-hop", 1) == 0)
    SET_FLAG (flags, PEER_FLAG_NEXTHOP_UNCHANGED);
  else if (strncmp (argv[1], "med", 1) == 0)
    SET_FLAG (flags, PEER_FLAG_MED_UNCHANGED);

  return peer_af_flag_unset_vty (vty, argv[0], bgp_node_afi (vty),
                               bgp_node_safi (vty), flags);
}

DEFUN (no_neighbor_attr_unchanged3,
       no_neighbor_attr_unchanged3_cmd,
       NO_NEIGHBOR_CMD2 "attribute-unchanged next-hop (as-path|med)",
       NO_STR
       NEIGHBOR_STR
       NEIGHBOR_ADDR_STR2
       "BGP attribute is propagated unchanged to this neighbor\n"
       "Nexthop attribute\n"
       "As-path attribute\n"
       "Med attribute\n")
{
  u_int16_t flags = PEER_FLAG_NEXTHOP_UNCHANGED;

  if (strncmp (argv[1], "as-path", 1) == 0)
    SET_FLAG (flags, PEER_FLAG_AS_PATH_UNCHANGED);
  else if (strncmp (argv[1], "med", 1) == 0)
    SET_FLAG (flags, PEER_FLAG_MED_UNCHANGED);

  return peer_af_flag_unset_vty (vty, argv[0], bgp_node_afi (vty),
                                 bgp_node_safi (vty), flags);
}

DEFUN (no_neighbor_attr_unchanged4,
       no_neighbor_attr_unchanged4_cmd,
       NO_NEIGHBOR_CMD2 "attribute-unchanged med (as-path|next-hop)",
       NO_STR
       NEIGHBOR_STR
       NEIGHBOR_ADDR_STR2
       "BGP attribute is propagated unchanged to this neighbor\n"
       "Med attribute\n"
       "As-path attribute\n"
       "Nexthop attribute\n")
{
  u_int16_t flags = PEER_FLAG_MED_UNCHANGED;

  if (strncmp (argv[1], "as-path", 1) == 0)
    SET_FLAG (flags, PEER_FLAG_AS_PATH_UNCHANGED);
  else if (strncmp (argv[1], "next-hop", 1) == 0)
    SET_FLAG (flags, PEER_FLAG_NEXTHOP_UNCHANGED);

  return peer_af_flag_unset_vty (vty, argv[0], bgp_node_afi (vty),
                               bgp_node_safi (vty), flags);
}

ALIAS (no_neighbor_attr_unchanged,
       no_neighbor_attr_unchanged5_cmd,
       NO_NEIGHBOR_CMD2 "attribute-unchanged as-path next-hop med",
       NO_STR
       NEIGHBOR_STR
       NEIGHBOR_ADDR_STR2
       "BGP attribute is propagated unchanged to this neighbor\n"
       "As-path attribute\n"
       "Nexthop attribute\n"
       "Med attribute\n")

ALIAS (no_neighbor_attr_unchanged,
       no_neighbor_attr_unchanged6_cmd,
       NO_NEIGHBOR_CMD2 "attribute-unchanged as-path med next-hop",
       NO_STR
       NEIGHBOR_STR
       NEIGHBOR_ADDR_STR2
       "BGP attribute is propagated unchanged to this neighbor\n"
       "As-path attribute\n"
       "Med attribute\n"
       "Nexthop attribute\n")

ALIAS (no_neighbor_attr_unchanged,
       no_neighbor_attr_unchanged7_cmd,
       NO_NEIGHBOR_CMD2 "attribute-unchanged next-hop med as-path",
       NO_STR
       NEIGHBOR_STR
       NEIGHBOR_ADDR_STR2
       "BGP attribute is propagated unchanged to this neighbor\n"
       "Nexthop attribute\n"
       "Med attribute\n"
       "As-path attribute\n")

ALIAS (no_neighbor_attr_unchanged,
       no_neighbor_attr_unchanged8_cmd,
       NO_NEIGHBOR_CMD2 "attribute-unchanged next-hop as-path med",
       NO_STR
       NEIGHBOR_STR
       NEIGHBOR_ADDR_STR2
       "BGP attribute is propagated unchanged to this neighbor\n"
       "Nexthop attribute\n"
       "As-path attribute\n"
       "Med attribute\n")

ALIAS (no_neighbor_attr_unchanged,
       no_neighbor_attr_unchanged9_cmd,
       NO_NEIGHBOR_CMD2 "attribute-unchanged med next-hop as-path",
       NO_STR
       NEIGHBOR_STR
       NEIGHBOR_ADDR_STR2
       "BGP attribute is propagated unchanged to this neighbor\n"
       "Med attribute\n"
       "Nexthop attribute\n"
       "As-path attribute\n")

ALIAS (no_neighbor_attr_unchanged,
       no_neighbor_attr_unchanged10_cmd,
       NO_NEIGHBOR_CMD2 "attribute-unchanged med as-path next-hop",
       NO_STR
       NEIGHBOR_STR
       NEIGHBOR_ADDR_STR2
       "BGP attribute is propagated unchanged to this neighbor\n"
       "Med attribute\n"
       "As-path attribute\n"
       "Nexthop attribute\n")

/* For old version Zebra compatibility.  */
DEFUN_DEPRECATED (neighbor_transparent_as,
                  neighbor_transparent_as_cmd,
                  NEIGHBOR_CMD "transparent-as",
                  NEIGHBOR_STR
                  NEIGHBOR_ADDR_STR
                  "Do not append my AS number even peer is EBGP peer\n")
{
  return peer_af_flag_set_vty (vty, argv[0], bgp_node_afi (vty),
                               bgp_node_safi (vty),
                               PEER_FLAG_AS_PATH_UNCHANGED);
}

DEFUN_DEPRECATED (neighbor_transparent_nexthop,
                  neighbor_transparent_nexthop_cmd,
                  NEIGHBOR_CMD "transparent-nexthop",
                  NEIGHBOR_STR
                  NEIGHBOR_ADDR_STR
                  "Do not change nexthop even peer is EBGP peer\n")
{
  return peer_af_flag_set_vty (vty, argv[0], bgp_node_afi (vty),
                               bgp_node_safi (vty),
                               PEER_FLAG_NEXTHOP_UNCHANGED);
}

/* EBGP multihop configuration. */
static int
peer_ebgp_multihop_set_vty (struct vty *vty, const char *ip_str,
                            const char *ttl_str)
{
  struct peer *peer;
  unsigned int ttl;

  peer = peer_and_group_lookup_vty (vty, ip_str);
  if (! peer)
    return CMD_WARNING;

  if (! ttl_str)
    ttl = MAXTTL;
  else
    VTY_GET_INTEGER_RANGE ("TTL", ttl, ttl_str, 1, MAXTTL);

  return bgp_vty_return (vty,  peer_ebgp_multihop_set (peer, ttl));
}

static int
peer_ebgp_multihop_unset_vty (struct vty *vty, const char *ip_str)
{
  struct peer *peer;

  peer = peer_and_group_lookup_vty (vty, ip_str);
  if (! peer)
    return CMD_WARNING;

  return bgp_vty_return (vty, peer_ebgp_multihop_unset (peer));
}

/* neighbor ebgp-multihop. */
DEFUN (neighbor_ebgp_multihop,
       neighbor_ebgp_multihop_cmd,
       NEIGHBOR_CMD2 "ebgp-multihop",
       NEIGHBOR_STR
       NEIGHBOR_ADDR_STR2
       "Allow EBGP neighbors not on directly connected networks\n")
{
  return peer_ebgp_multihop_set_vty (vty, argv[0], NULL);
}

DEFUN (neighbor_ebgp_multihop_ttl,
       neighbor_ebgp_multihop_ttl_cmd,
       NEIGHBOR_CMD2 "ebgp-multihop <1-255>",
       NEIGHBOR_STR
       NEIGHBOR_ADDR_STR2
       "Allow EBGP neighbors not on directly connected networks\n"
       "maximum hop count\n")
{
  return peer_ebgp_multihop_set_vty (vty, argv[0], argv[1]);
}

DEFUN (no_neighbor_ebgp_multihop,
       no_neighbor_ebgp_multihop_cmd,
       NO_NEIGHBOR_CMD2 "ebgp-multihop",
       NO_STR
       NEIGHBOR_STR
       NEIGHBOR_ADDR_STR2
       "Allow EBGP neighbors not on directly connected networks\n")
{
  return peer_ebgp_multihop_unset_vty (vty, argv[0]);
}

ALIAS (no_neighbor_ebgp_multihop,
       no_neighbor_ebgp_multihop_ttl_cmd,
       NO_NEIGHBOR_CMD2 "ebgp-multihop <1-255>",
       NO_STR
       NEIGHBOR_STR
       NEIGHBOR_ADDR_STR2
       "Allow EBGP neighbors not on directly connected networks\n"
       "maximum hop count\n")

/* disable-connected-check */
DEFUN (neighbor_disable_connected_check,
       neighbor_disable_connected_check_cmd,
       NEIGHBOR_CMD2 "disable-connected-check",
       NEIGHBOR_STR
       NEIGHBOR_ADDR_STR2
       "one-hop away EBGP peer using loopback address\n")
{
  return peer_flag_set_vty (vty, argv[0], PEER_FLAG_DISABLE_CONNECTED_CHECK);
}

DEFUN (no_neighbor_disable_connected_check,
       no_neighbor_disable_connected_check_cmd,
       NO_NEIGHBOR_CMD2 "disable-connected-check",
       NO_STR
       NEIGHBOR_STR
       NEIGHBOR_ADDR_STR2
       "one-hop away EBGP peer using loopback address\n")
{
  return peer_flag_unset_vty (vty, argv[0], PEER_FLAG_DISABLE_CONNECTED_CHECK);
}

/* Enforce multihop.  */
ALIAS (neighbor_disable_connected_check,
       neighbor_enforce_multihop_cmd,
       NEIGHBOR_CMD2 "enforce-multihop",
       NEIGHBOR_STR
       NEIGHBOR_ADDR_STR2
       "Enforce EBGP neighbors perform multihop\n")

/* Enforce multihop.  */
ALIAS (no_neighbor_disable_connected_check,
       no_neighbor_enforce_multihop_cmd,
       NO_NEIGHBOR_CMD2 "enforce-multihop",
       NO_STR
       NEIGHBOR_STR
       NEIGHBOR_ADDR_STR2
       "Enforce EBGP neighbors perform multihop\n")

DEFUN (neighbor_description,
       neighbor_description_cmd,
       NEIGHBOR_CMD2 "description .LINE",
       NEIGHBOR_STR
       NEIGHBOR_ADDR_STR2
       "Neighbor specific description\n"
       "Up to 80 characters describing this neighbor\n")
{
  struct peer *peer;
  char *str;

  peer = peer_and_group_lookup_vty (vty, argv[0]);
  if (! peer)
    return CMD_WARNING;

  if (argc == 1)
    return CMD_SUCCESS;

  str = argv_concat(argv, argc, 1);

  peer_description_set (peer, str);

  XFREE (MTYPE_TMP, str);

  return CMD_SUCCESS;
}

DEFUN (no_neighbor_description,
       no_neighbor_description_cmd,
       NO_NEIGHBOR_CMD2 "description",
       NO_STR
       NEIGHBOR_STR
       NEIGHBOR_ADDR_STR2
       "Neighbor specific description\n")
{
  struct peer *peer;

  peer = peer_and_group_lookup_vty (vty, argv[0]);
  if (! peer)
    return CMD_WARNING;

  peer_description_unset (peer);

  return CMD_SUCCESS;
}

ALIAS (no_neighbor_description,
       no_neighbor_description_val_cmd,
       NO_NEIGHBOR_CMD2 "description .LINE",
       NO_STR
       NEIGHBOR_STR
       NEIGHBOR_ADDR_STR2
       "Neighbor specific description\n"
       "Up to 80 characters describing this neighbor\n")

/* Neighbor update-source. */
static int
peer_update_source_vty (struct vty *vty, const char *peer_str,
                        const char *source_str)
{
  struct peer *peer;
  union sockunion *su;

  peer = peer_and_group_lookup_vty (vty, peer_str);
  if (! peer)
    return CMD_WARNING;

  if (source_str)
    {
      su = sockunion_str2su (source_str);
      if (su)
        {
          peer_update_source_addr_set (peer, su);
          sockunion_free (su);
        }
      else
        peer_update_source_if_set (peer, source_str);
    }
  else
    peer_update_source_unset (peer);

  return CMD_SUCCESS;
}

#define BGP_UPDATE_SOURCE_STR "(A.B.C.D|X:X::X:X|WORD)"
#define BGP_UPDATE_SOURCE_HELP_STR \
  "IPv4 address\n" \
  "IPv6 address\n" \
  "Interface name (requires zebra to be running)\n"

DEFUN (neighbor_update_source,
       neighbor_update_source_cmd,
       NEIGHBOR_CMD2 "update-source " BGP_UPDATE_SOURCE_STR,
       NEIGHBOR_STR
       NEIGHBOR_ADDR_STR2
       "Source of routing updates\n"
       BGP_UPDATE_SOURCE_HELP_STR)
{
  return peer_update_source_vty (vty, argv[0], argv[1]);
}

DEFUN (no_neighbor_update_source,
       no_neighbor_update_source_cmd,
       NO_NEIGHBOR_CMD2 "update-source",
       NO_STR
       NEIGHBOR_STR
       NEIGHBOR_ADDR_STR2
       "Source of routing updates\n")
{
  return peer_update_source_vty (vty, argv[0], NULL);
}

static int
peer_default_originate_set_vty (struct vty *vty, const char *peer_str,
                                afi_t afi, safi_t safi,
                                const char *rmap, int set)
{
  int ret;
  struct peer *peer;

  peer = peer_and_group_lookup_vty (vty, peer_str);
  if (! peer)
    return CMD_WARNING;

  if (set)
    ret = peer_default_originate_set (peer, afi, safi, rmap);
  else
    ret = peer_default_originate_unset (peer, afi, safi);

  return bgp_vty_return (vty, ret);
}

/* neighbor default-originate. */
DEFUN (neighbor_default_originate,
       neighbor_default_originate_cmd,
       NEIGHBOR_CMD2 "default-originate",
       NEIGHBOR_STR
       NEIGHBOR_ADDR_STR2
       "Originate default route to this neighbor\n")
{
  return peer_default_originate_set_vty (vty, argv[0], bgp_node_afi (vty),
                                         bgp_node_safi (vty), NULL, 1);
}

DEFUN (neighbor_default_originate_rmap,
       neighbor_default_originate_rmap_cmd,
       NEIGHBOR_CMD2 "default-originate route-map WORD",
       NEIGHBOR_STR
       NEIGHBOR_ADDR_STR2
       "Originate default route to this neighbor\n"
       "Route-map to specify criteria to originate default\n"
       "route-map name\n")
{
  return peer_default_originate_set_vty (vty, argv[0], bgp_node_afi (vty),
                                         bgp_node_safi (vty), argv[1], 1);
}

DEFUN (no_neighbor_default_originate,
       no_neighbor_default_originate_cmd,
       NO_NEIGHBOR_CMD2 "default-originate",
       NO_STR
       NEIGHBOR_STR
       NEIGHBOR_ADDR_STR2
       "Originate default route to this neighbor\n")
{
  return peer_default_originate_set_vty (vty, argv[0], bgp_node_afi (vty),
                                         bgp_node_safi (vty), NULL, 0);
}

ALIAS (no_neighbor_default_originate,
       no_neighbor_default_originate_rmap_cmd,
       NO_NEIGHBOR_CMD2 "default-originate route-map WORD",
       NO_STR
       NEIGHBOR_STR
       NEIGHBOR_ADDR_STR2
       "Originate default route to this neighbor\n"
       "Route-map to specify criteria to originate default\n"
       "route-map name\n")

/* Set neighbor's BGP port.  */
static int
peer_port_vty (struct vty *vty, const char *ip_str, int afi,
               const char *port_str)
{
  struct peer *peer;
  u_int16_t port;
  struct servent *sp;

  peer = peer_lookup_vty (vty, ip_str);
  if (! peer)
    return CMD_WARNING;

  if (! port_str)
    {
      sp = getservbyname ("bgp", "tcp");
      port = (sp == NULL) ? BGP_PORT_DEFAULT : ntohs (sp->s_port);
    }
  else
    {
      VTY_GET_INTEGER("port", port, port_str);
    }

  peer_port_set (peer, port);

  return CMD_SUCCESS;
}

/* Set specified peer's BGP port.  */
DEFUN (neighbor_port,
       neighbor_port_cmd,
       NEIGHBOR_CMD "port <0-65535>",
       NEIGHBOR_STR
       NEIGHBOR_ADDR_STR
       "Neighbor's BGP port\n"
       "TCP port number\n")
{
  return peer_port_vty (vty, argv[0], AFI_IP, argv[1]);
}

DEFUN (no_neighbor_port,
       no_neighbor_port_cmd,
       NO_NEIGHBOR_CMD "port",
       NO_STR
       NEIGHBOR_STR
       NEIGHBOR_ADDR_STR
       "Neighbor's BGP port\n")
{
  return peer_port_vty (vty, argv[0], AFI_IP, NULL);
}

ALIAS (no_neighbor_port,
       no_neighbor_port_val_cmd,
       NO_NEIGHBOR_CMD "port <0-65535>",
       NO_STR
       NEIGHBOR_STR
       NEIGHBOR_ADDR_STR
       "Neighbor's BGP port\n"
       "TCP port number\n")

/* neighbor weight. */
static int
peer_weight_set_vty (struct vty *vty, const char *ip_str,
                     const char *weight_str)
{
<<<<<<< HEAD
  int ret Unused ;
=======
  int ret  Unused ;
>>>>>>> b517afc1
  struct peer *peer;
  unsigned long weight;

  peer = peer_and_group_lookup_vty (vty, ip_str);
  if (! peer)
    return CMD_WARNING;

  VTY_GET_INTEGER_RANGE("weight", weight, weight_str, 0, 65535);

  ret = peer_weight_set (peer, weight);         /* TODO: use ret ??     */

  return CMD_SUCCESS;
}

static int
peer_weight_unset_vty (struct vty *vty, const char *ip_str)
{
  struct peer *peer;

  peer = peer_and_group_lookup_vty (vty, ip_str);
  if (! peer)
    return CMD_WARNING;

  peer_weight_unset (peer);

  return CMD_SUCCESS;
}

DEFUN (neighbor_weight,
       neighbor_weight_cmd,
       NEIGHBOR_CMD2 "weight <0-65535>",
       NEIGHBOR_STR
       NEIGHBOR_ADDR_STR2
       "Set default weight for routes from this neighbor\n"
       "default weight\n")
{
  return peer_weight_set_vty (vty, argv[0], argv[1]);
}

DEFUN (no_neighbor_weight,
       no_neighbor_weight_cmd,
       NO_NEIGHBOR_CMD2 "weight",
       NO_STR
       NEIGHBOR_STR
       NEIGHBOR_ADDR_STR2
       "Set default weight for routes from this neighbor\n")
{
  return peer_weight_unset_vty (vty, argv[0]);
}

ALIAS (no_neighbor_weight,
       no_neighbor_weight_val_cmd,
       NO_NEIGHBOR_CMD2 "weight <0-65535>",
       NO_STR
       NEIGHBOR_STR
       NEIGHBOR_ADDR_STR2
       "Set default weight for routes from this neighbor\n"
       "default weight\n")

/* Override capability negotiation. */
DEFUN (neighbor_override_capability,
       neighbor_override_capability_cmd,
       NEIGHBOR_CMD2 "override-capability",
       NEIGHBOR_STR
       NEIGHBOR_ADDR_STR2
       "Override capability negotiation result\n")
{
  return peer_flag_set_vty (vty, argv[0], PEER_FLAG_OVERRIDE_CAPABILITY);
}

DEFUN (no_neighbor_override_capability,
       no_neighbor_override_capability_cmd,
       NO_NEIGHBOR_CMD2 "override-capability",
       NO_STR
       NEIGHBOR_STR
       NEIGHBOR_ADDR_STR2
       "Override capability negotiation result\n")
{
  return peer_flag_unset_vty (vty, argv[0], PEER_FLAG_OVERRIDE_CAPABILITY);
}

DEFUN (neighbor_strict_capability,
       neighbor_strict_capability_cmd,
       NEIGHBOR_CMD "strict-capability-match",
       NEIGHBOR_STR
       NEIGHBOR_ADDR_STR
       "Strict capability negotiation match\n")
{
  return peer_flag_set_vty (vty, argv[0], PEER_FLAG_STRICT_CAP_MATCH);
}

DEFUN (no_neighbor_strict_capability,
       no_neighbor_strict_capability_cmd,
       NO_NEIGHBOR_CMD "strict-capability-match",
       NO_STR
       NEIGHBOR_STR
       NEIGHBOR_ADDR_STR
       "Strict capability negotiation match\n")
{
  return peer_flag_unset_vty (vty, argv[0], PEER_FLAG_STRICT_CAP_MATCH);
}

static int
peer_timers_set_vty (struct vty *vty, const char *ip_str,
                     const char *keep_str, const char *hold_str)
{
  int ret;
  struct peer *peer;
  u_int32_t keepalive;
  u_int32_t holdtime;

  peer = peer_and_group_lookup_vty (vty, ip_str);
  if (! peer)
    return CMD_WARNING;

  VTY_GET_INTEGER_RANGE ("Keepalive", keepalive, keep_str, 0, 65535);
  VTY_GET_INTEGER_RANGE ("Holdtime", holdtime, hold_str, 0, 65535);

  ret = peer_timers_set (peer, keepalive, holdtime);

  return bgp_vty_return (vty, ret);
}

static int
peer_timers_unset_vty (struct vty *vty, const char *ip_str)
{
  int ret;
  struct peer *peer;

  peer = peer_lookup_vty (vty, ip_str);
  if (! peer)
    return CMD_WARNING;

  ret = peer_timers_unset (peer);

  return bgp_vty_return (vty, ret);
}

DEFUN (neighbor_timers,
       neighbor_timers_cmd,
       NEIGHBOR_CMD2 "timers <0-65535> <0-65535>",
       NEIGHBOR_STR
       NEIGHBOR_ADDR_STR2
       "BGP per neighbor timers\n"
       "Keepalive interval\n"
       "Holdtime\n")
{
  return peer_timers_set_vty (vty, argv[0], argv[1], argv[2]);
}

DEFUN (no_neighbor_timers,
       no_neighbor_timers_cmd,
       NO_NEIGHBOR_CMD2 "timers",
       NO_STR
       NEIGHBOR_STR
       NEIGHBOR_ADDR_STR2
       "BGP per neighbor timers\n")
{
  return peer_timers_unset_vty (vty, argv[0]);
}

static int
peer_timers_connect_set_vty (struct vty *vty, const char *ip_str,
                             const char *time_str)
{
<<<<<<< HEAD
  int ret Unused ;
=======
  int ret  Unused ;
>>>>>>> b517afc1
  struct peer *peer;
  u_int32_t connect;

  peer = peer_lookup_vty (vty, ip_str);
  if (! peer)
    return CMD_WARNING;

  VTY_GET_INTEGER_RANGE ("Connect time", connect, time_str, 0, 65535);

  ret = peer_timers_connect_set (peer, connect);        /* TODO use ret ?? */

  return CMD_SUCCESS;
}

static int
peer_timers_connect_unset_vty (struct vty *vty, const char *ip_str)
{
<<<<<<< HEAD
  int ret Unused ;
=======
  int ret  Unused ;
>>>>>>> b517afc1
  struct peer *peer;

  peer = peer_and_group_lookup_vty (vty, ip_str);
  if (! peer)
    return CMD_WARNING;

  ret = peer_timers_connect_unset (peer);       /* TODO use ret ??      */

  return CMD_SUCCESS;
}

DEFUN (neighbor_timers_connect,
       neighbor_timers_connect_cmd,
       NEIGHBOR_CMD "timers connect <0-65535>",
       NEIGHBOR_STR
       NEIGHBOR_ADDR_STR
       "BGP per neighbor timers\n"
       "BGP connect timer\n"
       "Connect timer\n")
{
  return peer_timers_connect_set_vty (vty, argv[0], argv[1]);
}

DEFUN (no_neighbor_timers_connect,
       no_neighbor_timers_connect_cmd,
       NO_NEIGHBOR_CMD "timers connect",
       NO_STR
       NEIGHBOR_STR
       NEIGHBOR_ADDR_STR
       "BGP per neighbor timers\n"
       "BGP connect timer\n")
{
  return peer_timers_connect_unset_vty (vty, argv[0]);
}

ALIAS (no_neighbor_timers_connect,
       no_neighbor_timers_connect_val_cmd,
       NO_NEIGHBOR_CMD "timers connect <0-65535>",
       NO_STR
       NEIGHBOR_STR
       NEIGHBOR_ADDR_STR
       "BGP per neighbor timers\n"
       "BGP connect timer\n"
       "Connect timer\n")

static int
peer_advertise_interval_vty (struct vty *vty, const char *ip_str,
                             const char *time_str, int set)
{
<<<<<<< HEAD
  int ret Unused ;
=======
  int ret  Unused ;
>>>>>>> b517afc1
  struct peer *peer;
  u_int32_t routeadv = 0;

  peer = peer_lookup_vty (vty, ip_str);
  if (! peer)
    return CMD_WARNING;

  if (time_str)
    VTY_GET_INTEGER_RANGE ("advertise interval", routeadv, time_str, 0, 600);

  if (set)
    ret = peer_advertise_interval_set (peer, routeadv); /* TODO use ret ?? */
  else
    ret = peer_advertise_interval_unset (peer);         /* TODO use ret ?? */

  return CMD_SUCCESS;
}

DEFUN (neighbor_advertise_interval,
       neighbor_advertise_interval_cmd,
       NEIGHBOR_CMD "advertisement-interval <0-600>",
       NEIGHBOR_STR
       NEIGHBOR_ADDR_STR
       "Minimum interval between sending BGP routing updates\n"
       "time in seconds\n")
{
  return peer_advertise_interval_vty (vty, argv[0], argv[1], 1);
}

DEFUN (no_neighbor_advertise_interval,
       no_neighbor_advertise_interval_cmd,
       NO_NEIGHBOR_CMD "advertisement-interval",
       NO_STR
       NEIGHBOR_STR
       NEIGHBOR_ADDR_STR
       "Minimum interval between sending BGP routing updates\n")
{
  return peer_advertise_interval_vty (vty, argv[0], NULL, 0);
}

ALIAS (no_neighbor_advertise_interval,
       no_neighbor_advertise_interval_val_cmd,
       NO_NEIGHBOR_CMD "advertisement-interval <0-600>",
       NO_STR
       NEIGHBOR_STR
       NEIGHBOR_ADDR_STR
       "Minimum interval between sending BGP routing updates\n"
       "time in seconds\n")

/* neighbor interface */
static int
peer_interface_vty (struct vty *vty, const char *ip_str, const char *str)
{
<<<<<<< HEAD
  int ret Unused ;
=======
  int ret  Unused ;
>>>>>>> b517afc1
  struct peer *peer;

  peer = peer_lookup_vty (vty, ip_str);
  if (! peer)
    return CMD_WARNING;

  if (str)
    ret = peer_interface_set (peer, str);       /* TODO use ret ??      */
  else
    ret = peer_interface_unset (peer);          /* TODO use ret ??      */

  return CMD_SUCCESS;
}

DEFUN (neighbor_interface,
       neighbor_interface_cmd,
       NEIGHBOR_CMD "interface WORD",
       NEIGHBOR_STR
       NEIGHBOR_ADDR_STR
       "Interface\n"
       "Interface name\n")
{
  return peer_interface_vty (vty, argv[0], argv[1]);
}

DEFUN (no_neighbor_interface,
       no_neighbor_interface_cmd,
       NO_NEIGHBOR_CMD "interface WORD",
       NO_STR
       NEIGHBOR_STR
       NEIGHBOR_ADDR_STR
       "Interface\n"
       "Interface name\n")
{
  return peer_interface_vty (vty, argv[0], NULL);
}

/* Set distribute list to the peer. */
static int
peer_distribute_set_vty (struct vty *vty, const char *ip_str,
                         afi_t afi, safi_t safi,
                         const char *name_str, const char *direct_str)
{
  int ret;
  struct peer *peer;
  int direct = FILTER_IN;

  peer = peer_and_group_lookup_vty (vty, ip_str);
  if (! peer)
    return CMD_WARNING;

  /* Check filter direction. */
  if (strncmp (direct_str, "i", 1) == 0)
    direct = FILTER_IN;
  else if (strncmp (direct_str, "o", 1) == 0)
    direct = FILTER_OUT;

  ret = peer_distribute_set (peer, afi, safi, direct, name_str);

  return bgp_vty_return (vty, ret);
}

static int
peer_distribute_unset_vty (struct vty *vty, const char *ip_str, afi_t afi,
                           safi_t safi, const char *direct_str)
{
  int ret;
  struct peer *peer;
  int direct = FILTER_IN;

  peer = peer_and_group_lookup_vty (vty, ip_str);
  if (! peer)
    return CMD_WARNING;

  /* Check filter direction. */
  if (strncmp (direct_str, "i", 1) == 0)
    direct = FILTER_IN;
  else if (strncmp (direct_str, "o", 1) == 0)
    direct = FILTER_OUT;

  ret = peer_distribute_unset (peer, afi, safi, direct);

  return bgp_vty_return (vty, ret);
}

DEFUN (neighbor_distribute_list,
       neighbor_distribute_list_cmd,
       NEIGHBOR_CMD2 "distribute-list (<1-199>|<1300-2699>|WORD) (in|out)",
       NEIGHBOR_STR
       NEIGHBOR_ADDR_STR2
       "Filter updates to/from this neighbor\n"
       "IP access-list number\n"
       "IP access-list number (expanded range)\n"
       "IP Access-list name\n"
       "Filter incoming updates\n"
       "Filter outgoing updates\n")
{
  return peer_distribute_set_vty (vty, argv[0], bgp_node_afi (vty),
                                  bgp_node_safi (vty), argv[1], argv[2]);
}

DEFUN (no_neighbor_distribute_list,
       no_neighbor_distribute_list_cmd,
       NO_NEIGHBOR_CMD2 "distribute-list (<1-199>|<1300-2699>|WORD) (in|out)",
       NO_STR
       NEIGHBOR_STR
       NEIGHBOR_ADDR_STR2
       "Filter updates to/from this neighbor\n"
       "IP access-list number\n"
       "IP access-list number (expanded range)\n"
       "IP Access-list name\n"
       "Filter incoming updates\n"
       "Filter outgoing updates\n")
{
  return peer_distribute_unset_vty (vty, argv[0], bgp_node_afi (vty),
                                    bgp_node_safi (vty), argv[2]);
}

/* Set prefix list to the peer. */
static int
peer_prefix_list_set_vty (struct vty *vty, const char *ip_str, afi_t afi,
                          safi_t safi, const char *name_str,
                          const char *direct_str)
{
  int ret;
  struct peer *peer;
  int direct = FILTER_IN;

  peer = peer_and_group_lookup_vty (vty, ip_str);
  if (! peer)
    return CMD_WARNING;

  /* Check filter direction. */
  if (strncmp (direct_str, "i", 1) == 0)
    direct = FILTER_IN;
  else if (strncmp (direct_str, "o", 1) == 0)
    direct = FILTER_OUT;

  ret = peer_prefix_list_set (peer, afi, safi, direct, name_str);

  return bgp_vty_return (vty, ret);
}

static int
peer_prefix_list_unset_vty (struct vty *vty, const char *ip_str, afi_t afi,
                            safi_t safi, const char *direct_str)
{
  int ret;
  struct peer *peer;
  int direct = FILTER_IN;

  peer = peer_and_group_lookup_vty (vty, ip_str);
  if (! peer)
    return CMD_WARNING;

  /* Check filter direction. */
  if (strncmp (direct_str, "i", 1) == 0)
    direct = FILTER_IN;
  else if (strncmp (direct_str, "o", 1) == 0)
    direct = FILTER_OUT;

  ret = peer_prefix_list_unset (peer, afi, safi, direct);

  return bgp_vty_return (vty, ret);
}

DEFUN (neighbor_prefix_list,
       neighbor_prefix_list_cmd,
       NEIGHBOR_CMD2 "prefix-list WORD (in|out)",
       NEIGHBOR_STR
       NEIGHBOR_ADDR_STR2
       "Filter updates to/from this neighbor\n"
       "Name of a prefix list\n"
       "Filter incoming updates\n"
       "Filter outgoing updates\n")
{
  return peer_prefix_list_set_vty (vty, argv[0], bgp_node_afi (vty),
                                   bgp_node_safi (vty), argv[1], argv[2]);
}

DEFUN (no_neighbor_prefix_list,
       no_neighbor_prefix_list_cmd,
       NO_NEIGHBOR_CMD2 "prefix-list WORD (in|out)",
       NO_STR
       NEIGHBOR_STR
       NEIGHBOR_ADDR_STR2
       "Filter updates to/from this neighbor\n"
       "Name of a prefix list\n"
       "Filter incoming updates\n"
       "Filter outgoing updates\n")
{
  return peer_prefix_list_unset_vty (vty, argv[0], bgp_node_afi (vty),
                                     bgp_node_safi (vty), argv[2]);
}

static int
peer_aslist_set_vty (struct vty *vty, const char *ip_str,
                     afi_t afi, safi_t safi,
                     const char *name_str, const char *direct_str)
{
  int ret;
  struct peer *peer;
  int direct = FILTER_IN;

  peer = peer_and_group_lookup_vty (vty, ip_str);
  if (! peer)
    return CMD_WARNING;

  /* Check filter direction. */
  if (strncmp (direct_str, "i", 1) == 0)
    direct = FILTER_IN;
  else if (strncmp (direct_str, "o", 1) == 0)
    direct = FILTER_OUT;

  ret = peer_aslist_set (peer, afi, safi, direct, name_str);

  return bgp_vty_return (vty, ret);
}

static int
peer_aslist_unset_vty (struct vty *vty, const char *ip_str,
                       afi_t afi, safi_t safi,
                       const char *direct_str)
{
  int ret;
  struct peer *peer;
  int direct = FILTER_IN;

  peer = peer_and_group_lookup_vty (vty, ip_str);
  if (! peer)
    return CMD_WARNING;

  /* Check filter direction. */
  if (strncmp (direct_str, "i", 1) == 0)
    direct = FILTER_IN;
  else if (strncmp (direct_str, "o", 1) == 0)
    direct = FILTER_OUT;

  ret = peer_aslist_unset (peer, afi, safi, direct);

  return bgp_vty_return (vty, ret);
}

DEFUN (neighbor_filter_list,
       neighbor_filter_list_cmd,
       NEIGHBOR_CMD2 "filter-list WORD (in|out)",
       NEIGHBOR_STR
       NEIGHBOR_ADDR_STR2
       "Establish BGP filters\n"
       "AS path access-list name\n"
       "Filter incoming routes\n"
       "Filter outgoing routes\n")
{
  return peer_aslist_set_vty (vty, argv[0], bgp_node_afi (vty),
                              bgp_node_safi (vty), argv[1], argv[2]);
}

DEFUN (no_neighbor_filter_list,
       no_neighbor_filter_list_cmd,
       NO_NEIGHBOR_CMD2 "filter-list WORD (in|out)",
       NO_STR
       NEIGHBOR_STR
       NEIGHBOR_ADDR_STR2
       "Establish BGP filters\n"
       "AS path access-list name\n"
       "Filter incoming routes\n"
       "Filter outgoing routes\n")
{
  return peer_aslist_unset_vty (vty, argv[0], bgp_node_afi (vty),
                                bgp_node_safi (vty), argv[2]);
}

/* Set route-map to the peer. */
static int
peer_route_map_set_vty (struct vty *vty, const char *ip_str,
                        afi_t afi, safi_t safi,
                        const char *name_str, const char *direct_str)
{
  int ret;
  struct peer *peer;
  int direct = RMAP_IN;

  peer = peer_and_group_lookup_vty (vty, ip_str);
  if (! peer)
    return CMD_WARNING;

  /* Check filter direction. */
  if (strncmp (direct_str, "in", 2) == 0)
    direct = RMAP_IN;
  else if (strncmp (direct_str, "o", 1) == 0)
    direct = RMAP_OUT;
  else if (strncmp (direct_str, "im", 2) == 0)
    direct = RMAP_IMPORT;
  else if (strncmp (direct_str, "e", 1) == 0)
    direct = RMAP_EXPORT;
  else if (strncmp (direct_str, "r", 1) == 0)
    direct = RMAP_RS_IN;

  ret = peer_route_map_set (peer, afi, safi, direct, name_str);

  return bgp_vty_return (vty, ret);
}

static int
peer_route_map_unset_vty (struct vty *vty, const char *ip_str, afi_t afi,
                          safi_t safi, const char *direct_str)
{
  int ret;
  struct peer *peer;
  int direct = RMAP_IN;

  peer = peer_and_group_lookup_vty (vty, ip_str);
  if (! peer)
    return CMD_WARNING;

  /* Check filter direction. */
  if (strncmp (direct_str, "in", 2) == 0)
    direct = RMAP_IN;
  else if (strncmp (direct_str, "o", 1) == 0)
    direct = RMAP_OUT;
  else if (strncmp (direct_str, "im", 2) == 0)
    direct = RMAP_IMPORT;
  else if (strncmp (direct_str, "e", 1) == 0)
    direct = RMAP_EXPORT;
  else if (strncmp (direct_str, "r", 1) == 0)
    direct = RMAP_RS_IN;

  ret = peer_route_map_unset (peer, afi, safi, direct);

  return bgp_vty_return (vty, ret);
}

DEFUN (neighbor_route_map,
       neighbor_route_map_cmd,
       NEIGHBOR_CMD2 "route-map WORD (in|rs-in|out|import|export)",
       NEIGHBOR_STR
       NEIGHBOR_ADDR_STR2
       "Apply route map to neighbor\n"
       "Name of route map\n"
       "Apply map to incoming routes\n"
       "Apply map to incoming Route-Server routes\n"
       "Apply map to outbound routes\n"
       "Apply map to routes going into a Route-Server client's table\n"
       "Apply map to routes coming from a Route-Server client")
{
  return peer_route_map_set_vty (vty, argv[0], bgp_node_afi (vty),
                                 bgp_node_safi (vty), argv[1], argv[2]);
}

DEFUN (no_neighbor_route_map,
       no_neighbor_route_map_cmd,
       NO_NEIGHBOR_CMD2 "route-map WORD (in|rs-in|out|import|export)",
       NO_STR
       NEIGHBOR_STR
       NEIGHBOR_ADDR_STR2
       "Apply route map to neighbor\n"
       "Name of route map\n"
       "Apply map to incoming routes\n"
       "Apply map to incoming Route-Server routes\n"
       "Apply map to outbound routes\n"
       "Apply map to routes going into a Route-Server client's table\n"
       "Apply map to routes coming from a Route-Server client")
{
  return peer_route_map_unset_vty (vty, argv[0], bgp_node_afi (vty),
                                   bgp_node_safi (vty), argv[2]);
}

/* Set unsuppress-map to the peer. */
static int
peer_unsuppress_map_set_vty (struct vty *vty, const char *ip_str, afi_t afi,
                             safi_t safi, const char *name_str)
{
  int ret;
  struct peer *peer;

  peer = peer_and_group_lookup_vty (vty, ip_str);
  if (! peer)
    return CMD_WARNING;

  ret = peer_unsuppress_map_set (peer, afi, safi, name_str);

  return bgp_vty_return (vty, ret);
}

/* Unset route-map from the peer. */
static int
peer_unsuppress_map_unset_vty (struct vty *vty, const char *ip_str, afi_t afi,
                               safi_t safi)
{
  int ret;
  struct peer *peer;

  peer = peer_and_group_lookup_vty (vty, ip_str);
  if (! peer)
    return CMD_WARNING;

  ret = peer_unsuppress_map_unset (peer, afi, safi);

  return bgp_vty_return (vty, ret);
}

DEFUN (neighbor_unsuppress_map,
       neighbor_unsuppress_map_cmd,
       NEIGHBOR_CMD2 "unsuppress-map WORD",
       NEIGHBOR_STR
       NEIGHBOR_ADDR_STR2
       "Route-map to selectively unsuppress suppressed routes\n"
       "Name of route map\n")
{
  return peer_unsuppress_map_set_vty (vty, argv[0], bgp_node_afi (vty),
                                      bgp_node_safi (vty), argv[1]);
}

DEFUN (no_neighbor_unsuppress_map,
       no_neighbor_unsuppress_map_cmd,
       NO_NEIGHBOR_CMD2 "unsuppress-map WORD",
       NO_STR
       NEIGHBOR_STR
       NEIGHBOR_ADDR_STR2
       "Route-map to selectively unsuppress suppressed routes\n"
       "Name of route map\n")
{
  return peer_unsuppress_map_unset_vty (vty, argv[0], bgp_node_afi (vty),
                                        bgp_node_safi (vty));
}

static int
peer_maximum_prefix_set_vty (struct vty *vty, const char *ip_str, afi_t afi,
                             safi_t safi, const char *num_str,
                             const char *threshold_str, int warning,
                             const char *restart_str)
{
  int ret;
  struct peer *peer;
  u_int32_t max;
  u_char threshold;
  u_int16_t restart;

  peer = peer_and_group_lookup_vty (vty, ip_str);
  if (! peer)
    return CMD_WARNING;

  VTY_GET_INTEGER ("maximum number", max, num_str);
  if (threshold_str)
    threshold = atoi (threshold_str);
  else
    threshold = MAXIMUM_PREFIX_THRESHOLD_DEFAULT;

  if (restart_str)
    restart = atoi (restart_str);
  else
    restart = 0;

  ret = peer_maximum_prefix_set (peer, afi, safi, max, threshold, warning, restart);

  return bgp_vty_return (vty, ret);
}

static int
peer_maximum_prefix_unset_vty (struct vty *vty, const char *ip_str, afi_t afi,
                               safi_t safi)
{
  int ret;
  struct peer *peer;

  peer = peer_and_group_lookup_vty (vty, ip_str);
  if (! peer)
    return CMD_WARNING;

  ret = peer_maximum_prefix_unset (peer, afi, safi);

  return bgp_vty_return (vty, ret);
}

/* Maximum number of prefix configuration.  prefix count is different
   for each peer configuration.  So this configuration can be set for
   each peer configuration. */
DEFUN (neighbor_maximum_prefix,
       neighbor_maximum_prefix_cmd,
       NEIGHBOR_CMD2 "maximum-prefix <1-4294967295>",
       NEIGHBOR_STR
       NEIGHBOR_ADDR_STR2
       "Maximum number of prefix accept from this peer\n"
       "maximum no. of prefix limit\n")
{
  return peer_maximum_prefix_set_vty (vty, argv[0], bgp_node_afi (vty),
                                      bgp_node_safi (vty), argv[1], NULL, 0,
                                      NULL);
}

DEFUN (neighbor_maximum_prefix_threshold,
       neighbor_maximum_prefix_threshold_cmd,
       NEIGHBOR_CMD2 "maximum-prefix <1-4294967295> <1-100>",
       NEIGHBOR_STR
       NEIGHBOR_ADDR_STR2
       "Maximum number of prefix accept from this peer\n"
       "maximum no. of prefix limit\n"
       "Threshold value (%) at which to generate a warning msg\n")
{
  return peer_maximum_prefix_set_vty (vty, argv[0], bgp_node_afi (vty),
                                      bgp_node_safi (vty), argv[1], argv[2], 0,
                                      NULL);
}

DEFUN (neighbor_maximum_prefix_warning,
       neighbor_maximum_prefix_warning_cmd,
       NEIGHBOR_CMD2 "maximum-prefix <1-4294967295> warning-only",
       NEIGHBOR_STR
       NEIGHBOR_ADDR_STR2
       "Maximum number of prefix accept from this peer\n"
       "maximum no. of prefix limit\n"
       "Only give warning message when limit is exceeded\n")
{
  return peer_maximum_prefix_set_vty (vty, argv[0], bgp_node_afi (vty),
                                      bgp_node_safi (vty), argv[1], NULL, 1,
                                      NULL);
}

DEFUN (neighbor_maximum_prefix_threshold_warning,
       neighbor_maximum_prefix_threshold_warning_cmd,
       NEIGHBOR_CMD2 "maximum-prefix <1-4294967295> <1-100> warning-only",
       NEIGHBOR_STR
       NEIGHBOR_ADDR_STR2
       "Maximum number of prefix accept from this peer\n"
       "maximum no. of prefix limit\n"
       "Threshold value (%) at which to generate a warning msg\n"
       "Only give warning message when limit is exceeded\n")
{
  return peer_maximum_prefix_set_vty (vty, argv[0], bgp_node_afi (vty),
                                      bgp_node_safi (vty), argv[1], argv[2], 1, NULL);
}

DEFUN (neighbor_maximum_prefix_restart,
       neighbor_maximum_prefix_restart_cmd,
       NEIGHBOR_CMD2 "maximum-prefix <1-4294967295> restart <1-65535>",
       NEIGHBOR_STR
       NEIGHBOR_ADDR_STR2
       "Maximum number of prefix accept from this peer\n"
       "maximum no. of prefix limit\n"
       "Restart bgp connection after limit is exceeded\n"
       "Restart interval in minutes")
{
  return peer_maximum_prefix_set_vty (vty, argv[0], bgp_node_afi (vty),
                                      bgp_node_safi (vty), argv[1], NULL, 0, argv[2]);
}

DEFUN (neighbor_maximum_prefix_threshold_restart,
       neighbor_maximum_prefix_threshold_restart_cmd,
       NEIGHBOR_CMD2 "maximum-prefix <1-4294967295> <1-100> restart <1-65535>",
       NEIGHBOR_STR
       NEIGHBOR_ADDR_STR2
       "Maximum number of prefix accept from this peer\n"
       "maximum no. of prefix limit\n"
       "Threshold value (%) at which to generate a warning msg\n"
       "Restart bgp connection after limit is exceeded\n"
       "Restart interval in minutes")
{
  return peer_maximum_prefix_set_vty (vty, argv[0], bgp_node_afi (vty),
                                      bgp_node_safi (vty), argv[1], argv[2], 0, argv[3]);
}

DEFUN (no_neighbor_maximum_prefix,
       no_neighbor_maximum_prefix_cmd,
       NO_NEIGHBOR_CMD2 "maximum-prefix",
       NO_STR
       NEIGHBOR_STR
       NEIGHBOR_ADDR_STR2
       "Maximum number of prefix accept from this peer\n")
{
  return peer_maximum_prefix_unset_vty (vty, argv[0], bgp_node_afi (vty),
                                        bgp_node_safi (vty));
}

ALIAS (no_neighbor_maximum_prefix,
       no_neighbor_maximum_prefix_val_cmd,
       NO_NEIGHBOR_CMD2 "maximum-prefix <1-4294967295>",
       NO_STR
       NEIGHBOR_STR
       NEIGHBOR_ADDR_STR2
       "Maximum number of prefix accept from this peer\n"
       "maximum no. of prefix limit\n")

ALIAS (no_neighbor_maximum_prefix,
       no_neighbor_maximum_prefix_threshold_cmd,
       NO_NEIGHBOR_CMD2 "maximum-prefix <1-4294967295> warning-only",
       NO_STR
       NEIGHBOR_STR
       NEIGHBOR_ADDR_STR2
       "Maximum number of prefix accept from this peer\n"
       "maximum no. of prefix limit\n"
       "Threshold value (%) at which to generate a warning msg\n")

ALIAS (no_neighbor_maximum_prefix,
       no_neighbor_maximum_prefix_warning_cmd,
       NO_NEIGHBOR_CMD2 "maximum-prefix <1-4294967295> warning-only",
       NO_STR
       NEIGHBOR_STR
       NEIGHBOR_ADDR_STR2
       "Maximum number of prefix accept from this peer\n"
       "maximum no. of prefix limit\n"
       "Only give warning message when limit is exceeded\n")

ALIAS (no_neighbor_maximum_prefix,
       no_neighbor_maximum_prefix_threshold_warning_cmd,
       NO_NEIGHBOR_CMD2 "maximum-prefix <1-4294967295> <1-100> warning-only",
       NO_STR
       NEIGHBOR_STR
       NEIGHBOR_ADDR_STR2
       "Maximum number of prefix accept from this peer\n"
       "maximum no. of prefix limit\n"
       "Threshold value (%) at which to generate a warning msg\n"
       "Only give warning message when limit is exceeded\n")

ALIAS (no_neighbor_maximum_prefix,
       no_neighbor_maximum_prefix_restart_cmd,
       NO_NEIGHBOR_CMD2 "maximum-prefix <1-4294967295> restart <1-65535>",
       NO_STR
       NEIGHBOR_STR
       NEIGHBOR_ADDR_STR2
       "Maximum number of prefix accept from this peer\n"
       "maximum no. of prefix limit\n"
       "Restart bgp connection after limit is exceeded\n"
       "Restart interval in minutes")

ALIAS (no_neighbor_maximum_prefix,
       no_neighbor_maximum_prefix_threshold_restart_cmd,
       NO_NEIGHBOR_CMD2 "maximum-prefix <1-4294967295> <1-100> restart <1-65535>",
       NO_STR
       NEIGHBOR_STR
       NEIGHBOR_ADDR_STR2
       "Maximum number of prefix accept from this peer\n"
       "maximum no. of prefix limit\n"
       "Threshold value (%) at which to generate a warning msg\n"
       "Restart bgp connection after limit is exceeded\n"
       "Restart interval in minutes")

/* "neighbor allowas-in" */
DEFUN (neighbor_allowas_in,
       neighbor_allowas_in_cmd,
       NEIGHBOR_CMD2 "allowas-in",
       NEIGHBOR_STR
       NEIGHBOR_ADDR_STR2
       "Accept as-path with my AS present in it\n")
{
  int ret;
  struct peer *peer;
  unsigned int allow_num;

  peer = peer_and_group_lookup_vty (vty, argv[0]);
  if (! peer)
    return CMD_WARNING;

  if (argc == 1)
    allow_num = 3;
  else
    VTY_GET_INTEGER_RANGE ("AS number", allow_num, argv[1], 1, 10);

  ret = peer_allowas_in_set (peer, bgp_node_afi (vty), bgp_node_safi (vty),
                             allow_num);

  return bgp_vty_return (vty, ret);
}

ALIAS (neighbor_allowas_in,
       neighbor_allowas_in_arg_cmd,
       NEIGHBOR_CMD2 "allowas-in <1-10>",
       NEIGHBOR_STR
       NEIGHBOR_ADDR_STR2
       "Accept as-path with my AS present in it\n"
       "Number of occurances of AS number\n")

DEFUN (no_neighbor_allowas_in,
       no_neighbor_allowas_in_cmd,
       NO_NEIGHBOR_CMD2 "allowas-in",
       NO_STR
       NEIGHBOR_STR
       NEIGHBOR_ADDR_STR2
       "allow local ASN appears in aspath attribute\n")
{
  int ret;
  struct peer *peer;

  peer = peer_and_group_lookup_vty (vty, argv[0]);
  if (! peer)
    return CMD_WARNING;

  ret = peer_allowas_in_unset (peer, bgp_node_afi (vty), bgp_node_safi (vty));

  return bgp_vty_return (vty, ret);
}


DEFUN (neighbor_ttl_security,
       neighbor_ttl_security_cmd,
       NEIGHBOR_CMD2 "ttl-security hops <1-254>",
       NEIGHBOR_STR
       NEIGHBOR_ADDR_STR2
       "Specify the maximum number of hops to the BGP peer\n")
{
  struct peer *peer;
  int gtsm_hops;

  peer = peer_and_group_lookup_vty (vty, argv[0]);
  if (! peer)
    return CMD_WARNING;

  VTY_GET_INTEGER_RANGE ("", gtsm_hops, argv[1], 1, 254);

  return bgp_vty_return (vty, peer_ttl_security_hops_set (peer, gtsm_hops));
}

DEFUN (no_neighbor_ttl_security,
       no_neighbor_ttl_security_cmd,
       NO_NEIGHBOR_CMD2 "ttl-security hops <1-254>",
       NO_STR
       NEIGHBOR_STR
       NEIGHBOR_ADDR_STR2
       "Specify the maximum number of hops to the BGP peer\n")
{
  struct peer *peer;

  peer = peer_and_group_lookup_vty (vty, argv[0]);
  if (! peer)
    return CMD_WARNING;

  return bgp_vty_return (vty, peer_ttl_security_hops_unset (peer));
}

/* Address family configuration.  */
DEFUN_ATTR (address_family_ipv4,
            address_family_ipv4_cmd,
            "address-family ipv4",
            "Enter Address Family command mode\n"
            "Address family\n",
            CMD_ATTR_NODE + BGP_IPV4_NODE)
{
  vty->node = BGP_IPV4_NODE ;
  return CMD_SUCCESS;
}

DEFUN_ATTR (address_family_ipv4_safi_unicast,
            address_family_ipv4_safi_unicast_cmd,
            "address-family ipv4 unicast",
            "Enter Address Family command mode\n"
            "Address family\n"
            "Address Family modifier\n",
            CMD_ATTR_NODE + BGP_IPV4_NODE)
{
  vty->node = BGP_IPV4_NODE ;
  return CMD_SUCCESS;
}

DEFUN_ATTR (address_family_ipv4_safi_multicast,
            address_family_ipv4_safi_multicast_cmd,
            "address-family ipv4 multicast",
            "Enter Address Family command mode\n"
            "Address family\n"
            "Address Family modifier\n",
            CMD_ATTR_NODE + BGP_IPV4M_NODE)
{
  vty->node = BGP_IPV4M_NODE ;
  return CMD_SUCCESS;
}

DEFUN_ATTR (address_family_ipv6,
            address_family_ipv6_cmd,
            "address-family ipv6",
            "Enter Address Family command mode\n"
            "Address family\n",
            CMD_ATTR_NODE + BGP_IPV6_NODE)
{
  vty->node = BGP_IPV6_NODE ;
  return CMD_SUCCESS;
}

DEFUN_ATTR (address_family_ipv6_safi_unicast,
            address_family_ipv6_safi_unicast_cmd,
            "address-family ipv6 unicast",
            "Enter Address Family command mode\n"
            "Address family\n"
            "Address Family modifier\n",
            CMD_ATTR_NODE + BGP_IPV6_NODE)
{
  vty->node = BGP_IPV6_NODE ;
  return CMD_SUCCESS;
}

DEFUN_ATTR (address_family_ipv6_safi_multicast,
            address_family_ipv6_safi_multicast_cmd,
            "address-family ipv6 multicast",
            "Enter Address Family command mode\n"
            "Address family\n"
            "Address Family modifier\n",
            CMD_ATTR_NODE + BGP_IPV6M_NODE)
{
  vty->node = BGP_IPV6M_NODE ;
  return CMD_SUCCESS;
}

DEFUN_ATTR (address_family_vpnv4,
            address_family_vpnv4_cmd,
            "address-family vpnv4",
            "Enter Address Family command mode\n"
            "Address family\n",
            CMD_ATTR_NODE + BGP_VPNV4_NODE)
{
  vty->node = BGP_VPNV4_NODE ;
  return CMD_SUCCESS;
}

ALIAS_ATTR (address_family_vpnv4,
       address_family_vpnv4_unicast_cmd,
       "address-family vpnv4 unicast",
       "Enter Address Family command mode\n"
       "Address family\n"
       "Address Family Modifier\n",
       CMD_ATTR_NODE + BGP_VPNV4_NODE)

DEFUN_ATTR (exit_address_family,
            exit_address_family_cmd,
            "exit-address-family",
            "Exit from Address Family configuration mode\n",
            CMD_ATTR_NODE + BGP_NODE)
{
  node_type_t node = vty->node ;

  if (   node == BGP_IPV4_NODE
      || node == BGP_IPV4M_NODE
      || node == BGP_VPNV4_NODE
      || node == BGP_IPV6_NODE
      || node == BGP_IPV6M_NODE)
    {
      vty->node = BGP_NODE ;
      return CMD_SUCCESS ;
    }
  else
    {
      vty_out(vty, "%% No address family to leave\n") ;
      return CMD_WARNING ;
    } ;
} ;

/* BGP clear sort. */
typedef enum
{
  clear_all,
  clear_peer,
  clear_group,
  clear_external,
  clear_as
} clear_sort_t ;

static void
bgp_clear_vty_error (struct vty *vty, struct peer *peer, afi_t afi,
                     safi_t safi, int error)
{
  switch (error)
    {
    case BGP_ERR_AF_UNCONFIGURED:
      vty_out (vty,
               "%%BGP: Enable %s %s address family for the neighbor %s%s",
               afi == AFI_IP6 ? "IPv6" : safi == SAFI_MPLS_VPN ? "VPNv4" : "IPv4",
               safi == SAFI_MULTICAST ? "Multicast" : "Unicast",
               peer->host, VTY_NEWLINE);
      break;
    case BGP_ERR_SOFT_RECONFIG_UNCONFIGURED:
      vty_out (vty, "%%BGP: Inbound soft reconfig for %s not possible as it%s      has neither refresh capability, nor inbound soft reconfig%s", peer->host, VTY_NEWLINE, VTY_NEWLINE);
      break;
    default:
      break;
    }
}

/* `clear ip bgp' functions. */
static int
bgp_clear (struct vty *vty, struct bgp *bgp,  afi_t afi, safi_t safi,
           clear_sort_t sort, bgp_clear_type_t stype, const char *arg)
{
  int ret;
  struct peer *peer;
  struct listnode *node, *nnode;

  /* Clear all neighbors. */
  if (sort == clear_all)
    {
      for (ALL_LIST_ELEMENTS (bgp->peer, node, nnode, peer))
        {
          if (stype == BGP_CLEAR_SOFT_NONE)
            ret = peer_clear (peer);
          else
            ret = peer_clear_soft (peer, afi, safi, stype);

          if (ret < 0)
            bgp_clear_vty_error (vty, peer, afi, safi, ret);
        }
      return CMD_SUCCESS;
    }

  /* Clear specified neighbors. */
  if (sort == clear_peer)
    {
      union sockunion su;
      int ret;

      /* Make sockunion for lookup. */
      ret = str2sockunion (arg, &su);
      if (ret < 0)
        {
          vty_out (vty, "Malformed address: %s%s", arg, VTY_NEWLINE);
          return CMD_WARNING;
        }
      peer = peer_lookup (bgp, &su);
      if (! peer)
        {
          vty_out (vty, "%%BGP: Unknown neighbor - \"%s\"%s", arg, VTY_NEWLINE);
          return CMD_WARNING;
        }

      if (stype == BGP_CLEAR_SOFT_NONE)
        ret = peer_clear (peer);
      else
        ret = peer_clear_soft (peer, afi, safi, stype);

      if (ret < 0)
        bgp_clear_vty_error (vty, peer, afi, safi, ret);

      return CMD_SUCCESS;
    }

  /* Clear all peer-group members. */
  if (sort == clear_group)
    {
      struct peer_group *group;

      group = peer_group_lookup (bgp, arg);
      if (! group)
        {
          vty_out (vty, "%%BGP: No such peer-group %s%s", arg, VTY_NEWLINE);
          return CMD_WARNING;
        }

      for (ALL_LIST_ELEMENTS (group->peer, node, nnode, peer))
        {
          if (stype == BGP_CLEAR_SOFT_NONE)
            {
              ret = peer_clear (peer);
              continue;
            }

          if (! peer->af_group[afi][safi])
            continue;

          ret = peer_clear_soft (peer, afi, safi, stype);

          if (ret < 0)
            bgp_clear_vty_error (vty, peer, afi, safi, ret);
        }
      return CMD_SUCCESS;
    }

  if (sort == clear_external)
    {
      for (ALL_LIST_ELEMENTS (bgp->peer, node, nnode, peer))
        {
          if (peer_sort (peer) == BGP_PEER_IBGP)
            continue;

          if (stype == BGP_CLEAR_SOFT_NONE)
            ret = peer_clear (peer);
          else
            ret = peer_clear_soft (peer, afi, safi, stype);

          if (ret < 0)
            bgp_clear_vty_error (vty, peer, afi, safi, ret);
        }
      return CMD_SUCCESS;
    }

  if (sort == clear_as)
    {
      as_t as;
      int find = 0;

      VTY_GET_INTEGER_RANGE ("AS", as, arg, 1, BGP_AS4_MAX);

      for (ALL_LIST_ELEMENTS (bgp->peer, node, nnode, peer))
        {
          if (peer->as != as)
            continue;

          find = 1;
          if (stype == BGP_CLEAR_SOFT_NONE)
            ret = peer_clear (peer);
          else
            ret = peer_clear_soft (peer, afi, safi, stype);

          if (ret < 0)
            bgp_clear_vty_error (vty, peer, afi, safi, ret);
        }
      if (! find)
        vty_out (vty, "%%BGP: No peer is configured with AS %s%s", arg,
                 VTY_NEWLINE);
      return CMD_SUCCESS;
    }

  return CMD_SUCCESS;
}

static int
bgp_clear_vty (struct vty *vty, const char *name, afi_t afi, safi_t safi,
                        clear_sort_t sort, bgp_clear_type_t stype, const char *arg)
{
  struct bgp *bgp;

  /* BGP structure lookup. */
  if (name)
    {
      bgp = bgp_lookup_by_name (name);
      if (bgp == NULL)
        {
          vty_out (vty, "Can't find BGP view %s%s", name, VTY_NEWLINE);
          return CMD_WARNING;
        }
    }
  else
    {
      bgp = bgp_get_default ();
      if (bgp == NULL)
        {
          vty_out (vty, "No BGP process is configured%s", VTY_NEWLINE);
          return CMD_WARNING;
        }
    }

  return bgp_clear (vty, bgp, afi, safi, sort, stype, arg);
}

DEFUN (clear_ip_bgp_all,
       clear_ip_bgp_all_cmd,
       "clear ip bgp *",
       CLEAR_STR
       IP_STR
       BGP_STR
       "Clear all peers\n")
{
  if (argc == 1)
    return bgp_clear_vty (vty, argv[0], 0, 0, clear_all, BGP_CLEAR_SOFT_NONE, NULL);

  return bgp_clear_vty (vty, NULL, 0, 0, clear_all, BGP_CLEAR_SOFT_NONE, NULL);
}

ALIAS (clear_ip_bgp_all,
       clear_bgp_all_cmd,
       "clear bgp *",
       CLEAR_STR
       BGP_STR
       "Clear all peers\n")

ALIAS (clear_ip_bgp_all,
       clear_bgp_ipv6_all_cmd,
       "clear bgp ipv6 *",
       CLEAR_STR
       BGP_STR
       "Address family\n"
       "Clear all peers\n")

ALIAS (clear_ip_bgp_all,
       clear_ip_bgp_instance_all_cmd,
       "clear ip bgp view WORD *",
       CLEAR_STR
       IP_STR
       BGP_STR
       "BGP view\n"
       "view name\n"
       "Clear all peers\n")

ALIAS (clear_ip_bgp_all,
       clear_bgp_instance_all_cmd,
       "clear bgp view WORD *",
       CLEAR_STR
       BGP_STR
       "BGP view\n"
       "view name\n"
       "Clear all peers\n")

DEFUN (clear_ip_bgp_peer,
       clear_ip_bgp_peer_cmd,
       "clear ip bgp (A.B.C.D|X:X::X:X)",
       CLEAR_STR
       IP_STR
       BGP_STR
       "BGP neighbor IP address to clear\n"
       "BGP IPv6 neighbor to clear\n")
{
  return bgp_clear_vty (vty, NULL, 0, 0, clear_peer, BGP_CLEAR_SOFT_NONE, argv[0]);
}

ALIAS (clear_ip_bgp_peer,
       clear_bgp_peer_cmd,
       "clear bgp (A.B.C.D|X:X::X:X)",
       CLEAR_STR
       BGP_STR
       "BGP neighbor address to clear\n"
       "BGP IPv6 neighbor to clear\n")

ALIAS (clear_ip_bgp_peer,
       clear_bgp_ipv6_peer_cmd,
       "clear bgp ipv6 (A.B.C.D|X:X::X:X)",
       CLEAR_STR
       BGP_STR
       "Address family\n"
       "BGP neighbor address to clear\n"
       "BGP IPv6 neighbor to clear\n")

DEFUN (clear_ip_bgp_peer_group,
       clear_ip_bgp_peer_group_cmd,
       "clear ip bgp peer-group WORD",
       CLEAR_STR
       IP_STR
       BGP_STR
       "Clear all members of peer-group\n"
       "BGP peer-group name\n")
{
  return bgp_clear_vty (vty, NULL, 0, 0, clear_group, BGP_CLEAR_SOFT_NONE, argv[0]);
}

ALIAS (clear_ip_bgp_peer_group,
       clear_bgp_peer_group_cmd,
       "clear bgp peer-group WORD",
       CLEAR_STR
       BGP_STR
       "Clear all members of peer-group\n"
       "BGP peer-group name\n")

ALIAS (clear_ip_bgp_peer_group,
       clear_bgp_ipv6_peer_group_cmd,
       "clear bgp ipv6 peer-group WORD",
       CLEAR_STR
       BGP_STR
       "Address family\n"
       "Clear all members of peer-group\n"
       "BGP peer-group name\n")

DEFUN (clear_ip_bgp_external,
       clear_ip_bgp_external_cmd,
       "clear ip bgp external",
       CLEAR_STR
       IP_STR
       BGP_STR
       "Clear all external peers\n")
{
  return bgp_clear_vty (vty, NULL, 0, 0, clear_external, BGP_CLEAR_SOFT_NONE, NULL);
}

ALIAS (clear_ip_bgp_external,
       clear_bgp_external_cmd,
       "clear bgp external",
       CLEAR_STR
       BGP_STR
       "Clear all external peers\n")

ALIAS (clear_ip_bgp_external,
       clear_bgp_ipv6_external_cmd,
       "clear bgp ipv6 external",
       CLEAR_STR
       BGP_STR
       "Address family\n"
       "Clear all external peers\n")

DEFUN (clear_ip_bgp_as,
       clear_ip_bgp_as_cmd,
       "clear ip bgp " CMD_AS_RANGE,
       CLEAR_STR
       IP_STR
       BGP_STR
       "Clear peers with the AS number\n")
{
  return bgp_clear_vty (vty, NULL, 0, 0, clear_as, BGP_CLEAR_SOFT_NONE, argv[0]);
}

ALIAS (clear_ip_bgp_as,
       clear_bgp_as_cmd,
       "clear bgp " CMD_AS_RANGE,
       CLEAR_STR
       BGP_STR
       "Clear peers with the AS number\n")

ALIAS (clear_ip_bgp_as,
       clear_bgp_ipv6_as_cmd,
       "clear bgp ipv6 " CMD_AS_RANGE,
       CLEAR_STR
       BGP_STR
       "Address family\n"
       "Clear peers with the AS number\n")

/* Outbound soft-reconfiguration */
DEFUN (clear_ip_bgp_all_soft_out,
       clear_ip_bgp_all_soft_out_cmd,
       "clear ip bgp * soft out",
       CLEAR_STR
       IP_STR
       BGP_STR
       "Clear all peers\n"
       "Soft reconfig\n"
       "Soft reconfig outbound update\n")
{
  if (argc == 1)
    return bgp_clear_vty (vty, argv[0], AFI_IP, SAFI_UNICAST, clear_all,
                          BGP_CLEAR_SOFT_OUT, NULL);

  return bgp_clear_vty (vty, NULL, AFI_IP, SAFI_UNICAST, clear_all,
                        BGP_CLEAR_SOFT_OUT, NULL);
}

ALIAS (clear_ip_bgp_all_soft_out,
       clear_ip_bgp_all_out_cmd,
       "clear ip bgp * out",
       CLEAR_STR
       IP_STR
       BGP_STR
       "Clear all peers\n"
       "Soft reconfig outbound update\n")

ALIAS (clear_ip_bgp_all_soft_out,
       clear_ip_bgp_instance_all_soft_out_cmd,
       "clear ip bgp view WORD * soft out",
       CLEAR_STR
       IP_STR
       BGP_STR
       "BGP view\n"
       "view name\n"
       "Clear all peers\n"
       "Soft reconfig\n"
       "Soft reconfig outbound update\n")

DEFUN (clear_ip_bgp_all_ipv4_soft_out,
       clear_ip_bgp_all_ipv4_soft_out_cmd,
       "clear ip bgp * ipv4 (unicast|multicast) soft out",
       CLEAR_STR
       IP_STR
       BGP_STR
       "Clear all peers\n"
       "Address family\n"
       "Address Family modifier\n"
       "Address Family modifier\n"
       "Soft reconfig\n"
       "Soft reconfig outbound update\n")
{
  if (strncmp (argv[0], "m", 1) == 0)
    return bgp_clear_vty (vty, NULL, AFI_IP, SAFI_MULTICAST, clear_all,
                          BGP_CLEAR_SOFT_OUT, NULL);

  return bgp_clear_vty (vty, NULL, AFI_IP, SAFI_UNICAST, clear_all,
                        BGP_CLEAR_SOFT_OUT, NULL);
}

ALIAS (clear_ip_bgp_all_ipv4_soft_out,
       clear_ip_bgp_all_ipv4_out_cmd,
       "clear ip bgp * ipv4 (unicast|multicast) out",
       CLEAR_STR
       IP_STR
       BGP_STR
       "Clear all peers\n"
       "Address family\n"
       "Address Family modifier\n"
       "Address Family modifier\n"
       "Soft reconfig outbound update\n")

DEFUN (clear_ip_bgp_instance_all_ipv4_soft_out,
       clear_ip_bgp_instance_all_ipv4_soft_out_cmd,
       "clear ip bgp view WORD * ipv4 (unicast|multicast) soft out",
       CLEAR_STR
       IP_STR
       BGP_STR
       "BGP view\n"
       "view name\n"
       "Clear all peers\n"
       "Address family\n"
       "Address Family modifier\n"
       "Address Family modifier\n"
       "Soft reconfig outbound update\n")
{
  if (strncmp (argv[1], "m", 1) == 0)
    return bgp_clear_vty (vty, argv[0], AFI_IP, SAFI_MULTICAST, clear_all,
                          BGP_CLEAR_SOFT_OUT, NULL);

  return bgp_clear_vty (vty, argv[0], AFI_IP, SAFI_UNICAST, clear_all,
                        BGP_CLEAR_SOFT_OUT, NULL);
}

DEFUN (clear_ip_bgp_all_vpnv4_soft_out,
       clear_ip_bgp_all_vpnv4_soft_out_cmd,
       "clear ip bgp * vpnv4 unicast soft out",
       CLEAR_STR
       IP_STR
       BGP_STR
       "Clear all peers\n"
       "Address family\n"
       "Address Family Modifier\n"
       "Soft reconfig\n"
       "Soft reconfig outbound update\n")
{
  return bgp_clear_vty (vty, NULL, AFI_IP, SAFI_MPLS_VPN, clear_all,
                        BGP_CLEAR_SOFT_OUT, NULL);
}

ALIAS (clear_ip_bgp_all_vpnv4_soft_out,
       clear_ip_bgp_all_vpnv4_out_cmd,
       "clear ip bgp * vpnv4 unicast out",
       CLEAR_STR
       IP_STR
       BGP_STR
       "Clear all peers\n"
       "Address family\n"
       "Address Family Modifier\n"
       "Soft reconfig outbound update\n")

DEFUN (clear_bgp_all_soft_out,
       clear_bgp_all_soft_out_cmd,
       "clear bgp * soft out",
       CLEAR_STR
       BGP_STR
       "Clear all peers\n"
       "Soft reconfig\n"
       "Soft reconfig outbound update\n")
{
  if (argc == 1)
    return bgp_clear_vty (vty, argv[0], AFI_IP6, SAFI_UNICAST, clear_all,
                          BGP_CLEAR_SOFT_OUT, NULL);

  return bgp_clear_vty (vty, NULL, AFI_IP6, SAFI_UNICAST, clear_all,
                        BGP_CLEAR_SOFT_OUT, NULL);
}

ALIAS (clear_bgp_all_soft_out,
       clear_bgp_instance_all_soft_out_cmd,
       "clear bgp view WORD * soft out",
       CLEAR_STR
       BGP_STR
       "BGP view\n"
       "view name\n"
       "Clear all peers\n"
       "Soft reconfig\n"
       "Soft reconfig outbound update\n")

ALIAS (clear_bgp_all_soft_out,
       clear_bgp_all_out_cmd,
       "clear bgp * out",
       CLEAR_STR
       BGP_STR
       "Clear all peers\n"
       "Soft reconfig outbound update\n")

ALIAS (clear_bgp_all_soft_out,
       clear_bgp_ipv6_all_soft_out_cmd,
       "clear bgp ipv6 * soft out",
       CLEAR_STR
       BGP_STR
       "Address family\n"
       "Clear all peers\n"
       "Soft reconfig\n"
       "Soft reconfig outbound update\n")

ALIAS (clear_bgp_all_soft_out,
       clear_bgp_ipv6_all_out_cmd,
       "clear bgp ipv6 * out",
       CLEAR_STR
       BGP_STR
       "Address family\n"
       "Clear all peers\n"
       "Soft reconfig outbound update\n")

DEFUN (clear_ip_bgp_peer_soft_out,
       clear_ip_bgp_peer_soft_out_cmd,
       "clear ip bgp A.B.C.D soft out",
       CLEAR_STR
       IP_STR
       BGP_STR
       "BGP neighbor address to clear\n"
       "Soft reconfig\n"
       "Soft reconfig outbound update\n")
{
  return bgp_clear_vty (vty, NULL, AFI_IP, SAFI_UNICAST, clear_peer,
                        BGP_CLEAR_SOFT_OUT, argv[0]);
}

ALIAS (clear_ip_bgp_peer_soft_out,
       clear_ip_bgp_peer_out_cmd,
       "clear ip bgp A.B.C.D out",
       CLEAR_STR
       IP_STR
       BGP_STR
       "BGP neighbor address to clear\n"
       "Soft reconfig outbound update\n")

DEFUN (clear_ip_bgp_peer_ipv4_soft_out,
       clear_ip_bgp_peer_ipv4_soft_out_cmd,
       "clear ip bgp A.B.C.D ipv4 (unicast|multicast) soft out",
       CLEAR_STR
       IP_STR
       BGP_STR
       "BGP neighbor address to clear\n"
       "Address family\n"
       "Address Family modifier\n"
       "Address Family modifier\n"
       "Soft reconfig\n"
       "Soft reconfig outbound update\n")
{
  if (strncmp (argv[1], "m", 1) == 0)
    return bgp_clear_vty (vty, NULL, AFI_IP, SAFI_MULTICAST, clear_peer,
                          BGP_CLEAR_SOFT_OUT, argv[0]);

  return bgp_clear_vty (vty, NULL, AFI_IP, SAFI_UNICAST, clear_peer,
                        BGP_CLEAR_SOFT_OUT, argv[0]);
}

ALIAS (clear_ip_bgp_peer_ipv4_soft_out,
       clear_ip_bgp_peer_ipv4_out_cmd,
       "clear ip bgp A.B.C.D ipv4 (unicast|multicast) out",
       CLEAR_STR
       IP_STR
       BGP_STR
       "BGP neighbor address to clear\n"
       "Address family\n"
       "Address Family modifier\n"
       "Address Family modifier\n"
       "Soft reconfig outbound update\n")

DEFUN (clear_ip_bgp_peer_vpnv4_soft_out,
       clear_ip_bgp_peer_vpnv4_soft_out_cmd,
       "clear ip bgp A.B.C.D vpnv4 unicast soft out",
       CLEAR_STR
       IP_STR
       BGP_STR
       "BGP neighbor address to clear\n"
       "Address family\n"
       "Address Family Modifier\n"
       "Soft reconfig\n"
       "Soft reconfig outbound update\n")
{
  return bgp_clear_vty (vty, NULL, AFI_IP, SAFI_MPLS_VPN, clear_peer,
                        BGP_CLEAR_SOFT_OUT, argv[0]);
}

ALIAS (clear_ip_bgp_peer_vpnv4_soft_out,
       clear_ip_bgp_peer_vpnv4_out_cmd,
       "clear ip bgp A.B.C.D vpnv4 unicast out",
       CLEAR_STR
       IP_STR
       BGP_STR
       "BGP neighbor address to clear\n"
       "Address family\n"
       "Address Family Modifier\n"
       "Soft reconfig outbound update\n")

DEFUN (clear_bgp_peer_soft_out,
       clear_bgp_peer_soft_out_cmd,
       "clear bgp (A.B.C.D|X:X::X:X) soft out",
       CLEAR_STR
       BGP_STR
       "BGP neighbor address to clear\n"
       "BGP IPv6 neighbor to clear\n"
       "Soft reconfig\n"
       "Soft reconfig outbound update\n")
{
  return bgp_clear_vty (vty, NULL, AFI_IP6, SAFI_UNICAST, clear_peer,
                        BGP_CLEAR_SOFT_OUT, argv[0]);
}

ALIAS (clear_bgp_peer_soft_out,
       clear_bgp_ipv6_peer_soft_out_cmd,
       "clear bgp ipv6 (A.B.C.D|X:X::X:X) soft out",
       CLEAR_STR
       BGP_STR
       "Address family\n"
       "BGP neighbor address to clear\n"
       "BGP IPv6 neighbor to clear\n"
       "Soft reconfig\n"
       "Soft reconfig outbound update\n")

ALIAS (clear_bgp_peer_soft_out,
       clear_bgp_peer_out_cmd,
       "clear bgp (A.B.C.D|X:X::X:X) out",
       CLEAR_STR
       BGP_STR
       "BGP neighbor address to clear\n"
       "BGP IPv6 neighbor to clear\n"
       "Soft reconfig outbound update\n")

ALIAS (clear_bgp_peer_soft_out,
       clear_bgp_ipv6_peer_out_cmd,
       "clear bgp ipv6 (A.B.C.D|X:X::X:X) out",
       CLEAR_STR
       BGP_STR
       "Address family\n"
       "BGP neighbor address to clear\n"
       "BGP IPv6 neighbor to clear\n"
       "Soft reconfig outbound update\n")

DEFUN (clear_ip_bgp_peer_group_soft_out,
       clear_ip_bgp_peer_group_soft_out_cmd,
       "clear ip bgp peer-group WORD soft out",
       CLEAR_STR
       IP_STR
       BGP_STR
       "Clear all members of peer-group\n"
       "BGP peer-group name\n"
       "Soft reconfig\n"
       "Soft reconfig outbound update\n")
{
  return bgp_clear_vty (vty, NULL, AFI_IP, SAFI_UNICAST, clear_group,
                        BGP_CLEAR_SOFT_OUT, argv[0]);
}

ALIAS (clear_ip_bgp_peer_group_soft_out,
       clear_ip_bgp_peer_group_out_cmd,
       "clear ip bgp peer-group WORD out",
       CLEAR_STR
       IP_STR
       BGP_STR
       "Clear all members of peer-group\n"
       "BGP peer-group name\n"
       "Soft reconfig outbound update\n")

DEFUN (clear_ip_bgp_peer_group_ipv4_soft_out,
       clear_ip_bgp_peer_group_ipv4_soft_out_cmd,
       "clear ip bgp peer-group WORD ipv4 (unicast|multicast) soft out",
       CLEAR_STR
       IP_STR
       BGP_STR
       "Clear all members of peer-group\n"
       "BGP peer-group name\n"
       "Address family\n"
       "Address Family modifier\n"
       "Address Family modifier\n"
       "Soft reconfig\n"
       "Soft reconfig outbound update\n")
{
  if (strncmp (argv[1], "m", 1) == 0)
    return bgp_clear_vty (vty, NULL, AFI_IP, SAFI_MULTICAST, clear_group,
                          BGP_CLEAR_SOFT_OUT, argv[0]);

  return bgp_clear_vty (vty, NULL, AFI_IP, SAFI_UNICAST, clear_group,
                        BGP_CLEAR_SOFT_OUT, argv[0]);
}

ALIAS (clear_ip_bgp_peer_group_ipv4_soft_out,
       clear_ip_bgp_peer_group_ipv4_out_cmd,
       "clear ip bgp peer-group WORD ipv4 (unicast|multicast) out",
       CLEAR_STR
       IP_STR
       BGP_STR
       "Clear all members of peer-group\n"
       "BGP peer-group name\n"
       "Address family\n"
       "Address Family modifier\n"
       "Address Family modifier\n"
       "Soft reconfig outbound update\n")

DEFUN (clear_bgp_peer_group_soft_out,
       clear_bgp_peer_group_soft_out_cmd,
       "clear bgp peer-group WORD soft out",
       CLEAR_STR
       BGP_STR
       "Clear all members of peer-group\n"
       "BGP peer-group name\n"
       "Soft reconfig\n"
       "Soft reconfig outbound update\n")
{
  return bgp_clear_vty (vty, NULL, AFI_IP6, SAFI_UNICAST, clear_group,
                        BGP_CLEAR_SOFT_OUT, argv[0]);
}

ALIAS (clear_bgp_peer_group_soft_out,
       clear_bgp_ipv6_peer_group_soft_out_cmd,
       "clear bgp ipv6 peer-group WORD soft out",
       CLEAR_STR
       BGP_STR
       "Address family\n"
       "Clear all members of peer-group\n"
       "BGP peer-group name\n"
       "Soft reconfig\n"
       "Soft reconfig outbound update\n")

ALIAS (clear_bgp_peer_group_soft_out,
       clear_bgp_peer_group_out_cmd,
       "clear bgp peer-group WORD out",
       CLEAR_STR
       BGP_STR
       "Clear all members of peer-group\n"
       "BGP peer-group name\n"
       "Soft reconfig outbound update\n")

ALIAS (clear_bgp_peer_group_soft_out,
       clear_bgp_ipv6_peer_group_out_cmd,
       "clear bgp ipv6 peer-group WORD out",
       CLEAR_STR
       BGP_STR
       "Address family\n"
       "Clear all members of peer-group\n"
       "BGP peer-group name\n"
       "Soft reconfig outbound update\n")

DEFUN (clear_ip_bgp_external_soft_out,
       clear_ip_bgp_external_soft_out_cmd,
       "clear ip bgp external soft out",
       CLEAR_STR
       IP_STR
       BGP_STR
       "Clear all external peers\n"
       "Soft reconfig\n"
       "Soft reconfig outbound update\n")
{
  return bgp_clear_vty (vty, NULL, AFI_IP, SAFI_UNICAST, clear_external,
                        BGP_CLEAR_SOFT_OUT, NULL);
}

ALIAS (clear_ip_bgp_external_soft_out,
       clear_ip_bgp_external_out_cmd,
       "clear ip bgp external out",
       CLEAR_STR
       IP_STR
       BGP_STR
       "Clear all external peers\n"
       "Soft reconfig outbound update\n")

DEFUN (clear_ip_bgp_external_ipv4_soft_out,
       clear_ip_bgp_external_ipv4_soft_out_cmd,
       "clear ip bgp external ipv4 (unicast|multicast) soft out",
       CLEAR_STR
       IP_STR
       BGP_STR
       "Clear all external peers\n"
       "Address family\n"
       "Address Family modifier\n"
       "Address Family modifier\n"
       "Soft reconfig\n"
       "Soft reconfig outbound update\n")
{
  if (strncmp (argv[0], "m", 1) == 0)
    return bgp_clear_vty (vty, NULL, AFI_IP, SAFI_MULTICAST, clear_external,
                          BGP_CLEAR_SOFT_OUT, NULL);

  return bgp_clear_vty (vty, NULL, AFI_IP, SAFI_UNICAST, clear_external,
                        BGP_CLEAR_SOFT_OUT, NULL);
}

ALIAS (clear_ip_bgp_external_ipv4_soft_out,
       clear_ip_bgp_external_ipv4_out_cmd,
       "clear ip bgp external ipv4 (unicast|multicast) out",
       CLEAR_STR
       IP_STR
       BGP_STR
       "Clear all external peers\n"
       "Address family\n"
       "Address Family modifier\n"
       "Address Family modifier\n"
       "Soft reconfig outbound update\n")

DEFUN (clear_bgp_external_soft_out,
       clear_bgp_external_soft_out_cmd,
       "clear bgp external soft out",
       CLEAR_STR
       BGP_STR
       "Clear all external peers\n"
       "Soft reconfig\n"
       "Soft reconfig outbound update\n")
{
  return bgp_clear_vty (vty, NULL, AFI_IP6, SAFI_UNICAST, clear_external,
                        BGP_CLEAR_SOFT_OUT, NULL);
}

ALIAS (clear_bgp_external_soft_out,
       clear_bgp_ipv6_external_soft_out_cmd,
       "clear bgp ipv6 external soft out",
       CLEAR_STR
       BGP_STR
       "Address family\n"
       "Clear all external peers\n"
       "Soft reconfig\n"
       "Soft reconfig outbound update\n")

ALIAS (clear_bgp_external_soft_out,
       clear_bgp_external_out_cmd,
       "clear bgp external out",
       CLEAR_STR
       BGP_STR
       "Clear all external peers\n"
       "Soft reconfig outbound update\n")

ALIAS (clear_bgp_external_soft_out,
       clear_bgp_ipv6_external_out_cmd,
       "clear bgp ipv6 external WORD out",
       CLEAR_STR
       BGP_STR
       "Address family\n"
       "Clear all external peers\n"
       "Soft reconfig outbound update\n")

DEFUN (clear_ip_bgp_as_soft_out,
       clear_ip_bgp_as_soft_out_cmd,
       "clear ip bgp " CMD_AS_RANGE " soft out",
       CLEAR_STR
       IP_STR
       BGP_STR
       "Clear peers with the AS number\n"
       "Soft reconfig\n"
       "Soft reconfig outbound update\n")
{
  return bgp_clear_vty (vty, NULL, AFI_IP, SAFI_UNICAST, clear_as,
                        BGP_CLEAR_SOFT_OUT, argv[0]);
}

ALIAS (clear_ip_bgp_as_soft_out,
       clear_ip_bgp_as_out_cmd,
       "clear ip bgp " CMD_AS_RANGE " out",
       CLEAR_STR
       IP_STR
       BGP_STR
       "Clear peers with the AS number\n"
       "Soft reconfig outbound update\n")

DEFUN (clear_ip_bgp_as_ipv4_soft_out,
       clear_ip_bgp_as_ipv4_soft_out_cmd,
       "clear ip bgp " CMD_AS_RANGE " ipv4 (unicast|multicast) soft out",
       CLEAR_STR
       IP_STR
       BGP_STR
       "Clear peers with the AS number\n"
       "Address family\n"
       "Address Family modifier\n"
       "Address Family modifier\n"
       "Soft reconfig\n"
       "Soft reconfig outbound update\n")
{
  if (strncmp (argv[1], "m", 1) == 0)
    return bgp_clear_vty (vty, NULL, AFI_IP, SAFI_MULTICAST, clear_as,
                          BGP_CLEAR_SOFT_OUT, argv[0]);

  return bgp_clear_vty (vty, NULL, AFI_IP, SAFI_UNICAST, clear_as,
                        BGP_CLEAR_SOFT_OUT, argv[0]);
}

ALIAS (clear_ip_bgp_as_ipv4_soft_out,
       clear_ip_bgp_as_ipv4_out_cmd,
       "clear ip bgp " CMD_AS_RANGE " ipv4 (unicast|multicast) out",
       CLEAR_STR
       IP_STR
       BGP_STR
       "Clear peers with the AS number\n"
       "Address family\n"
       "Address Family modifier\n"
       "Address Family modifier\n"
       "Soft reconfig outbound update\n")

DEFUN (clear_ip_bgp_as_vpnv4_soft_out,
       clear_ip_bgp_as_vpnv4_soft_out_cmd,
       "clear ip bgp " CMD_AS_RANGE " vpnv4 unicast soft out",
       CLEAR_STR
       IP_STR
       BGP_STR
       "Clear peers with the AS number\n"
       "Address family\n"
       "Address Family modifier\n"
       "Soft reconfig\n"
       "Soft reconfig outbound update\n")
{
  return bgp_clear_vty (vty, NULL, AFI_IP, SAFI_MPLS_VPN, clear_as,
                        BGP_CLEAR_SOFT_OUT, argv[0]);
}

ALIAS (clear_ip_bgp_as_vpnv4_soft_out,
       clear_ip_bgp_as_vpnv4_out_cmd,
       "clear ip bgp " CMD_AS_RANGE " vpnv4 unicast out",
       CLEAR_STR
       IP_STR
       BGP_STR
       "Clear peers with the AS number\n"
       "Address family\n"
       "Address Family modifier\n"
       "Soft reconfig outbound update\n")

DEFUN (clear_bgp_as_soft_out,
       clear_bgp_as_soft_out_cmd,
       "clear bgp " CMD_AS_RANGE " soft out",
       CLEAR_STR
       BGP_STR
       "Clear peers with the AS number\n"
       "Soft reconfig\n"
       "Soft reconfig outbound update\n")
{
  return bgp_clear_vty (vty, NULL, AFI_IP6, SAFI_UNICAST, clear_as,
                        BGP_CLEAR_SOFT_OUT, argv[0]);
}

ALIAS (clear_bgp_as_soft_out,
       clear_bgp_ipv6_as_soft_out_cmd,
       "clear bgp ipv6 " CMD_AS_RANGE " soft out",
       CLEAR_STR
       BGP_STR
       "Address family\n"
       "Clear peers with the AS number\n"
       "Soft reconfig\n"
       "Soft reconfig outbound update\n")

ALIAS (clear_bgp_as_soft_out,
       clear_bgp_as_out_cmd,
       "clear bgp " CMD_AS_RANGE " out",
       CLEAR_STR
       BGP_STR
       "Clear peers with the AS number\n"
       "Soft reconfig outbound update\n")

ALIAS (clear_bgp_as_soft_out,
       clear_bgp_ipv6_as_out_cmd,
       "clear bgp ipv6 " CMD_AS_RANGE " out",
       CLEAR_STR
       BGP_STR
       "Address family\n"
       "Clear peers with the AS number\n"
       "Soft reconfig outbound update\n")

/* Inbound soft-reconfiguration */
DEFUN (clear_ip_bgp_all_soft_in,
       clear_ip_bgp_all_soft_in_cmd,
       "clear ip bgp * soft in",
       CLEAR_STR
       IP_STR
       BGP_STR
       "Clear all peers\n"
       "Soft reconfig\n"
       "Soft reconfig inbound update\n")
{
  if (argc == 1)
    return bgp_clear_vty (vty, argv[0], AFI_IP, SAFI_UNICAST, clear_all,
                          BGP_CLEAR_SOFT_IN, NULL);

  return bgp_clear_vty (vty, NULL, AFI_IP, SAFI_UNICAST, clear_all,
                        BGP_CLEAR_SOFT_IN, NULL);
}

ALIAS (clear_ip_bgp_all_soft_in,
       clear_ip_bgp_instance_all_soft_in_cmd,
       "clear ip bgp view WORD * soft in",
       CLEAR_STR
       IP_STR
       BGP_STR
       "BGP view\n"
       "view name\n"
       "Clear all peers\n"
       "Soft reconfig\n"
       "Soft reconfig inbound update\n")

ALIAS (clear_ip_bgp_all_soft_in,
       clear_ip_bgp_all_in_cmd,
       "clear ip bgp * in",
       CLEAR_STR
       IP_STR
       BGP_STR
       "Clear all peers\n"
       "Soft reconfig inbound update\n")

DEFUN (clear_ip_bgp_all_in_prefix_filter,
       clear_ip_bgp_all_in_prefix_filter_cmd,
       "clear ip bgp * in prefix-filter",
       CLEAR_STR
       IP_STR
       BGP_STR
       "Clear all peers\n"
       "Soft reconfig inbound update\n"
       "Push out prefix-list ORF and do inbound soft reconfig\n")
{
  if (argc== 1)
    return bgp_clear_vty (vty, argv[0], AFI_IP, SAFI_UNICAST, clear_all,
                          BGP_CLEAR_SOFT_IN_ORF_PREFIX, NULL);

  return bgp_clear_vty (vty, NULL, AFI_IP, SAFI_UNICAST, clear_all,
                        BGP_CLEAR_SOFT_IN_ORF_PREFIX, NULL);
}

ALIAS (clear_ip_bgp_all_in_prefix_filter,
       clear_ip_bgp_instance_all_in_prefix_filter_cmd,
       "clear ip bgp view WORD * in prefix-filter",
       CLEAR_STR
       IP_STR
       BGP_STR
       "BGP view\n"
       "view name\n"
       "Clear all peers\n"
       "Soft reconfig inbound update\n"
       "Push out prefix-list ORF and do inbound soft reconfig\n")


DEFUN (clear_ip_bgp_all_ipv4_soft_in,
       clear_ip_bgp_all_ipv4_soft_in_cmd,
       "clear ip bgp * ipv4 (unicast|multicast) soft in",
       CLEAR_STR
       IP_STR
       BGP_STR
       "Clear all peers\n"
       "Address family\n"
       "Address Family modifier\n"
       "Address Family modifier\n"
       "Soft reconfig\n"
       "Soft reconfig inbound update\n")
{
  if (strncmp (argv[0], "m", 1) == 0)
    return bgp_clear_vty (vty, NULL, AFI_IP, SAFI_MULTICAST, clear_all,
                          BGP_CLEAR_SOFT_IN, NULL);

  return bgp_clear_vty (vty, NULL, AFI_IP, SAFI_UNICAST, clear_all,
                        BGP_CLEAR_SOFT_IN, NULL);
}

ALIAS (clear_ip_bgp_all_ipv4_soft_in,
       clear_ip_bgp_all_ipv4_in_cmd,
       "clear ip bgp * ipv4 (unicast|multicast) in",
       CLEAR_STR
       IP_STR
       BGP_STR
       "Clear all peers\n"
       "Address family\n"
       "Address Family modifier\n"
       "Address Family modifier\n"
       "Soft reconfig inbound update\n")

DEFUN (clear_ip_bgp_instance_all_ipv4_soft_in,
       clear_ip_bgp_instance_all_ipv4_soft_in_cmd,
       "clear ip bgp view WORD * ipv4 (unicast|multicast) soft in",
       CLEAR_STR
       IP_STR
       BGP_STR
       "BGP view\n"
       "view name\n"
       "Clear all peers\n"
       "Address family\n"
       "Address Family modifier\n"
       "Address Family modifier\n"
       "Soft reconfig\n"
       "Soft reconfig inbound update\n")
{
  if (strncmp (argv[1], "m", 1) == 0)
    return bgp_clear_vty (vty, argv[0], AFI_IP, SAFI_MULTICAST, clear_all,
                          BGP_CLEAR_SOFT_IN, NULL);

  return bgp_clear_vty (vty, argv[0], AFI_IP, SAFI_UNICAST, clear_all,
                        BGP_CLEAR_SOFT_IN, NULL);
}

DEFUN (clear_ip_bgp_all_ipv4_in_prefix_filter,
       clear_ip_bgp_all_ipv4_in_prefix_filter_cmd,
       "clear ip bgp * ipv4 (unicast|multicast) in prefix-filter",
       CLEAR_STR
       IP_STR
       BGP_STR
       "Clear all peers\n"
       "Address family\n"
       "Address Family modifier\n"
       "Address Family modifier\n"
       "Soft reconfig inbound update\n"
       "Push out prefix-list ORF and do inbound soft reconfig\n")
{
  if (strncmp (argv[0], "m", 1) == 0)
    return bgp_clear_vty (vty, NULL, AFI_IP, SAFI_MULTICAST, clear_all,
                          BGP_CLEAR_SOFT_IN_ORF_PREFIX, NULL);

  return bgp_clear_vty (vty, NULL, AFI_IP, SAFI_UNICAST, clear_all,
                        BGP_CLEAR_SOFT_IN_ORF_PREFIX, NULL);
}

DEFUN (clear_ip_bgp_instance_all_ipv4_in_prefix_filter,
       clear_ip_bgp_instance_all_ipv4_in_prefix_filter_cmd,
       "clear ip bgp view WORD * ipv4 (unicast|multicast) in prefix-filter",
       CLEAR_STR
       IP_STR
       BGP_STR
       "Clear all peers\n"
       "Address family\n"
       "Address Family modifier\n"
       "Address Family modifier\n"
       "Soft reconfig inbound update\n"
       "Push out prefix-list ORF and do inbound soft reconfig\n")
{
  if (strncmp (argv[1], "m", 1) == 0)
    return bgp_clear_vty (vty, argv[0], AFI_IP, SAFI_MULTICAST, clear_all,
                          BGP_CLEAR_SOFT_IN_ORF_PREFIX, NULL);

  return bgp_clear_vty (vty, argv[0], AFI_IP, SAFI_UNICAST, clear_all,
                        BGP_CLEAR_SOFT_IN_ORF_PREFIX, NULL);
}

DEFUN (clear_ip_bgp_all_vpnv4_soft_in,
       clear_ip_bgp_all_vpnv4_soft_in_cmd,
       "clear ip bgp * vpnv4 unicast soft in",
       CLEAR_STR
       IP_STR
       BGP_STR
       "Clear all peers\n"
       "Address family\n"
       "Address Family Modifier\n"
       "Soft reconfig\n"
       "Soft reconfig inbound update\n")
{
  return bgp_clear_vty (vty, NULL, AFI_IP, SAFI_MPLS_VPN, clear_all,
                        BGP_CLEAR_SOFT_IN, NULL);
}

ALIAS (clear_ip_bgp_all_vpnv4_soft_in,
       clear_ip_bgp_all_vpnv4_in_cmd,
       "clear ip bgp * vpnv4 unicast in",
       CLEAR_STR
       IP_STR
       BGP_STR
       "Clear all peers\n"
       "Address family\n"
       "Address Family Modifier\n"
       "Soft reconfig inbound update\n")

DEFUN (clear_bgp_all_soft_in,
       clear_bgp_all_soft_in_cmd,
       "clear bgp * soft in",
       CLEAR_STR
       BGP_STR
       "Clear all peers\n"
       "Soft reconfig\n"
       "Soft reconfig inbound update\n")
{
  if (argc == 1)
    return bgp_clear_vty (vty, argv[0], AFI_IP6, SAFI_UNICAST, clear_all,
                        BGP_CLEAR_SOFT_IN, NULL);

  return bgp_clear_vty (vty, NULL, AFI_IP6, SAFI_UNICAST, clear_all,
                        BGP_CLEAR_SOFT_IN, NULL);
}

ALIAS (clear_bgp_all_soft_in,
       clear_bgp_instance_all_soft_in_cmd,
       "clear bgp view WORD * soft in",
       CLEAR_STR
       BGP_STR
       "BGP view\n"
       "view name\n"
       "Clear all peers\n"
       "Soft reconfig\n"
       "Soft reconfig inbound update\n")

ALIAS (clear_bgp_all_soft_in,
       clear_bgp_ipv6_all_soft_in_cmd,
       "clear bgp ipv6 * soft in",
       CLEAR_STR
       BGP_STR
       "Address family\n"
       "Clear all peers\n"
       "Soft reconfig\n"
       "Soft reconfig inbound update\n")

ALIAS (clear_bgp_all_soft_in,
       clear_bgp_all_in_cmd,
       "clear bgp * in",
       CLEAR_STR
       BGP_STR
       "Clear all peers\n"
       "Soft reconfig inbound update\n")

ALIAS (clear_bgp_all_soft_in,
       clear_bgp_ipv6_all_in_cmd,
       "clear bgp ipv6 * in",
       CLEAR_STR
       BGP_STR
       "Address family\n"
       "Clear all peers\n"
       "Soft reconfig inbound update\n")

DEFUN (clear_bgp_all_in_prefix_filter,
       clear_bgp_all_in_prefix_filter_cmd,
       "clear bgp * in prefix-filter",
       CLEAR_STR
       BGP_STR
       "Clear all peers\n"
       "Soft reconfig inbound update\n"
       "Push out prefix-list ORF and do inbound soft reconfig\n")
{
  return bgp_clear_vty (vty, NULL, AFI_IP6, SAFI_UNICAST, clear_all,
                        BGP_CLEAR_SOFT_IN_ORF_PREFIX, NULL);
}

ALIAS (clear_bgp_all_in_prefix_filter,
       clear_bgp_ipv6_all_in_prefix_filter_cmd,
       "clear bgp ipv6 * in prefix-filter",
       CLEAR_STR
       BGP_STR
       "Address family\n"
       "Clear all peers\n"
       "Soft reconfig inbound update\n"
       "Push out prefix-list ORF and do inbound soft reconfig\n")

DEFUN (clear_ip_bgp_peer_soft_in,
       clear_ip_bgp_peer_soft_in_cmd,
       "clear ip bgp A.B.C.D soft in",
       CLEAR_STR
       IP_STR
       BGP_STR
       "BGP neighbor address to clear\n"
       "Soft reconfig\n"
       "Soft reconfig inbound update\n")
{
  return bgp_clear_vty (vty, NULL, AFI_IP, SAFI_UNICAST, clear_peer,
                        BGP_CLEAR_SOFT_IN, argv[0]);
}

ALIAS (clear_ip_bgp_peer_soft_in,
       clear_ip_bgp_peer_in_cmd,
       "clear ip bgp A.B.C.D in",
       CLEAR_STR
       IP_STR
       BGP_STR
       "BGP neighbor address to clear\n"
       "Soft reconfig inbound update\n")

DEFUN (clear_ip_bgp_peer_in_prefix_filter,
       clear_ip_bgp_peer_in_prefix_filter_cmd,
       "clear ip bgp A.B.C.D in prefix-filter",
       CLEAR_STR
       IP_STR
       BGP_STR
       "BGP neighbor address to clear\n"
       "Soft reconfig inbound update\n"
       "Push out the existing ORF prefix-list\n")
{
  return bgp_clear_vty (vty, NULL, AFI_IP, SAFI_UNICAST, clear_peer,
                        BGP_CLEAR_SOFT_IN_ORF_PREFIX, argv[0]);
}

DEFUN (clear_ip_bgp_peer_ipv4_soft_in,
       clear_ip_bgp_peer_ipv4_soft_in_cmd,
       "clear ip bgp A.B.C.D ipv4 (unicast|multicast) soft in",
       CLEAR_STR
       IP_STR
       BGP_STR
       "BGP neighbor address to clear\n"
       "Address family\n"
       "Address Family modifier\n"
       "Address Family modifier\n"
       "Soft reconfig\n"
       "Soft reconfig inbound update\n")
{
  if (strncmp (argv[1], "m", 1) == 0)
    return bgp_clear_vty (vty, NULL, AFI_IP, SAFI_MULTICAST, clear_peer,
                          BGP_CLEAR_SOFT_IN, argv[0]);

  return bgp_clear_vty (vty, NULL, AFI_IP, SAFI_UNICAST, clear_peer,
                        BGP_CLEAR_SOFT_IN, argv[0]);
}

ALIAS (clear_ip_bgp_peer_ipv4_soft_in,
       clear_ip_bgp_peer_ipv4_in_cmd,
       "clear ip bgp A.B.C.D ipv4 (unicast|multicast) in",
       CLEAR_STR
       IP_STR
       BGP_STR
       "BGP neighbor address to clear\n"
       "Address family\n"
       "Address Family modifier\n"
       "Address Family modifier\n"
       "Soft reconfig inbound update\n")

DEFUN (clear_ip_bgp_peer_ipv4_in_prefix_filter,
       clear_ip_bgp_peer_ipv4_in_prefix_filter_cmd,
       "clear ip bgp A.B.C.D ipv4 (unicast|multicast) in prefix-filter",
       CLEAR_STR
       IP_STR
       BGP_STR
       "BGP neighbor address to clear\n"
       "Address family\n"
       "Address Family modifier\n"
       "Address Family modifier\n"
       "Soft reconfig inbound update\n"
       "Push out the existing ORF prefix-list\n")
{
  if (strncmp (argv[1], "m", 1) == 0)
    return bgp_clear_vty (vty, NULL, AFI_IP, SAFI_MULTICAST, clear_peer,
                          BGP_CLEAR_SOFT_IN_ORF_PREFIX, argv[0]);

  return bgp_clear_vty (vty, NULL, AFI_IP, SAFI_UNICAST, clear_peer,
                        BGP_CLEAR_SOFT_IN_ORF_PREFIX, argv[0]);
}

DEFUN (clear_ip_bgp_peer_vpnv4_soft_in,
       clear_ip_bgp_peer_vpnv4_soft_in_cmd,
       "clear ip bgp A.B.C.D vpnv4 unicast soft in",
       CLEAR_STR
       IP_STR
       BGP_STR
       "BGP neighbor address to clear\n"
       "Address family\n"
       "Address Family Modifier\n"
       "Soft reconfig\n"
       "Soft reconfig inbound update\n")
{
  return bgp_clear_vty (vty, NULL, AFI_IP, SAFI_MPLS_VPN, clear_peer,
                        BGP_CLEAR_SOFT_IN, argv[0]);
}

ALIAS (clear_ip_bgp_peer_vpnv4_soft_in,
       clear_ip_bgp_peer_vpnv4_in_cmd,
       "clear ip bgp A.B.C.D vpnv4 unicast in",
       CLEAR_STR
       IP_STR
       BGP_STR
       "BGP neighbor address to clear\n"
       "Address family\n"
       "Address Family Modifier\n"
       "Soft reconfig inbound update\n")

DEFUN (clear_bgp_peer_soft_in,
       clear_bgp_peer_soft_in_cmd,
       "clear bgp (A.B.C.D|X:X::X:X) soft in",
       CLEAR_STR
       BGP_STR
       "BGP neighbor address to clear\n"
       "BGP IPv6 neighbor to clear\n"
       "Soft reconfig\n"
       "Soft reconfig inbound update\n")
{
  return bgp_clear_vty (vty, NULL, AFI_IP6, SAFI_UNICAST, clear_peer,
                        BGP_CLEAR_SOFT_IN, argv[0]);
}

ALIAS (clear_bgp_peer_soft_in,
       clear_bgp_ipv6_peer_soft_in_cmd,
       "clear bgp ipv6 (A.B.C.D|X:X::X:X) soft in",
       CLEAR_STR
       BGP_STR
       "Address family\n"
       "BGP neighbor address to clear\n"
       "BGP IPv6 neighbor to clear\n"
       "Soft reconfig\n"
       "Soft reconfig inbound update\n")

ALIAS (clear_bgp_peer_soft_in,
       clear_bgp_peer_in_cmd,
       "clear bgp (A.B.C.D|X:X::X:X) in",
       CLEAR_STR
       BGP_STR
       "BGP neighbor address to clear\n"
       "BGP IPv6 neighbor to clear\n"
       "Soft reconfig inbound update\n")

ALIAS (clear_bgp_peer_soft_in,
       clear_bgp_ipv6_peer_in_cmd,
       "clear bgp ipv6 (A.B.C.D|X:X::X:X) in",
       CLEAR_STR
       BGP_STR
       "Address family\n"
       "BGP neighbor address to clear\n"
       "BGP IPv6 neighbor to clear\n"
       "Soft reconfig inbound update\n")

DEFUN (clear_bgp_peer_in_prefix_filter,
       clear_bgp_peer_in_prefix_filter_cmd,
       "clear bgp (A.B.C.D|X:X::X:X) in prefix-filter",
       CLEAR_STR
       BGP_STR
       "BGP neighbor address to clear\n"
       "BGP IPv6 neighbor to clear\n"
       "Soft reconfig inbound update\n"
       "Push out the existing ORF prefix-list\n")
{
  return bgp_clear_vty (vty, NULL, AFI_IP6, SAFI_UNICAST, clear_peer,
                        BGP_CLEAR_SOFT_IN_ORF_PREFIX, argv[0]);
}

ALIAS (clear_bgp_peer_in_prefix_filter,
       clear_bgp_ipv6_peer_in_prefix_filter_cmd,
       "clear bgp ipv6 (A.B.C.D|X:X::X:X) in prefix-filter",
       CLEAR_STR
       BGP_STR
       "Address family\n"
       "BGP neighbor address to clear\n"
       "BGP IPv6 neighbor to clear\n"
       "Soft reconfig inbound update\n"
       "Push out the existing ORF prefix-list\n")

DEFUN (clear_ip_bgp_peer_group_soft_in,
       clear_ip_bgp_peer_group_soft_in_cmd,
       "clear ip bgp peer-group WORD soft in",
       CLEAR_STR
       IP_STR
       BGP_STR
       "Clear all members of peer-group\n"
       "BGP peer-group name\n"
       "Soft reconfig\n"
       "Soft reconfig inbound update\n")
{
  return bgp_clear_vty (vty, NULL, AFI_IP, SAFI_UNICAST, clear_group,
                        BGP_CLEAR_SOFT_IN, argv[0]);
}

ALIAS (clear_ip_bgp_peer_group_soft_in,
       clear_ip_bgp_peer_group_in_cmd,
       "clear ip bgp peer-group WORD in",
       CLEAR_STR
       IP_STR
       BGP_STR
       "Clear all members of peer-group\n"
       "BGP peer-group name\n"
       "Soft reconfig inbound update\n")

DEFUN (clear_ip_bgp_peer_group_in_prefix_filter,
       clear_ip_bgp_peer_group_in_prefix_filter_cmd,
       "clear ip bgp peer-group WORD in prefix-filter",
       CLEAR_STR
       IP_STR
       BGP_STR
       "Clear all members of peer-group\n"
       "BGP peer-group name\n"
       "Soft reconfig inbound update\n"
       "Push out prefix-list ORF and do inbound soft reconfig\n")
{
  return bgp_clear_vty (vty, NULL, AFI_IP, SAFI_UNICAST, clear_group,
                        BGP_CLEAR_SOFT_IN_ORF_PREFIX, argv[0]);
}

DEFUN (clear_ip_bgp_peer_group_ipv4_soft_in,
       clear_ip_bgp_peer_group_ipv4_soft_in_cmd,
       "clear ip bgp peer-group WORD ipv4 (unicast|multicast) soft in",
       CLEAR_STR
       IP_STR
       BGP_STR
       "Clear all members of peer-group\n"
       "BGP peer-group name\n"
       "Address family\n"
       "Address Family modifier\n"
       "Address Family modifier\n"
       "Soft reconfig\n"
       "Soft reconfig inbound update\n")
{
  if (strncmp (argv[1], "m", 1) == 0)
    return bgp_clear_vty (vty, NULL, AFI_IP, SAFI_MULTICAST, clear_group,
                          BGP_CLEAR_SOFT_IN, argv[0]);

  return bgp_clear_vty (vty, NULL, AFI_IP, SAFI_UNICAST, clear_group,
                        BGP_CLEAR_SOFT_IN, argv[0]);
}

ALIAS (clear_ip_bgp_peer_group_ipv4_soft_in,
       clear_ip_bgp_peer_group_ipv4_in_cmd,
       "clear ip bgp peer-group WORD ipv4 (unicast|multicast) in",
       CLEAR_STR
       IP_STR
       BGP_STR
       "Clear all members of peer-group\n"
       "BGP peer-group name\n"
       "Address family\n"
       "Address Family modifier\n"
       "Address Family modifier\n"
       "Soft reconfig inbound update\n")

DEFUN (clear_ip_bgp_peer_group_ipv4_in_prefix_filter,
       clear_ip_bgp_peer_group_ipv4_in_prefix_filter_cmd,
       "clear ip bgp peer-group WORD ipv4 (unicast|multicast) in prefix-filter",
       CLEAR_STR
       IP_STR
       BGP_STR
       "Clear all members of peer-group\n"
       "BGP peer-group name\n"
       "Address family\n"
       "Address Family modifier\n"
       "Address Family modifier\n"
       "Soft reconfig inbound update\n"
       "Push out prefix-list ORF and do inbound soft reconfig\n")
{
  if (strncmp (argv[1], "m", 1) == 0)
    return bgp_clear_vty (vty, NULL, AFI_IP, SAFI_MULTICAST, clear_group,
                          BGP_CLEAR_SOFT_IN_ORF_PREFIX, argv[0]);

  return bgp_clear_vty (vty, NULL, AFI_IP, SAFI_UNICAST, clear_group,
                        BGP_CLEAR_SOFT_IN_ORF_PREFIX, argv[0]);
}

DEFUN (clear_bgp_peer_group_soft_in,
       clear_bgp_peer_group_soft_in_cmd,
       "clear bgp peer-group WORD soft in",
       CLEAR_STR
       BGP_STR
       "Clear all members of peer-group\n"
       "BGP peer-group name\n"
       "Soft reconfig\n"
       "Soft reconfig inbound update\n")
{
  return bgp_clear_vty (vty, NULL, AFI_IP6, SAFI_UNICAST, clear_group,
                        BGP_CLEAR_SOFT_IN, argv[0]);
}

ALIAS (clear_bgp_peer_group_soft_in,
       clear_bgp_ipv6_peer_group_soft_in_cmd,
       "clear bgp ipv6 peer-group WORD soft in",
       CLEAR_STR
       BGP_STR
       "Address family\n"
       "Clear all members of peer-group\n"
       "BGP peer-group name\n"
       "Soft reconfig\n"
       "Soft reconfig inbound update\n")

ALIAS (clear_bgp_peer_group_soft_in,
       clear_bgp_peer_group_in_cmd,
       "clear bgp peer-group WORD in",
       CLEAR_STR
       BGP_STR
       "Clear all members of peer-group\n"
       "BGP peer-group name\n"
       "Soft reconfig inbound update\n")

ALIAS (clear_bgp_peer_group_soft_in,
       clear_bgp_ipv6_peer_group_in_cmd,
       "clear bgp ipv6 peer-group WORD in",
       CLEAR_STR
       BGP_STR
       "Address family\n"
       "Clear all members of peer-group\n"
       "BGP peer-group name\n"
       "Soft reconfig inbound update\n")

DEFUN (clear_bgp_peer_group_in_prefix_filter,
       clear_bgp_peer_group_in_prefix_filter_cmd,
       "clear bgp peer-group WORD in prefix-filter",
       CLEAR_STR
       BGP_STR
       "Clear all members of peer-group\n"
       "BGP peer-group name\n"
       "Soft reconfig inbound update\n"
       "Push out prefix-list ORF and do inbound soft reconfig\n")
{
  return bgp_clear_vty (vty, NULL, AFI_IP6, SAFI_UNICAST, clear_group,
                        BGP_CLEAR_SOFT_IN_ORF_PREFIX, argv[0]);
}

ALIAS (clear_bgp_peer_group_in_prefix_filter,
       clear_bgp_ipv6_peer_group_in_prefix_filter_cmd,
       "clear bgp ipv6 peer-group WORD in prefix-filter",
       CLEAR_STR
       BGP_STR
       "Address family\n"
       "Clear all members of peer-group\n"
       "BGP peer-group name\n"
       "Soft reconfig inbound update\n"
       "Push out prefix-list ORF and do inbound soft reconfig\n")

DEFUN (clear_ip_bgp_external_soft_in,
       clear_ip_bgp_external_soft_in_cmd,
       "clear ip bgp external soft in",
       CLEAR_STR
       IP_STR
       BGP_STR
       "Clear all external peers\n"
       "Soft reconfig\n"
       "Soft reconfig inbound update\n")
{
  return bgp_clear_vty (vty, NULL, AFI_IP, SAFI_UNICAST, clear_external,
                        BGP_CLEAR_SOFT_IN, NULL);
}

ALIAS (clear_ip_bgp_external_soft_in,
       clear_ip_bgp_external_in_cmd,
       "clear ip bgp external in",
       CLEAR_STR
       IP_STR
       BGP_STR
       "Clear all external peers\n"
       "Soft reconfig inbound update\n")

DEFUN (clear_ip_bgp_external_in_prefix_filter,
       clear_ip_bgp_external_in_prefix_filter_cmd,
       "clear ip bgp external in prefix-filter",
       CLEAR_STR
       IP_STR
       BGP_STR
       "Clear all external peers\n"
       "Soft reconfig inbound update\n"
       "Push out prefix-list ORF and do inbound soft reconfig\n")
{
  return bgp_clear_vty (vty, NULL, AFI_IP, SAFI_UNICAST, clear_external,
                        BGP_CLEAR_SOFT_IN_ORF_PREFIX, NULL);
}

DEFUN (clear_ip_bgp_external_ipv4_soft_in,
       clear_ip_bgp_external_ipv4_soft_in_cmd,
       "clear ip bgp external ipv4 (unicast|multicast) soft in",
       CLEAR_STR
       IP_STR
       BGP_STR
       "Clear all external peers\n"
       "Address family\n"
       "Address Family modifier\n"
       "Address Family modifier\n"
       "Soft reconfig\n"
       "Soft reconfig inbound update\n")
{
  if (strncmp (argv[0], "m", 1) == 0)
    return bgp_clear_vty (vty, NULL, AFI_IP, SAFI_MULTICAST, clear_external,
                          BGP_CLEAR_SOFT_IN, NULL);

  return bgp_clear_vty (vty, NULL, AFI_IP, SAFI_UNICAST, clear_external,
                        BGP_CLEAR_SOFT_IN, NULL);
}

ALIAS (clear_ip_bgp_external_ipv4_soft_in,
       clear_ip_bgp_external_ipv4_in_cmd,
       "clear ip bgp external ipv4 (unicast|multicast) in",
       CLEAR_STR
       IP_STR
       BGP_STR
       "Clear all external peers\n"
       "Address family\n"
       "Address Family modifier\n"
       "Address Family modifier\n"
       "Soft reconfig inbound update\n")

DEFUN (clear_ip_bgp_external_ipv4_in_prefix_filter,
       clear_ip_bgp_external_ipv4_in_prefix_filter_cmd,
       "clear ip bgp external ipv4 (unicast|multicast) in prefix-filter",
       CLEAR_STR
       IP_STR
       BGP_STR
       "Clear all external peers\n"
       "Address family\n"
       "Address Family modifier\n"
       "Address Family modifier\n"
       "Soft reconfig inbound update\n"
       "Push out prefix-list ORF and do inbound soft reconfig\n")
{
  if (strncmp (argv[0], "m", 1) == 0)
    return bgp_clear_vty (vty, NULL, AFI_IP, SAFI_MULTICAST, clear_external,
                          BGP_CLEAR_SOFT_IN_ORF_PREFIX, NULL);

  return bgp_clear_vty (vty, NULL, AFI_IP, SAFI_UNICAST, clear_external,
                        BGP_CLEAR_SOFT_IN_ORF_PREFIX, NULL);
}

DEFUN (clear_bgp_external_soft_in,
       clear_bgp_external_soft_in_cmd,
       "clear bgp external soft in",
       CLEAR_STR
       BGP_STR
       "Clear all external peers\n"
       "Soft reconfig\n"
       "Soft reconfig inbound update\n")
{
  return bgp_clear_vty (vty, NULL, AFI_IP6, SAFI_UNICAST, clear_external,
                        BGP_CLEAR_SOFT_IN, NULL);
}

ALIAS (clear_bgp_external_soft_in,
       clear_bgp_ipv6_external_soft_in_cmd,
       "clear bgp ipv6 external soft in",
       CLEAR_STR
       BGP_STR
       "Address family\n"
       "Clear all external peers\n"
       "Soft reconfig\n"
       "Soft reconfig inbound update\n")

ALIAS (clear_bgp_external_soft_in,
       clear_bgp_external_in_cmd,
       "clear bgp external in",
       CLEAR_STR
       BGP_STR
       "Clear all external peers\n"
       "Soft reconfig inbound update\n")

ALIAS (clear_bgp_external_soft_in,
       clear_bgp_ipv6_external_in_cmd,
       "clear bgp ipv6 external WORD in",
       CLEAR_STR
       BGP_STR
       "Address family\n"
       "Clear all external peers\n"
       "Soft reconfig inbound update\n")

DEFUN (clear_bgp_external_in_prefix_filter,
       clear_bgp_external_in_prefix_filter_cmd,
       "clear bgp external in prefix-filter",
       CLEAR_STR
       BGP_STR
       "Clear all external peers\n"
       "Soft reconfig inbound update\n"
       "Push out prefix-list ORF and do inbound soft reconfig\n")
{
  return bgp_clear_vty (vty, NULL, AFI_IP6, SAFI_UNICAST, clear_external,
                        BGP_CLEAR_SOFT_IN_ORF_PREFIX, NULL);
}

ALIAS (clear_bgp_external_in_prefix_filter,
       clear_bgp_ipv6_external_in_prefix_filter_cmd,
       "clear bgp ipv6 external in prefix-filter",
       CLEAR_STR
       BGP_STR
       "Address family\n"
       "Clear all external peers\n"
       "Soft reconfig inbound update\n"
       "Push out prefix-list ORF and do inbound soft reconfig\n")

DEFUN (clear_ip_bgp_as_soft_in,
       clear_ip_bgp_as_soft_in_cmd,
       "clear ip bgp " CMD_AS_RANGE " soft in",
       CLEAR_STR
       IP_STR
       BGP_STR
       "Clear peers with the AS number\n"
       "Soft reconfig\n"
       "Soft reconfig inbound update\n")
{
  return bgp_clear_vty (vty, NULL, AFI_IP, SAFI_UNICAST, clear_as,
                        BGP_CLEAR_SOFT_IN, argv[0]);
}

ALIAS (clear_ip_bgp_as_soft_in,
       clear_ip_bgp_as_in_cmd,
       "clear ip bgp " CMD_AS_RANGE " in",
       CLEAR_STR
       IP_STR
       BGP_STR
       "Clear peers with the AS number\n"
       "Soft reconfig inbound update\n")

DEFUN (clear_ip_bgp_as_in_prefix_filter,
       clear_ip_bgp_as_in_prefix_filter_cmd,
       "clear ip bgp " CMD_AS_RANGE " in prefix-filter",
       CLEAR_STR
       IP_STR
       BGP_STR
       "Clear peers with the AS number\n"
       "Soft reconfig inbound update\n"
       "Push out prefix-list ORF and do inbound soft reconfig\n")
{
  return bgp_clear_vty (vty, NULL, AFI_IP, SAFI_UNICAST, clear_as,
                        BGP_CLEAR_SOFT_IN_ORF_PREFIX, argv[0]);
}

DEFUN (clear_ip_bgp_as_ipv4_soft_in,
       clear_ip_bgp_as_ipv4_soft_in_cmd,
       "clear ip bgp " CMD_AS_RANGE " ipv4 (unicast|multicast) soft in",
       CLEAR_STR
       IP_STR
       BGP_STR
       "Clear peers with the AS number\n"
       "Address family\n"
       "Address Family modifier\n"
       "Address Family modifier\n"
       "Soft reconfig\n"
       "Soft reconfig inbound update\n")
{
  if (strncmp (argv[1], "m", 1) == 0)
    return bgp_clear_vty (vty, NULL, AFI_IP, SAFI_MULTICAST, clear_as,
                          BGP_CLEAR_SOFT_IN, argv[0]);

  return bgp_clear_vty (vty, NULL, AFI_IP, SAFI_UNICAST, clear_as,
                        BGP_CLEAR_SOFT_IN, argv[0]);
}

ALIAS (clear_ip_bgp_as_ipv4_soft_in,
       clear_ip_bgp_as_ipv4_in_cmd,
       "clear ip bgp " CMD_AS_RANGE " ipv4 (unicast|multicast) in",
       CLEAR_STR
       IP_STR
       BGP_STR
       "Clear peers with the AS number\n"
       "Address family\n"
       "Address Family modifier\n"
       "Address Family modifier\n"
       "Soft reconfig inbound update\n")

DEFUN (clear_ip_bgp_as_ipv4_in_prefix_filter,
       clear_ip_bgp_as_ipv4_in_prefix_filter_cmd,
       "clear ip bgp " CMD_AS_RANGE " ipv4 (unicast|multicast) in prefix-filter",
       CLEAR_STR
       IP_STR
       BGP_STR
       "Clear peers with the AS number\n"
       "Address family\n"
       "Address Family modifier\n"
       "Address Family modifier\n"
       "Soft reconfig inbound update\n"
       "Push out prefix-list ORF and do inbound soft reconfig\n")
{
  if (strncmp (argv[1], "m", 1) == 0)
    return bgp_clear_vty (vty, NULL, AFI_IP, SAFI_MULTICAST, clear_as,
                          BGP_CLEAR_SOFT_IN_ORF_PREFIX, argv[0]);

  return bgp_clear_vty (vty, NULL, AFI_IP, SAFI_UNICAST, clear_as,
                        BGP_CLEAR_SOFT_IN_ORF_PREFIX, argv[0]);
}

DEFUN (clear_ip_bgp_as_vpnv4_soft_in,
       clear_ip_bgp_as_vpnv4_soft_in_cmd,
       "clear ip bgp " CMD_AS_RANGE " vpnv4 unicast soft in",
       CLEAR_STR
       IP_STR
       BGP_STR
       "Clear peers with the AS number\n"
       "Address family\n"
       "Address Family modifier\n"
       "Soft reconfig\n"
       "Soft reconfig inbound update\n")
{
  return bgp_clear_vty (vty, NULL, AFI_IP, SAFI_MPLS_VPN, clear_as,
                        BGP_CLEAR_SOFT_IN, argv[0]);
}

ALIAS (clear_ip_bgp_as_vpnv4_soft_in,
       clear_ip_bgp_as_vpnv4_in_cmd,
       "clear ip bgp " CMD_AS_RANGE " vpnv4 unicast in",
       CLEAR_STR
       IP_STR
       BGP_STR
       "Clear peers with the AS number\n"
       "Address family\n"
       "Address Family modifier\n"
       "Soft reconfig inbound update\n")

DEFUN (clear_bgp_as_soft_in,
       clear_bgp_as_soft_in_cmd,
       "clear bgp " CMD_AS_RANGE " soft in",
       CLEAR_STR
       BGP_STR
       "Clear peers with the AS number\n"
       "Soft reconfig\n"
       "Soft reconfig inbound update\n")
{
  return bgp_clear_vty (vty, NULL, AFI_IP6, SAFI_UNICAST, clear_as,
                        BGP_CLEAR_SOFT_IN, argv[0]);
}

ALIAS (clear_bgp_as_soft_in,
       clear_bgp_ipv6_as_soft_in_cmd,
       "clear bgp ipv6 " CMD_AS_RANGE " soft in",
       CLEAR_STR
       BGP_STR
       "Address family\n"
       "Clear peers with the AS number\n"
       "Soft reconfig\n"
       "Soft reconfig inbound update\n")

ALIAS (clear_bgp_as_soft_in,
       clear_bgp_as_in_cmd,
       "clear bgp " CMD_AS_RANGE " in",
       CLEAR_STR
       BGP_STR
       "Clear peers with the AS number\n"
       "Soft reconfig inbound update\n")

ALIAS (clear_bgp_as_soft_in,
       clear_bgp_ipv6_as_in_cmd,
       "clear bgp ipv6 " CMD_AS_RANGE " in",
       CLEAR_STR
       BGP_STR
       "Address family\n"
       "Clear peers with the AS number\n"
       "Soft reconfig inbound update\n")

DEFUN (clear_bgp_as_in_prefix_filter,
       clear_bgp_as_in_prefix_filter_cmd,
       "clear bgp " CMD_AS_RANGE " in prefix-filter",
       CLEAR_STR
       BGP_STR
       "Clear peers with the AS number\n"
       "Soft reconfig inbound update\n"
       "Push out prefix-list ORF and do inbound soft reconfig\n")
{
  return bgp_clear_vty (vty, NULL, AFI_IP6, SAFI_UNICAST, clear_as,
                        BGP_CLEAR_SOFT_IN_ORF_PREFIX, argv[0]);
}

ALIAS (clear_bgp_as_in_prefix_filter,
       clear_bgp_ipv6_as_in_prefix_filter_cmd,
       "clear bgp ipv6 " CMD_AS_RANGE " in prefix-filter",
       CLEAR_STR
       BGP_STR
       "Address family\n"
       "Clear peers with the AS number\n"
       "Soft reconfig inbound update\n"
       "Push out prefix-list ORF and do inbound soft reconfig\n")

/* Both soft-reconfiguration */
DEFUN (clear_ip_bgp_all_soft,
       clear_ip_bgp_all_soft_cmd,
       "clear ip bgp * soft",
       CLEAR_STR
       IP_STR
       BGP_STR
       "Clear all peers\n"
       "Soft reconfig\n")
{
  if (argc == 1)
    return bgp_clear_vty (vty, argv[0], AFI_IP, SAFI_UNICAST, clear_all,
                        BGP_CLEAR_SOFT_BOTH, NULL);

  return bgp_clear_vty (vty, NULL, AFI_IP, SAFI_UNICAST, clear_all,
                        BGP_CLEAR_SOFT_BOTH, NULL);
}

ALIAS (clear_ip_bgp_all_soft,
       clear_ip_bgp_instance_all_soft_cmd,
       "clear ip bgp view WORD * soft",
       CLEAR_STR
       IP_STR
       BGP_STR
       "BGP view\n"
       "view name\n"
       "Clear all peers\n"
       "Soft reconfig\n")


DEFUN (clear_ip_bgp_all_ipv4_soft,
       clear_ip_bgp_all_ipv4_soft_cmd,
       "clear ip bgp * ipv4 (unicast|multicast) soft",
       CLEAR_STR
       IP_STR
       BGP_STR
       "Clear all peers\n"
       "Address family\n"
       "Address Family Modifier\n"
       "Address Family Modifier\n"
       "Soft reconfig\n")
{
  if (strncmp (argv[0], "m", 1) == 0)
    return bgp_clear_vty (vty, NULL, AFI_IP, SAFI_MULTICAST, clear_all,
                          BGP_CLEAR_SOFT_BOTH, NULL);

  return bgp_clear_vty (vty, NULL, AFI_IP, SAFI_UNICAST, clear_all,
                        BGP_CLEAR_SOFT_BOTH, NULL);
}

DEFUN (clear_ip_bgp_instance_all_ipv4_soft,
       clear_ip_bgp_instance_all_ipv4_soft_cmd,
       "clear ip bgp view WORD * ipv4 (unicast|multicast) soft",
       CLEAR_STR
       IP_STR
       BGP_STR
       "BGP view\n"
       "view name\n"
       "Clear all peers\n"
       "Address family\n"
       "Address Family Modifier\n"
       "Address Family Modifier\n"
       "Soft reconfig\n")
{
  if (strncmp (argv[1], "m", 1) == 0)
    return bgp_clear_vty (vty, NULL, AFI_IP, SAFI_MULTICAST, clear_all,
                          BGP_CLEAR_SOFT_BOTH, NULL);

  return bgp_clear_vty (vty, NULL, AFI_IP, SAFI_UNICAST, clear_all,
                        BGP_CLEAR_SOFT_BOTH, NULL);
}

DEFUN (clear_ip_bgp_all_vpnv4_soft,
       clear_ip_bgp_all_vpnv4_soft_cmd,
       "clear ip bgp * vpnv4 unicast soft",
       CLEAR_STR
       IP_STR
       BGP_STR
       "Clear all peers\n"
       "Address family\n"
       "Address Family Modifier\n"
       "Soft reconfig\n")
{
  return bgp_clear_vty (vty, NULL, AFI_IP, SAFI_MPLS_VPN, clear_all,
                        BGP_CLEAR_SOFT_BOTH, argv[0]);
}

DEFUN (clear_bgp_all_soft,
       clear_bgp_all_soft_cmd,
       "clear bgp * soft",
       CLEAR_STR
       BGP_STR
       "Clear all peers\n"
       "Soft reconfig\n")
{
  if (argc == 1)
    return bgp_clear_vty (vty, argv[0], AFI_IP6, SAFI_UNICAST, clear_all,
                        BGP_CLEAR_SOFT_BOTH, argv[0]);

  return bgp_clear_vty (vty, NULL, AFI_IP6, SAFI_UNICAST, clear_all,
                        BGP_CLEAR_SOFT_BOTH, argv[0]);
}

ALIAS (clear_bgp_all_soft,
       clear_bgp_instance_all_soft_cmd,
       "clear bgp view WORD * soft",
       CLEAR_STR
       BGP_STR
       "BGP view\n"
       "view name\n"
       "Clear all peers\n"
       "Soft reconfig\n")

ALIAS (clear_bgp_all_soft,
       clear_bgp_ipv6_all_soft_cmd,
       "clear bgp ipv6 * soft",
       CLEAR_STR
       BGP_STR
       "Address family\n"
       "Clear all peers\n"
       "Soft reconfig\n")

DEFUN (clear_ip_bgp_peer_soft,
       clear_ip_bgp_peer_soft_cmd,
       "clear ip bgp A.B.C.D soft",
       CLEAR_STR
       IP_STR
       BGP_STR
       "BGP neighbor address to clear\n"
       "Soft reconfig\n")
{
  return bgp_clear_vty (vty, NULL, AFI_IP, SAFI_UNICAST, clear_peer,
                        BGP_CLEAR_SOFT_BOTH, argv[0]);
}

DEFUN (clear_ip_bgp_peer_ipv4_soft,
       clear_ip_bgp_peer_ipv4_soft_cmd,
       "clear ip bgp A.B.C.D ipv4 (unicast|multicast) soft",
       CLEAR_STR
       IP_STR
       BGP_STR
       "BGP neighbor address to clear\n"
       "Address family\n"
       "Address Family Modifier\n"
       "Address Family Modifier\n"
       "Soft reconfig\n")
{
  if (strncmp (argv[1], "m", 1) == 0)
    return bgp_clear_vty (vty, NULL, AFI_IP, SAFI_MULTICAST, clear_peer,
                          BGP_CLEAR_SOFT_BOTH, argv[0]);

  return bgp_clear_vty (vty, NULL, AFI_IP, SAFI_UNICAST, clear_peer,
                        BGP_CLEAR_SOFT_BOTH, argv[0]);
}

DEFUN (clear_ip_bgp_peer_vpnv4_soft,
       clear_ip_bgp_peer_vpnv4_soft_cmd,
       "clear ip bgp A.B.C.D vpnv4 unicast soft",
       CLEAR_STR
       IP_STR
       BGP_STR
       "BGP neighbor address to clear\n"
       "Address family\n"
       "Address Family Modifier\n"
       "Soft reconfig\n")
{
  return bgp_clear_vty (vty, NULL, AFI_IP, SAFI_MPLS_VPN, clear_peer,
                        BGP_CLEAR_SOFT_BOTH, argv[0]);
}

DEFUN (clear_bgp_peer_soft,
       clear_bgp_peer_soft_cmd,
       "clear bgp (A.B.C.D|X:X::X:X) soft",
       CLEAR_STR
       BGP_STR
       "BGP neighbor address to clear\n"
       "BGP IPv6 neighbor to clear\n"
       "Soft reconfig\n")
{
  return bgp_clear_vty (vty, NULL, AFI_IP6, SAFI_UNICAST, clear_peer,
                        BGP_CLEAR_SOFT_BOTH, argv[0]);
}

ALIAS (clear_bgp_peer_soft,
       clear_bgp_ipv6_peer_soft_cmd,
       "clear bgp ipv6 (A.B.C.D|X:X::X:X) soft",
       CLEAR_STR
       BGP_STR
       "Address family\n"
       "BGP neighbor address to clear\n"
       "BGP IPv6 neighbor to clear\n"
       "Soft reconfig\n")

DEFUN (clear_ip_bgp_peer_group_soft,
       clear_ip_bgp_peer_group_soft_cmd,
       "clear ip bgp peer-group WORD soft",
       CLEAR_STR
       IP_STR
       BGP_STR
       "Clear all members of peer-group\n"
       "BGP peer-group name\n"
       "Soft reconfig\n")
{
  return bgp_clear_vty (vty, NULL, AFI_IP, SAFI_UNICAST, clear_group,
                        BGP_CLEAR_SOFT_BOTH, argv[0]);
}

DEFUN (clear_ip_bgp_peer_group_ipv4_soft,
       clear_ip_bgp_peer_group_ipv4_soft_cmd,
       "clear ip bgp peer-group WORD ipv4 (unicast|multicast) soft",
       CLEAR_STR
       IP_STR
       BGP_STR
       "Clear all members of peer-group\n"
       "BGP peer-group name\n"
       "Address family\n"
       "Address Family modifier\n"
       "Address Family modifier\n"
       "Soft reconfig\n")
{
  if (strncmp (argv[1], "m", 1) == 0)
    return bgp_clear_vty (vty, NULL, AFI_IP, SAFI_MULTICAST, clear_group,
                          BGP_CLEAR_SOFT_BOTH, argv[0]);

  return bgp_clear_vty (vty, NULL, AFI_IP, SAFI_UNICAST, clear_group,
                        BGP_CLEAR_SOFT_BOTH, argv[0]);
}

DEFUN (clear_bgp_peer_group_soft,
       clear_bgp_peer_group_soft_cmd,
       "clear bgp peer-group WORD soft",
       CLEAR_STR
       BGP_STR
       "Clear all members of peer-group\n"
       "BGP peer-group name\n"
       "Soft reconfig\n")
{
  return bgp_clear_vty (vty, NULL, AFI_IP6, SAFI_UNICAST, clear_group,
                        BGP_CLEAR_SOFT_BOTH, argv[0]);
}

ALIAS (clear_bgp_peer_group_soft,
       clear_bgp_ipv6_peer_group_soft_cmd,
       "clear bgp ipv6 peer-group WORD soft",
       CLEAR_STR
       BGP_STR
       "Address family\n"
       "Clear all members of peer-group\n"
       "BGP peer-group name\n"
       "Soft reconfig\n")

DEFUN (clear_ip_bgp_external_soft,
       clear_ip_bgp_external_soft_cmd,
       "clear ip bgp external soft",
       CLEAR_STR
       IP_STR
       BGP_STR
       "Clear all external peers\n"
       "Soft reconfig\n")
{
  return bgp_clear_vty (vty, NULL, AFI_IP, SAFI_UNICAST, clear_external,
                        BGP_CLEAR_SOFT_BOTH, NULL);
}

DEFUN (clear_ip_bgp_external_ipv4_soft,
       clear_ip_bgp_external_ipv4_soft_cmd,
       "clear ip bgp external ipv4 (unicast|multicast) soft",
       CLEAR_STR
       IP_STR
       BGP_STR
       "Clear all external peers\n"
       "Address family\n"
       "Address Family modifier\n"
       "Address Family modifier\n"
       "Soft reconfig\n")
{
  if (strncmp (argv[0], "m", 1) == 0)
    return bgp_clear_vty (vty, NULL, AFI_IP, SAFI_MULTICAST, clear_external,
                          BGP_CLEAR_SOFT_BOTH, NULL);

  return bgp_clear_vty (vty, NULL, AFI_IP, SAFI_UNICAST, clear_external,
                        BGP_CLEAR_SOFT_BOTH, NULL);
}

DEFUN (clear_bgp_external_soft,
       clear_bgp_external_soft_cmd,
       "clear bgp external soft",
       CLEAR_STR
       BGP_STR
       "Clear all external peers\n"
       "Soft reconfig\n")
{
  return bgp_clear_vty (vty, NULL, AFI_IP6, SAFI_UNICAST, clear_external,
                        BGP_CLEAR_SOFT_BOTH, NULL);
}

ALIAS (clear_bgp_external_soft,
       clear_bgp_ipv6_external_soft_cmd,
       "clear bgp ipv6 external soft",
       CLEAR_STR
       BGP_STR
       "Address family\n"
       "Clear all external peers\n"
       "Soft reconfig\n")

DEFUN (clear_ip_bgp_as_soft,
       clear_ip_bgp_as_soft_cmd,
       "clear ip bgp " CMD_AS_RANGE " soft",
       CLEAR_STR
       IP_STR
       BGP_STR
       "Clear peers with the AS number\n"
       "Soft reconfig\n")
{
  return bgp_clear_vty (vty, NULL, AFI_IP, SAFI_UNICAST, clear_as,
                        BGP_CLEAR_SOFT_BOTH, argv[0]);
}

DEFUN (clear_ip_bgp_as_ipv4_soft,
       clear_ip_bgp_as_ipv4_soft_cmd,
       "clear ip bgp " CMD_AS_RANGE " ipv4 (unicast|multicast) soft",
       CLEAR_STR
       IP_STR
       BGP_STR
       "Clear peers with the AS number\n"
       "Address family\n"
       "Address Family Modifier\n"
       "Address Family Modifier\n"
       "Soft reconfig\n")
{
  if (strncmp (argv[1], "m", 1) == 0)
    return bgp_clear_vty (vty, NULL, AFI_IP, SAFI_MULTICAST, clear_as,
                          BGP_CLEAR_SOFT_BOTH, argv[0]);

  return bgp_clear_vty (vty, NULL,AFI_IP, SAFI_UNICAST, clear_as,
                        BGP_CLEAR_SOFT_BOTH, argv[0]);
}

DEFUN (clear_ip_bgp_as_vpnv4_soft,
       clear_ip_bgp_as_vpnv4_soft_cmd,
       "clear ip bgp " CMD_AS_RANGE " vpnv4 unicast soft",
       CLEAR_STR
       IP_STR
       BGP_STR
       "Clear peers with the AS number\n"
       "Address family\n"
       "Address Family Modifier\n"
       "Soft reconfig\n")
{
  return bgp_clear_vty (vty, NULL, AFI_IP, SAFI_MPLS_VPN, clear_as,
                        BGP_CLEAR_SOFT_BOTH, argv[0]);
}

DEFUN (clear_bgp_as_soft,
       clear_bgp_as_soft_cmd,
       "clear bgp " CMD_AS_RANGE " soft",
       CLEAR_STR
       BGP_STR
       "Clear peers with the AS number\n"
       "Soft reconfig\n")
{
  return bgp_clear_vty (vty, NULL, AFI_IP6, SAFI_UNICAST, clear_as,
                        BGP_CLEAR_SOFT_BOTH, argv[0]);
}

ALIAS (clear_bgp_as_soft,
       clear_bgp_ipv6_as_soft_cmd,
       "clear bgp ipv6 " CMD_AS_RANGE " soft",
       CLEAR_STR
       BGP_STR
       "Address family\n"
       "Clear peers with the AS number\n"
       "Soft reconfig\n")

/* RS-client soft reconfiguration. */
#ifdef HAVE_IPV6
DEFUN (clear_bgp_all_rsclient,
       clear_bgp_all_rsclient_cmd,
       "clear bgp * rsclient",
       CLEAR_STR
       BGP_STR
       "Clear all peers\n"
       "Soft reconfig for rsclient RIB\n")
{
  if (argc == 1)
    return bgp_clear_vty (vty, argv[0], AFI_IP6, SAFI_UNICAST, clear_all,
                          BGP_CLEAR_SOFT_RSCLIENT, NULL);

  return bgp_clear_vty (vty, NULL, AFI_IP6, SAFI_UNICAST, clear_all,
                        BGP_CLEAR_SOFT_RSCLIENT, NULL);
}

ALIAS (clear_bgp_all_rsclient,
       clear_bgp_ipv6_all_rsclient_cmd,
       "clear bgp ipv6 * rsclient",
       CLEAR_STR
       BGP_STR
       "Address family\n"
       "Clear all peers\n"
       "Soft reconfig for rsclient RIB\n")

ALIAS (clear_bgp_all_rsclient,
       clear_bgp_instance_all_rsclient_cmd,
       "clear bgp view WORD * rsclient",
       CLEAR_STR
       BGP_STR
       "BGP view\n"
       "view name\n"
       "Clear all peers\n"
       "Soft reconfig for rsclient RIB\n")

ALIAS (clear_bgp_all_rsclient,
       clear_bgp_ipv6_instance_all_rsclient_cmd,
       "clear bgp ipv6 view WORD * rsclient",
       CLEAR_STR
       BGP_STR
       "Address family\n"
       "BGP view\n"
       "view name\n"
       "Clear all peers\n"
       "Soft reconfig for rsclient RIB\n")
#endif /* HAVE_IPV6 */

DEFUN (clear_ip_bgp_all_rsclient,
       clear_ip_bgp_all_rsclient_cmd,
       "clear ip bgp * rsclient",
       CLEAR_STR
       IP_STR
       BGP_STR
       "Clear all peers\n"
       "Soft reconfig for rsclient RIB\n")
{
  if (argc == 1)
    return bgp_clear_vty (vty, argv[0], AFI_IP, SAFI_UNICAST, clear_all,
                          BGP_CLEAR_SOFT_RSCLIENT, NULL);

  return bgp_clear_vty (vty, NULL, AFI_IP, SAFI_UNICAST, clear_all,
                        BGP_CLEAR_SOFT_RSCLIENT, NULL);
}

ALIAS (clear_ip_bgp_all_rsclient,
       clear_ip_bgp_instance_all_rsclient_cmd,
       "clear ip bgp view WORD * rsclient",
       CLEAR_STR
       IP_STR
       BGP_STR
       "BGP view\n"
       "view name\n"
       "Clear all peers\n"
       "Soft reconfig for rsclient RIB\n")

#ifdef HAVE_IPV6
DEFUN (clear_bgp_peer_rsclient,
       clear_bgp_peer_rsclient_cmd,
       "clear bgp (A.B.C.D|X:X::X:X) rsclient",
       CLEAR_STR
       BGP_STR
       "BGP neighbor IP address to clear\n"
       "BGP IPv6 neighbor to clear\n"
       "Soft reconfig for rsclient RIB\n")
{
  if (argc == 2)
    return bgp_clear_vty (vty, argv[0], AFI_IP6, SAFI_UNICAST, clear_peer,
                          BGP_CLEAR_SOFT_RSCLIENT, argv[1]);

  return bgp_clear_vty (vty, NULL, AFI_IP6, SAFI_UNICAST, clear_peer,
                        BGP_CLEAR_SOFT_RSCLIENT, argv[0]);
}

ALIAS (clear_bgp_peer_rsclient,
       clear_bgp_ipv6_peer_rsclient_cmd,
       "clear bgp ipv6 (A.B.C.D|X:X::X:X) rsclient",
       CLEAR_STR
       BGP_STR
       "Address family\n"
       "BGP neighbor IP address to clear\n"
       "BGP IPv6 neighbor to clear\n"
       "Soft reconfig for rsclient RIB\n")

ALIAS (clear_bgp_peer_rsclient,
       clear_bgp_instance_peer_rsclient_cmd,
       "clear bgp view WORD (A.B.C.D|X:X::X:X) rsclient",
       CLEAR_STR
       BGP_STR
       "BGP view\n"
       "view name\n"
       "BGP neighbor IP address to clear\n"
       "BGP IPv6 neighbor to clear\n"
       "Soft reconfig for rsclient RIB\n")

ALIAS (clear_bgp_peer_rsclient,
       clear_bgp_ipv6_instance_peer_rsclient_cmd,
       "clear bgp ipv6 view WORD (A.B.C.D|X:X::X:X) rsclient",
       CLEAR_STR
       BGP_STR
       "Address family\n"
       "BGP view\n"
       "view name\n"
       "BGP neighbor IP address to clear\n"
       "BGP IPv6 neighbor to clear\n"
       "Soft reconfig for rsclient RIB\n")
#endif /* HAVE_IPV6 */

DEFUN (clear_ip_bgp_peer_rsclient,
       clear_ip_bgp_peer_rsclient_cmd,
       "clear ip bgp (A.B.C.D|X:X::X:X) rsclient",
       CLEAR_STR
       IP_STR
       BGP_STR
       "BGP neighbor IP address to clear\n"
       "BGP IPv6 neighbor to clear\n"
       "Soft reconfig for rsclient RIB\n")
{
  if (argc == 2)
    return bgp_clear_vty (vty, argv[0], AFI_IP, SAFI_UNICAST, clear_peer,
                          BGP_CLEAR_SOFT_RSCLIENT, argv[1]);

  return bgp_clear_vty (vty, NULL, AFI_IP, SAFI_UNICAST, clear_peer,
                        BGP_CLEAR_SOFT_RSCLIENT, argv[0]);
}

ALIAS (clear_ip_bgp_peer_rsclient,
       clear_ip_bgp_instance_peer_rsclient_cmd,
       "clear ip bgp view WORD (A.B.C.D|X:X::X:X) rsclient",
       CLEAR_STR
       IP_STR
       BGP_STR
       "BGP view\n"
       "view name\n"
       "BGP neighbor IP address to clear\n"
       "BGP IPv6 neighbor to clear\n"
       "Soft reconfig for rsclient RIB\n")

DEFUN (show_bgp_views,
       show_bgp_views_cmd,
       "show bgp views",
       SHOW_STR
       BGP_STR
       "Show the defined BGP views\n")
{
  struct list *inst = bm->bgp;
  struct listnode *node;
  struct bgp *bgp;

  if (!bgp_option_check (BGP_OPT_MULTIPLE_INSTANCE))
    {
      vty_out (vty, "Multiple BGP views are not defined%s", VTY_NEWLINE);
      return CMD_WARNING;
    }

  vty_out (vty, "Defined BGP views:%s", VTY_NEWLINE);
  for (ALL_LIST_ELEMENTS_RO(inst, node, bgp))
    vty_out (vty, "\t%s (AS%u)%s",
             bgp->name ? bgp->name : "(null)",
             bgp->as, VTY_NEWLINE);

  return CMD_SUCCESS;
}

DEFUN (show_bgp_memory,
       show_bgp_memory_cmd,
       "show bgp memory",
       SHOW_STR
       BGP_STR
       "Global BGP memory statistics\n")
{
  mem_stats_t mst[1] ;
  char memstrbuf[MTYPE_MEMSTR_LEN];
  unsigned long count;

  mem_get_stats(mst) ;

  /* RIB related usage stats */
  count = mem_get_alloc(mst, MTYPE_BGP_NODE);
  vty_out (vty, "%ld RIB nodes, using %s of memory%s", count,
           mtype_memstr (memstrbuf, sizeof (memstrbuf),
                         count * sizeof (struct bgp_node)),
           VTY_NEWLINE);

  count = mem_get_alloc(mst, MTYPE_BGP_ROUTE);
  vty_out (vty, "%ld BGP routes, using %s of memory%s", count,
           mtype_memstr (memstrbuf, sizeof (memstrbuf),
                         count * sizeof (struct bgp_info)),
           VTY_NEWLINE);
  if ((count = mem_get_alloc(mst, MTYPE_BGP_ROUTE_EXTRA)))
    vty_out (vty, "%ld BGP route ancillaries, using %s of memory%s", count,
             mtype_memstr (memstrbuf, sizeof (memstrbuf),
                           count * sizeof (struct bgp_info_extra)),
             VTY_NEWLINE);

  if ((count = mem_get_alloc(mst, MTYPE_BGP_STATIC)))
    vty_out (vty, "%ld Static routes, using %s of memory%s", count,
             mtype_memstr (memstrbuf, sizeof (memstrbuf),
                         count * sizeof (struct bgp_static)),
             VTY_NEWLINE);

  /* Adj-In/Out */
  if ((count = mem_get_alloc(mst, MTYPE_BGP_ADJ_IN)))
    vty_out (vty, "%ld Adj-In entries, using %s of memory%s", count,
             mtype_memstr (memstrbuf, sizeof (memstrbuf),
                           count * sizeof (struct bgp_adj_in)),
             VTY_NEWLINE);
  if ((count = mem_get_alloc(mst, MTYPE_BGP_ADJ_OUT)))
    vty_out (vty, "%ld Adj-Out entries, using %s of memory%s", count,
             mtype_memstr (memstrbuf, sizeof (memstrbuf),
                           count * sizeof (struct bgp_adj_out)),
             VTY_NEWLINE);

  if ((count = mem_get_alloc(mst, MTYPE_BGP_NEXTHOP_CACHE)))
    vty_out (vty, "%ld Nexthop cache entries, using %s of memory%s", count,
             mtype_memstr (memstrbuf, sizeof (memstrbuf),
                         count * sizeof (struct bgp_nexthop_cache)),
             VTY_NEWLINE);

  if ((count = mem_get_alloc(mst, MTYPE_BGP_DAMP_INFO)))
    vty_out (vty, "%ld Dampening entries, using %s of memory%s", count,
             mtype_memstr (memstrbuf, sizeof (memstrbuf),
                         count * sizeof (struct bgp_damp_info)),
             VTY_NEWLINE);

  /* Attributes */
  count = attr_count();
  vty_out (vty, "%ld BGP attributes, using %s of memory%s", count,
           mtype_memstr (memstrbuf, sizeof (memstrbuf),
                         count * sizeof(struct attr)),
           VTY_NEWLINE);
  if ((count = mem_get_alloc(mst, MTYPE_ATTR_EXTRA)))
    vty_out (vty, "%ld BGP extra attributes, using %s of memory%s", count,
             mtype_memstr (memstrbuf, sizeof (memstrbuf),
                           count * sizeof(struct attr_extra)),
             VTY_NEWLINE);

  if ((count = attr_unknown_count()))
    vty_out (vty, "%ld unknown attributes%s", count, VTY_NEWLINE);

  /* AS_PATH attributes */
  count = aspath_count ();
  vty_out (vty, "%ld BGP AS-PATH entries, using %s of memory%s", count,
           mtype_memstr (memstrbuf, sizeof (memstrbuf),
                         count * sizeof (struct aspath)),
           VTY_NEWLINE);

  count = mem_get_alloc(mst, MTYPE_AS_SEG);
  vty_out (vty, "%ld BGP AS-PATH segments, using %s of memory%s", count,
           mtype_memstr (memstrbuf, sizeof (memstrbuf),
                         count * sizeof (struct assegment)),
           VTY_NEWLINE);

  /* Other attributes */
  if ((count = community_count ()))
    vty_out (vty, "%ld BGP community entries, using %s of memory%s", count,
             mtype_memstr (memstrbuf, sizeof (memstrbuf),
                         count * sizeof (struct community)),
             VTY_NEWLINE);
  if ((count = mem_get_alloc(mst, MTYPE_ECOMMUNITY)))
    vty_out (vty, "%ld BGP community entries, using %s of memory%s", count,
             mtype_memstr (memstrbuf, sizeof (memstrbuf),
                         count * sizeof (struct ecommunity)),
             VTY_NEWLINE);

  if ((count = mem_get_alloc(mst, MTYPE_CLUSTER)))
    vty_out (vty, "%ld Cluster lists, using %s of memory%s", count,
             mtype_memstr (memstrbuf, sizeof (memstrbuf),
                         count * sizeof (struct cluster_list)),
             VTY_NEWLINE);

  /* Peer related usage */
  count = mem_get_alloc(mst, MTYPE_BGP_PEER);
  vty_out (vty, "%ld peers, using %s of memory%s", count,
           mtype_memstr (memstrbuf, sizeof (memstrbuf),
                         count * sizeof (struct peer)),
           VTY_NEWLINE);

  if ((count = mem_get_alloc(mst, MTYPE_PEER_GROUP)))
    vty_out (vty, "%ld peer groups, using %s of memory%s", count,
             mtype_memstr (memstrbuf, sizeof (memstrbuf),
                           count * sizeof (struct peer_group)),
             VTY_NEWLINE);

  /* Other */
  if ((count = mem_get_alloc(mst, MTYPE_HASH)))
    vty_out (vty, "%ld hash tables, using %s of memory%s", count,
             mtype_memstr (memstrbuf, sizeof (memstrbuf),
                           count * sizeof (struct hash)),
             VTY_NEWLINE);
  if ((count = mem_get_alloc(mst, MTYPE_HASH_BACKET)))
    vty_out (vty, "%ld hash buckets, using %s of memory%s", count,
             mtype_memstr (memstrbuf, sizeof (memstrbuf),
                           count * sizeof (struct hash_backet)),
             VTY_NEWLINE);
  if ((count = mem_get_alloc(mst, MTYPE_BGP_REGEXP)))
    vty_out (vty, "%ld compiled regexes, using %s of memory%s", count,
             mtype_memstr (memstrbuf, sizeof (memstrbuf),
                           count * sizeof (regex_t)),
             VTY_NEWLINE);
  return CMD_SUCCESS;
}

/* Show BGP peer's summary information. */
static int
bgp_show_summary (struct vty *vty, struct bgp *bgp, int afi, int safi)
{
  struct peer *peer;
  struct listnode *node, *nnode;
  unsigned int count = 0;
  char timebuf[BGP_UPTIME_LEN];
  int len;
  struct bgp_session_stats stats;

  /* Header string for each address family. */
  static char header[] = "Neighbor        V    AS MsgRcvd MsgSent   TblVer  InQ OutQ Up/Down  State/PfxRcd";

  for (ALL_LIST_ELEMENTS (bgp->peer, node, nnode, peer))
    {
      bgp_session_get_stats(peer->session, &stats);

      if (peer->afc[afi][safi])
        {
          if (!count)
            {
              unsigned long ents;
              char memstrbuf[MTYPE_MEMSTR_LEN];

              /* Usage summary and header */
              vty_out (vty,
                       "BGP router identifier %s, local AS number %u%s",
                       safe_inet_ntoa (bgp->router_id), bgp->as, VTY_NEWLINE);

              ents = bgp_table_count (bgp->rib[afi][safi]);
              vty_out (vty, "RIB entries %ld, using %s of memory%s", ents,
                       mtype_memstr (memstrbuf, sizeof (memstrbuf),
                                     ents * sizeof (struct bgp_node)),
                       VTY_NEWLINE);

              /* Peer related usage */
              ents = listcount (bgp->peer);
              vty_out (vty, "Peers %ld, using %s of memory%s",
                       ents,
                       mtype_memstr (memstrbuf, sizeof (memstrbuf),
                                     ents * sizeof (struct peer)),
                       VTY_NEWLINE);

              if ((ents = listcount (bgp->rsclient)))
                vty_out (vty, "RS-Client peers %ld, using %s of memory%s",
                         ents,
                         mtype_memstr (memstrbuf, sizeof (memstrbuf),
                                       ents * sizeof (struct peer)),
                         VTY_NEWLINE);

              if ((ents = listcount (bgp->group)))
                vty_out (vty, "Peer groups %ld, using %s of memory%s", ents,
                         mtype_memstr (memstrbuf, sizeof (memstrbuf),
                                       ents * sizeof (struct peer_group)),
                         VTY_NEWLINE);

              if (CHECK_FLAG (bgp->af_flags[afi][safi], BGP_CONFIG_DAMPENING))
                vty_out (vty, "Dampening enabled.%s", VTY_NEWLINE);
              vty_out (vty, "%s", VTY_NEWLINE);
              vty_out (vty, "%s%s", header, VTY_NEWLINE);
            }

          count++;

          vty_out (vty, "%s", peer->host);
          len = 16 - strlen(peer->host);
          if (len < 1)
            vty_out (vty, "%s%*s", VTY_NEWLINE, 16, " ");
          else
            vty_out (vty, "%*s", len, " ");

          vty_out (vty, "4 ");

          vty_out (vty, "%5u %7d %7d %8d %4d %4lu ",
                   peer->as,
                   stats.open_in + stats.update_in + stats.keepalive_in
                   + stats.notify_in + stats.refresh_in + stats.dynamic_cap_in,
                   stats.open_out + stats.update_out + stats.keepalive_out
                   + stats.notify_out + stats.refresh_out
                   + stats.dynamic_cap_out,
                   0, 0, (unsigned long) peer->obuf->count);

          vty_out (vty, "%8s",
                   peer_uptime (peer->uptime, timebuf, BGP_UPTIME_LEN));

          if (peer->state == bgp_peer_pEstablished)
            {
              vty_out (vty, " %8ld", peer->pcount[afi][safi]);
            }
          else
            {
              if (CHECK_FLAG (peer->flags, PEER_FLAG_SHUTDOWN))
                vty_out (vty, " Idle (Admin)");
              else if (CHECK_FLAG (peer->sflags, PEER_STATUS_PREFIX_OVERFLOW))
                vty_out (vty, " Idle (PfxCt)");
              else
                vty_out (vty, " %-11s",
                             map_direct(bgp_peer_status_map, peer->state).str) ;
            }

          vty_out (vty, "%s", VTY_NEWLINE);
        }
    }

  if (count)
    vty_out (vty, "%sTotal number of neighbors %d%s", VTY_NEWLINE,
             count, VTY_NEWLINE);
  else
    vty_out (vty, "No %s neighbor is configured%s",
             afi == AFI_IP ? "IPv4" : "IPv6", VTY_NEWLINE);
  return CMD_SUCCESS;
}

static int
bgp_show_summary_vty (struct vty *vty, const char *name,
                      afi_t afi, safi_t safi)
{
  struct bgp *bgp;

  if (name)
    {
      bgp = bgp_lookup_by_name (name);

      if (! bgp)
        {
          vty_out (vty, "%% No such BGP instance exist%s", VTY_NEWLINE);
          return CMD_WARNING;
        }

      bgp_show_summary (vty, bgp, afi, safi);
      return CMD_SUCCESS;
    }

  bgp = bgp_get_default ();

  if (bgp)
    bgp_show_summary (vty, bgp, afi, safi);

  return CMD_SUCCESS;
}

/* `show ip bgp summary' commands. */
DEFUN (show_ip_bgp_summary,
       show_ip_bgp_summary_cmd,
       "show ip bgp summary",
       SHOW_STR
       IP_STR
       BGP_STR
       "Summary of BGP neighbor status\n")
{
  return bgp_show_summary_vty (vty, NULL, AFI_IP, SAFI_UNICAST);
}

DEFUN (show_ip_bgp_instance_summary,
       show_ip_bgp_instance_summary_cmd,
       "show ip bgp view WORD summary",
       SHOW_STR
       IP_STR
       BGP_STR
       "BGP view\n"
       "View name\n"
       "Summary of BGP neighbor status\n")
{
  return bgp_show_summary_vty (vty, argv[0], AFI_IP, SAFI_UNICAST);
}

DEFUN (show_ip_bgp_ipv4_summary,
       show_ip_bgp_ipv4_summary_cmd,
       "show ip bgp ipv4 (unicast|multicast) summary",
       SHOW_STR
       IP_STR
       BGP_STR
       "Address family\n"
       "Address Family modifier\n"
       "Address Family modifier\n"
       "Summary of BGP neighbor status\n")
{
  if (strncmp (argv[0], "m", 1) == 0)
    return bgp_show_summary_vty (vty, NULL, AFI_IP, SAFI_MULTICAST);

  return bgp_show_summary_vty (vty, NULL, AFI_IP, SAFI_UNICAST);
}

ALIAS (show_ip_bgp_ipv4_summary,
       show_bgp_ipv4_safi_summary_cmd,
       "show bgp ipv4 (unicast|multicast) summary",
       SHOW_STR
       BGP_STR
       "Address family\n"
       "Address Family modifier\n"
       "Address Family modifier\n"
       "Summary of BGP neighbor status\n")

DEFUN (show_ip_bgp_instance_ipv4_summary,
       show_ip_bgp_instance_ipv4_summary_cmd,
       "show ip bgp view WORD ipv4 (unicast|multicast) summary",
       SHOW_STR
       IP_STR
       BGP_STR
       "BGP view\n"
       "View name\n"
       "Address family\n"
       "Address Family modifier\n"
       "Address Family modifier\n"
       "Summary of BGP neighbor status\n")
{
  if (strncmp (argv[1], "m", 1) == 0)
    return bgp_show_summary_vty (vty, argv[0], AFI_IP, SAFI_MULTICAST);
  else
    return bgp_show_summary_vty (vty, argv[0], AFI_IP, SAFI_UNICAST);
}

ALIAS (show_ip_bgp_instance_ipv4_summary,
       show_bgp_instance_ipv4_safi_summary_cmd,
       "show bgp view WORD ipv4 (unicast|multicast) summary",
       SHOW_STR
       BGP_STR
       "BGP view\n"
       "View name\n"
       "Address family\n"
       "Address Family modifier\n"
       "Address Family modifier\n"
       "Summary of BGP neighbor status\n")

DEFUN (show_ip_bgp_vpnv4_all_summary,
       show_ip_bgp_vpnv4_all_summary_cmd,
       "show ip bgp vpnv4 all summary",
       SHOW_STR
       IP_STR
       BGP_STR
       "Display VPNv4 NLRI specific information\n"
       "Display information about all VPNv4 NLRIs\n"
       "Summary of BGP neighbor status\n")
{
  return bgp_show_summary_vty (vty, NULL, AFI_IP, SAFI_MPLS_VPN);
}

DEFUN (show_ip_bgp_vpnv4_rd_summary,
       show_ip_bgp_vpnv4_rd_summary_cmd,
       "show ip bgp vpnv4 rd ASN:nn_or_IP-address:nn summary",
       SHOW_STR
       IP_STR
       BGP_STR
       "Display VPNv4 NLRI specific information\n"
       "Display information for a route distinguisher\n"
       "VPN Route Distinguisher\n"
       "Summary of BGP neighbor status\n")
{
  int ret;
  struct prefix_rd prd;

  ret = str2prefix_rd (argv[0], &prd);
  if (! ret)
    {
      vty_out (vty, "%% Malformed Route Distinguisher%s", VTY_NEWLINE);
      return CMD_WARNING;
    }

  return bgp_show_summary_vty (vty, NULL, AFI_IP, SAFI_MPLS_VPN);
}

#ifdef HAVE_IPV6
DEFUN (show_bgp_summary,
       show_bgp_summary_cmd,
       "show bgp summary",
       SHOW_STR
       BGP_STR
       "Summary of BGP neighbor status\n")
{
  return bgp_show_summary_vty (vty, NULL, AFI_IP6, SAFI_UNICAST);
}

DEFUN (show_bgp_instance_summary,
       show_bgp_instance_summary_cmd,
       "show bgp view WORD summary",
       SHOW_STR
       BGP_STR
       "BGP view\n"
       "View name\n"
       "Summary of BGP neighbor status\n")
{
  return bgp_show_summary_vty (vty, argv[0], AFI_IP6, SAFI_UNICAST);
}

ALIAS (show_bgp_summary,
       show_bgp_ipv6_summary_cmd,
       "show bgp ipv6 summary",
       SHOW_STR
       BGP_STR
       "Address family\n"
       "Summary of BGP neighbor status\n")

ALIAS (show_bgp_instance_summary,
       show_bgp_instance_ipv6_summary_cmd,
       "show bgp view WORD ipv6 summary",
       SHOW_STR
       BGP_STR
       "BGP view\n"
       "View name\n"
       "Address family\n"
       "Summary of BGP neighbor status\n")

DEFUN (show_bgp_ipv6_safi_summary,
       show_bgp_ipv6_safi_summary_cmd,
       "show bgp ipv6 (unicast|multicast) summary",
       SHOW_STR
       BGP_STR
       "Address family\n"
       "Address Family modifier\n"
       "Address Family modifier\n"
       "Summary of BGP neighbor status\n")
{
  if (strncmp (argv[0], "m", 1) == 0)
    return bgp_show_summary_vty (vty, NULL, AFI_IP6, SAFI_MULTICAST);

  return bgp_show_summary_vty (vty, NULL, AFI_IP6, SAFI_UNICAST);
}

DEFUN (show_bgp_instance_ipv6_safi_summary,
       show_bgp_instance_ipv6_safi_summary_cmd,
       "show bgp view WORD ipv6 (unicast|multicast) summary",
       SHOW_STR
       BGP_STR
       "BGP view\n"
       "View name\n"
       "Address family\n"
       "Address Family modifier\n"
       "Address Family modifier\n"
       "Summary of BGP neighbor status\n")
{
  if (strncmp (argv[1], "m", 1) == 0)
    return bgp_show_summary_vty (vty, argv[0], AFI_IP6, SAFI_MULTICAST);

  return bgp_show_summary_vty (vty, argv[0], AFI_IP6, SAFI_UNICAST);
}

/* old command */
DEFUN (show_ipv6_bgp_summary,
       show_ipv6_bgp_summary_cmd,
       "show ipv6 bgp summary",
       SHOW_STR
       IPV6_STR
       BGP_STR
       "Summary of BGP neighbor status\n")
{
  return bgp_show_summary_vty (vty, NULL, AFI_IP6, SAFI_UNICAST);
}

/* old command */
DEFUN (show_ipv6_mbgp_summary,
       show_ipv6_mbgp_summary_cmd,
       "show ipv6 mbgp summary",
       SHOW_STR
       IPV6_STR
       MBGP_STR
       "Summary of BGP neighbor status\n")
{
  return bgp_show_summary_vty (vty, NULL, AFI_IP6, SAFI_MULTICAST);
}
#endif /* HAVE_IPV6 */

const char *
afi_safi_print (afi_t afi, safi_t safi)
{
  if (afi == AFI_IP && safi == SAFI_UNICAST)
    return "IPv4 Unicast";
  else if (afi == AFI_IP && safi == SAFI_MULTICAST)
    return "IPv4 Multicast";
  else if (afi == AFI_IP && safi == SAFI_MPLS_VPN)
    return "VPNv4 Unicast";
  else if (afi == AFI_IP6 && safi == SAFI_UNICAST)
    return "IPv6 Unicast";
  else if (afi == AFI_IP6 && safi == SAFI_MULTICAST)
    return "IPv6 Multicast";
  else
    return "Unknown";
}

/* Show BGP peer's information. */
enum show_type
{
  show_all,
  show_peer
};

static void
bgp_show_peer_afi_orf_cap (struct vty *vty, struct peer *p,
                           afi_t afi, safi_t safi,
                           u_int16_t adv_smcap, u_int16_t adv_rmcap,
                           u_int16_t rcv_smcap, u_int16_t rcv_rmcap)
{
  /* Send-Mode */
  if (CHECK_FLAG (p->af_cap[afi][safi], adv_smcap)
      || CHECK_FLAG (p->af_cap[afi][safi], rcv_smcap))
    {
      vty_out (vty, "      Send-mode: ");
      if (CHECK_FLAG (p->af_cap[afi][safi], adv_smcap))
        vty_out (vty, "advertised");
      if (CHECK_FLAG (p->af_cap[afi][safi], rcv_smcap))
        vty_out (vty, "%sreceived",
                 CHECK_FLAG (p->af_cap[afi][safi], adv_smcap) ?
                 ", " : "");
      vty_out (vty, "%s", VTY_NEWLINE);
    }

  /* Receive-Mode */
  if (CHECK_FLAG (p->af_cap[afi][safi], adv_rmcap)
      || CHECK_FLAG (p->af_cap[afi][safi], rcv_rmcap))
    {
      vty_out (vty, "      Receive-mode: ");
      if (CHECK_FLAG (p->af_cap[afi][safi], adv_rmcap))
        vty_out (vty, "advertised");
      if (CHECK_FLAG (p->af_cap[afi][safi], rcv_rmcap))
        vty_out (vty, "%sreceived",
                 CHECK_FLAG (p->af_cap[afi][safi], adv_rmcap) ?
                 ", " : "");
      vty_out (vty, "%s", VTY_NEWLINE);
    }
}

static void
bgp_show_peer_afi (struct vty *vty, struct peer *p, afi_t afi, safi_t safi)
{
  struct prefix_list* plist ;
  struct bgp_filter *filter;
  char orf_pfx_name[BUFSIZ];
  int orf_pfx_count;

  filter = &p->filter[afi][safi];

  vty_out (vty, " For address family: %s%s", afi_safi_print (afi, safi),
           VTY_NEWLINE);

  if (p->af_group[afi][safi])
    vty_out (vty, "  %s peer-group member%s", p->group->name, VTY_NEWLINE);

  if (CHECK_FLAG (p->af_cap[afi][safi], PEER_CAP_ORF_PREFIX_SM_ADV)
      || CHECK_FLAG (p->af_cap[afi][safi], PEER_CAP_ORF_PREFIX_SM_RCV)
      || CHECK_FLAG (p->af_cap[afi][safi], PEER_CAP_ORF_PREFIX_SM_OLD_RCV)
      || CHECK_FLAG (p->af_cap[afi][safi], PEER_CAP_ORF_PREFIX_RM_ADV)
      || CHECK_FLAG (p->af_cap[afi][safi], PEER_CAP_ORF_PREFIX_RM_RCV)
      || CHECK_FLAG (p->af_cap[afi][safi], PEER_CAP_ORF_PREFIX_RM_OLD_RCV))
    vty_out (vty, "  AF-dependant capabilities:%s", VTY_NEWLINE);

  if (CHECK_FLAG (p->af_cap[afi][safi], PEER_CAP_ORF_PREFIX_SM_ADV)
      || CHECK_FLAG (p->af_cap[afi][safi], PEER_CAP_ORF_PREFIX_SM_RCV)
      || CHECK_FLAG (p->af_cap[afi][safi], PEER_CAP_ORF_PREFIX_RM_ADV)
      || CHECK_FLAG (p->af_cap[afi][safi], PEER_CAP_ORF_PREFIX_RM_RCV))
    {
      vty_out (vty, "    Outbound Route Filter (ORF) type (%d) Prefix-list:%s",
               ORF_TYPE_PREFIX, VTY_NEWLINE);
      bgp_show_peer_afi_orf_cap (vty, p, afi, safi,
                                 PEER_CAP_ORF_PREFIX_SM_ADV,
                                 PEER_CAP_ORF_PREFIX_RM_ADV,
                                 PEER_CAP_ORF_PREFIX_SM_RCV,
                                 PEER_CAP_ORF_PREFIX_RM_RCV);
    }
  if (CHECK_FLAG (p->af_cap[afi][safi], PEER_CAP_ORF_PREFIX_SM_ADV)
      || CHECK_FLAG (p->af_cap[afi][safi], PEER_CAP_ORF_PREFIX_SM_OLD_RCV)
      || CHECK_FLAG (p->af_cap[afi][safi], PEER_CAP_ORF_PREFIX_RM_ADV)
      || CHECK_FLAG (p->af_cap[afi][safi], PEER_CAP_ORF_PREFIX_RM_OLD_RCV))
    {
      vty_out (vty, "    Outbound Route Filter (ORF) type (%d) Prefix-list:%s",
               ORF_TYPE_PREFIX_OLD, VTY_NEWLINE);
      bgp_show_peer_afi_orf_cap (vty, p, afi, safi,
                                 PEER_CAP_ORF_PREFIX_SM_ADV,
                                 PEER_CAP_ORF_PREFIX_RM_ADV,
                                 PEER_CAP_ORF_PREFIX_SM_OLD_RCV,
                                 PEER_CAP_ORF_PREFIX_RM_OLD_RCV);
    }

  sprintf (orf_pfx_name, "%s.%d.%d", p->host, afi, safi);
  orf_pfx_count =  prefix_bgp_show_prefix_list (NULL, afi, orf_pfx_name);

  if (CHECK_FLAG (p->af_sflags[afi][safi], PEER_STATUS_ORF_PREFIX_SEND)
      || orf_pfx_count)
    {
      vty_out (vty, "  Outbound Route Filter (ORF):");
      if (CHECK_FLAG (p->af_sflags[afi][safi], PEER_STATUS_ORF_PREFIX_SEND))
          vty_out (vty, " sent;");
      if (orf_pfx_count)
        vty_out (vty, " received (%d entries)", orf_pfx_count);
      vty_out (vty, "%s", VTY_NEWLINE);
    }
  if (CHECK_FLAG (p->af_sflags[afi][safi], PEER_STATUS_ORF_WAIT_REFRESH))
      vty_out (vty, "  First update is deferred until ORF or ROUTE-REFRESH is received%s", VTY_NEWLINE);

  if (CHECK_FLAG (p->af_flags[afi][safi], PEER_FLAG_REFLECTOR_CLIENT))
    vty_out (vty, "  Route-Reflector Client%s", VTY_NEWLINE);
  if (CHECK_FLAG (p->af_flags[afi][safi], PEER_FLAG_RSERVER_CLIENT))
    vty_out (vty, "  Route-Server Client%s", VTY_NEWLINE);
  if (CHECK_FLAG (p->af_flags[afi][safi], PEER_FLAG_SOFT_RECONFIG))
    vty_out (vty, "  Inbound soft reconfiguration allowed%s", VTY_NEWLINE);
  if (CHECK_FLAG (p->af_flags[afi][safi], PEER_FLAG_REMOVE_PRIVATE_AS))
    vty_out (vty, "  Private AS number removed from updates to this neighbor%s", VTY_NEWLINE);
  if (CHECK_FLAG (p->af_flags[afi][safi], PEER_FLAG_NEXTHOP_SELF))
    vty_out (vty, "  NEXT_HOP is always this router%s", VTY_NEWLINE);
  if (CHECK_FLAG (p->af_flags[afi][safi], PEER_FLAG_AS_PATH_UNCHANGED))
    vty_out (vty, "  AS_PATH is propagated unchanged to this neighbor%s", VTY_NEWLINE);
  if (CHECK_FLAG (p->af_flags[afi][safi], PEER_FLAG_NEXTHOP_UNCHANGED))
    vty_out (vty, "  NEXT_HOP is propagated unchanged to this neighbor%s", VTY_NEWLINE);
  if (CHECK_FLAG (p->af_flags[afi][safi], PEER_FLAG_MED_UNCHANGED))
    vty_out (vty, "  MED is propagated unchanged to this neighbor%s", VTY_NEWLINE);
  if (CHECK_FLAG (p->af_flags[afi][safi], PEER_FLAG_SEND_COMMUNITY)
      || CHECK_FLAG (p->af_flags[afi][safi], PEER_FLAG_SEND_EXT_COMMUNITY))
    {
      vty_out (vty, "  Community attribute sent to this neighbor");
      if (CHECK_FLAG (p->af_flags[afi][safi], PEER_FLAG_SEND_COMMUNITY)
        && CHECK_FLAG (p->af_flags[afi][safi], PEER_FLAG_SEND_EXT_COMMUNITY))
        vty_out (vty, "(both)%s", VTY_NEWLINE);
      else if (CHECK_FLAG (p->af_flags[afi][safi], PEER_FLAG_SEND_EXT_COMMUNITY))
        vty_out (vty, "(extended)%s", VTY_NEWLINE);
      else
        vty_out (vty, "(standard)%s", VTY_NEWLINE);
    }
  if (CHECK_FLAG (p->af_flags[afi][safi], PEER_FLAG_DEFAULT_ORIGINATE))
    {
      vty_out (vty, "  Default information originate,");

      if (p->default_rmap[afi][safi].name)
        vty_out (vty, " default route-map %s%s,",
                 p->default_rmap[afi][safi].map ? "*" : "",
                 p->default_rmap[afi][safi].name);
      if (CHECK_FLAG (p->af_sflags[afi][safi], PEER_STATUS_DEFAULT_ORIGINATE))
        vty_out (vty, " default sent%s", VTY_NEWLINE);
      else
        vty_out (vty, " default not sent%s", VTY_NEWLINE);
    }

  if (prefix_list_ref_plist(filter->plist[FILTER_IN].ref)
      || filter->dlist[FILTER_IN].name
      || filter->aslist[FILTER_IN].name
      || filter->map[RMAP_IN].name)
    vty_out (vty, "  Inbound path policy configured%s", VTY_NEWLINE);

  if (filter->map[RMAP_RS_IN].name)
    vty_out (vty, "  RS-Inbound path policy configured%s", VTY_NEWLINE);

  if (prefix_list_ref_plist(filter->plist[FILTER_OUT].ref)
      || filter->dlist[FILTER_OUT].name
      || filter->aslist[FILTER_OUT].name
      || filter->map[RMAP_OUT].name
      || filter->usmap.name)
    vty_out (vty, "  Outbound path policy configured%s", VTY_NEWLINE);

  if (filter->map[RMAP_IMPORT].name)
    vty_out (vty, "  Import policy for this RS-client configured%s", VTY_NEWLINE);

  if (filter->map[RMAP_EXPORT].name)
    vty_out (vty, "  Export policy for this RS-client configured%s", VTY_NEWLINE);

  /* prefix-list */
  plist = prefix_list_ref_plist(filter->plist[FILTER_IN].ref) ;
  if (plist != NULL)
    vty_out (vty, "  Incoming update prefix filter list is %s%s%s",
             prefix_list_is_set(plist) ? "*" : "",
             prefix_list_get_name(plist),
             VTY_NEWLINE);

  plist = prefix_list_ref_plist(filter->plist[FILTER_OUT].ref) ;
  if (plist != NULL)
    vty_out (vty, "  Outgoing update prefix filter list is %s%s%s",
             prefix_list_is_set(plist) ? "*" : "",
             prefix_list_get_name(plist),
             VTY_NEWLINE);

  /* distribute-list */
  if (filter->dlist[FILTER_IN].name)
    vty_out (vty, "  Incoming update network filter list is %s%s%s",
             filter->dlist[FILTER_IN].alist ? "*" : "",
             filter->dlist[FILTER_IN].name,
             VTY_NEWLINE);
  if (filter->dlist[FILTER_OUT].name)
    vty_out (vty, "  Outgoing update network filter list is %s%s%s",
             filter->dlist[FILTER_OUT].alist ? "*" : "",
             filter->dlist[FILTER_OUT].name,
             VTY_NEWLINE);

  /* filter-list. */
  if (filter->aslist[FILTER_IN].name)
    vty_out (vty, "  Incoming update AS path filter list is %s%s%s",
             filter->aslist[FILTER_IN].aslist ? "*" : "",
             filter->aslist[FILTER_IN].name,
             VTY_NEWLINE);
  if (filter->aslist[FILTER_OUT].name)
    vty_out (vty, "  Outgoing update AS path filter list is %s%s%s",
             filter->aslist[FILTER_OUT].aslist ? "*" : "",
             filter->aslist[FILTER_OUT].name,
             VTY_NEWLINE);

  /* route-map. */
  if (filter->map[RMAP_IN].name)
    vty_out (vty, "  Route map for incoming advertisements is %s%s%s",
            filter->map[RMAP_IN].map ? "*" : "",
            filter->map[RMAP_IN].name,
             VTY_NEWLINE);
  if (filter->map[RMAP_RS_IN].name)
    vty_out (vty, "  Route map for RS incoming advertisements is %s%s%s",
            filter->map[RMAP_RS_IN].map ? "*" : "",
            filter->map[RMAP_RS_IN].name,
             VTY_NEWLINE);
  if (filter->map[RMAP_OUT].name)
    vty_out (vty, "  Route map for outgoing advertisements is %s%s%s",
            filter->map[RMAP_OUT].map ? "*" : "",
            filter->map[RMAP_OUT].name,
            VTY_NEWLINE);
  if (filter->map[RMAP_IMPORT].name)
    vty_out (vty, "  Route map for advertisements going into this RS-client's table is %s%s%s",
            filter->map[RMAP_IMPORT].map ? "*" : "",
            filter->map[RMAP_IMPORT].name,
            VTY_NEWLINE);
  if (filter->map[RMAP_EXPORT].name)
    vty_out (vty, "  Route map for advertisements coming from this RS-client is %s%s%s",
            filter->map[RMAP_EXPORT].map ? "*" : "",
            filter->map[RMAP_EXPORT].name,
             VTY_NEWLINE);

  /* unsuppress-map */
  if (filter->usmap.name)
    vty_out (vty, "  Route map for selective unsuppress is %s%s%s",
             filter->usmap.map ? "*" : "",
             filter->usmap.name, VTY_NEWLINE);

  /* Receive prefix count */
  vty_out (vty, "  %ld accepted prefixes%s", p->pcount[afi][safi], VTY_NEWLINE);

  /* Maximum prefix */
  if (CHECK_FLAG (p->af_flags[afi][safi], PEER_FLAG_MAX_PREFIX))
    {
      vty_out (vty, "  Maximum prefixes allowed %ld%s%s", p->pmax[afi][safi],
               CHECK_FLAG (p->af_flags[afi][safi], PEER_FLAG_MAX_PREFIX_WARNING)
               ? " (warning-only)" : "", VTY_NEWLINE);
      vty_out (vty, "  Threshold for warning message %d%%",
               p->pmax_threshold[afi][safi]);
      if (p->pmax_restart[afi][safi])
        vty_out (vty, ", restart interval %d min", p->pmax_restart[afi][safi]);
      vty_out (vty, "%s", VTY_NEWLINE);
    }

  vty_out (vty, "%s", VTY_NEWLINE);
}

static void
bgp_show_peer (struct vty *vty, struct peer *p)
{
  struct bgp *bgp;
  char buf[SU_ADDRSTRLEN];
  char timebuf[BGP_UPTIME_LEN];
  afi_t afi;
  safi_t safi;
  struct bgp_session_stats stats;

  bgp_session_get_stats(p->session, &stats);

  bgp = p->bgp;

  /* Configured IP address. */
  vty_out (vty, "BGP neighbor is %s, ", p->host);
  vty_out (vty, "remote AS %u, ", p->as);
  vty_out (vty, "local AS %u%s, ",
           p->change_local_as ? p->change_local_as : p->local_as,
           CHECK_FLAG (p->flags, PEER_FLAG_LOCAL_AS_NO_PREPEND) ?
           " no-prepend" : "");
  vty_out (vty, "%s link%s",
           p->as == p->local_as ? "internal" : "external",
           VTY_NEWLINE);

  /* Description. */
  if (p->desc)
    vty_out (vty, " Description: %s%s", p->desc, VTY_NEWLINE);

  /* Peer-group */
  if (p->group)
    vty_out (vty, " Member of peer-group %s for session parameters%s",
             p->group->name, VTY_NEWLINE);

  /* Administrative shutdown. */
  if (CHECK_FLAG (p->flags, PEER_FLAG_SHUTDOWN))
    vty_out (vty, " Administratively shut down%s", VTY_NEWLINE);

  /* BGP Version. */
  vty_out (vty, "  BGP version 4");
  vty_out (vty, ", remote router ID %s%s",
           inet_ntop (AF_INET, &p->remote_id, buf, sizeof(buf)),
           VTY_NEWLINE);

  /* Confederation */
  if (CHECK_FLAG (bgp->config, BGP_CONFIG_CONFEDERATION)
      && bgp_confederation_peers_check (bgp, p->as))
    vty_out (vty, "  Neighbor under common administration%s", VTY_NEWLINE);

  /* Status. */
  vty_out (vty, "  BGP state = %s",
                                map_direct(bgp_peer_status_map, p->state).str) ;
  if (p->state == bgp_peer_pEstablished)
    vty_out (vty, ", up for %8s",
             peer_uptime (p->uptime, timebuf, BGP_UPTIME_LEN));
  /* TODO: what is state "Active" now?  sEnabled? */
#if 0
  else if (p->status == Active)
    {
      if (CHECK_FLAG (p->flags, PEER_FLAG_PASSIVE))
        vty_out (vty, " (passive)");
      else if (CHECK_FLAG (p->sflags, PEER_STATUS_NSF_WAIT))
        vty_out (vty, " (NSF passive)");
    }
#endif
  vty_out (vty, "%s", VTY_NEWLINE);

  /* read timer */
  vty_out (vty, "  Last read %s", peer_uptime (p->readtime, timebuf, BGP_UPTIME_LEN));

  /* Configured timer values. */
  vty_out (vty, ", hold time is %d, keepalive interval is %d seconds%s",
           p->v_holdtime, p->v_keepalive, VTY_NEWLINE);
  if (CHECK_FLAG (p->config, PEER_CONFIG_TIMER))
    {
      vty_out (vty, "  Configured hold time is %d", p->holdtime);
      vty_out (vty, ", keepalive interval is %d seconds%s",
               p->keepalive, VTY_NEWLINE);
    }

  /* Capability. */
  if (p->state == bgp_peer_pEstablished)
    {
      if (p->cap
          || p->afc_adv[AFI_IP][SAFI_UNICAST]
          || p->afc_recv[AFI_IP][SAFI_UNICAST]
          || p->afc_adv[AFI_IP][SAFI_MULTICAST]
          || p->afc_recv[AFI_IP][SAFI_MULTICAST]
#ifdef HAVE_IPV6
          || p->afc_adv[AFI_IP6][SAFI_UNICAST]
          || p->afc_recv[AFI_IP6][SAFI_UNICAST]
          || p->afc_adv[AFI_IP6][SAFI_MULTICAST]
          || p->afc_recv[AFI_IP6][SAFI_MULTICAST]
#endif /* HAVE_IPV6 */
          || p->afc_adv[AFI_IP][SAFI_MPLS_VPN]
          || p->afc_recv[AFI_IP][SAFI_MPLS_VPN])
        {
          vty_out (vty, "  Neighbor capabilities:%s", VTY_NEWLINE);

          /* AS4 */
          if (CHECK_FLAG (p->cap, PEER_CAP_AS4_RCV)
              || CHECK_FLAG (p->cap, PEER_CAP_AS4_ADV))
            {
              vty_out (vty, "    4 Byte AS:");
              if (CHECK_FLAG (p->cap, PEER_CAP_AS4_ADV))
                vty_out (vty, " advertised");
              if (CHECK_FLAG (p->cap, PEER_CAP_AS4_RCV))
                vty_out (vty, " %sreceived",
                         CHECK_FLAG (p->cap, PEER_CAP_AS4_ADV) ? "and " : "");
              vty_out (vty, "%s", VTY_NEWLINE);
            }
          /* Dynamic */
          if (CHECK_FLAG (p->cap, PEER_CAP_DYNAMIC_RCV)
              || CHECK_FLAG (p->cap, PEER_CAP_DYNAMIC_ADV))
            {
              vty_out (vty, "    Dynamic:");
              if (CHECK_FLAG (p->cap, PEER_CAP_DYNAMIC_ADV))
                vty_out (vty, " advertised");
              if (CHECK_FLAG (p->cap, PEER_CAP_DYNAMIC_RCV))
                vty_out (vty, " %sreceived",
                         CHECK_FLAG (p->cap, PEER_CAP_DYNAMIC_ADV) ? "and " : "");
              vty_out (vty, "%s", VTY_NEWLINE);
            }

          /* Route Refresh */
          if (CHECK_FLAG (p->cap, PEER_CAP_REFRESH_ADV)
              || CHECK_FLAG (p->cap, PEER_CAP_REFRESH_NEW_RCV)
              || CHECK_FLAG (p->cap, PEER_CAP_REFRESH_OLD_RCV))
            {
              vty_out (vty, "    Route refresh:");
              if (CHECK_FLAG (p->cap, PEER_CAP_REFRESH_ADV))
                vty_out (vty, " advertised");
              if (CHECK_FLAG (p->cap, PEER_CAP_REFRESH_NEW_RCV)
                  || CHECK_FLAG (p->cap, PEER_CAP_REFRESH_OLD_RCV))
                vty_out (vty, " %sreceived(%s)",
                         CHECK_FLAG (p->cap, PEER_CAP_REFRESH_ADV) ? "and " : "",
                         (CHECK_FLAG (p->cap, PEER_CAP_REFRESH_OLD_RCV)
                          && CHECK_FLAG (p->cap, PEER_CAP_REFRESH_NEW_RCV)) ?
                         "old & new" : CHECK_FLAG (p->cap, PEER_CAP_REFRESH_OLD_RCV) ? "old" : "new");

              vty_out (vty, "%s", VTY_NEWLINE);
            }

          /* Multiprotocol Extensions */
          for (afi = AFI_IP ; afi < AFI_MAX ; afi++)
            for (safi = SAFI_UNICAST ; safi < SAFI_MAX ; safi++)
              if (p->afc_adv[afi][safi] || p->afc_recv[afi][safi])
                {
                  vty_out (vty, "    Address family %s:", afi_safi_print (afi, safi));
                  if (p->afc_adv[afi][safi])
                    vty_out (vty, " advertised");
                  if (p->afc_recv[afi][safi])
                    vty_out (vty, " %sreceived", p->afc_adv[afi][safi] ? "and " : "");
                  vty_out (vty, "%s", VTY_NEWLINE);
                }

          /* Gracefull Restart */
          if (CHECK_FLAG (p->cap, PEER_CAP_RESTART_RCV)
              || CHECK_FLAG (p->cap, PEER_CAP_RESTART_ADV))
            {
              vty_out (vty, "    Graceful Restart Capabilty:");
              if (CHECK_FLAG (p->cap, PEER_CAP_RESTART_ADV))
                vty_out (vty, " advertised");
              if (CHECK_FLAG (p->cap, PEER_CAP_RESTART_RCV))
                vty_out (vty, " %sreceived",
                         CHECK_FLAG (p->cap, PEER_CAP_RESTART_ADV) ? "and " : "");
              vty_out (vty, "%s", VTY_NEWLINE);

              if (CHECK_FLAG (p->cap, PEER_CAP_RESTART_RCV))
                {
                  int restart_af_count = 0;

                  vty_out (vty, "      Remote Restart timer is %d seconds%s",
                           p->v_gr_restart, VTY_NEWLINE);
                  vty_out (vty, "      Address families by peer:%s        ", VTY_NEWLINE);

                  for (afi = AFI_IP ; afi < AFI_MAX ; afi++)
                    for (safi = SAFI_UNICAST ; safi < SAFI_MAX ; safi++)
                      if (CHECK_FLAG (p->af_cap[afi][safi], PEER_CAP_RESTART_AF_RCV))
                        {
                          vty_out (vty, "%s%s(%s)", restart_af_count ? ", " : "",
                                   afi_safi_print (afi, safi),
                                   CHECK_FLAG (p->af_cap[afi][safi], PEER_CAP_RESTART_AF_PRESERVE_RCV) ?
                                   "preserved" : "not preserved");
                          restart_af_count++;
                        }
                  if (! restart_af_count)
                    vty_out (vty, "none");
                  vty_out (vty, "%s", VTY_NEWLINE);
                }
            }
        }
    }

  /* graceful restart information */
  if (CHECK_FLAG (p->cap, PEER_CAP_RESTART_RCV)
      || p->t_gr_restart
      || p->t_gr_stale)
    {
      int eor_send_af_count = 0;
      int eor_receive_af_count = 0;

      vty_out (vty, "  Graceful restart informations:%s", VTY_NEWLINE);
      if (p->state == bgp_peer_pEstablished)
        {
          vty_out (vty, "    End-of-RIB send: ");
          for (afi = AFI_IP ; afi < AFI_MAX ; afi++)
            for (safi = SAFI_UNICAST ; safi < SAFI_MAX ; safi++)
              if (CHECK_FLAG (p->af_sflags[afi][safi], PEER_STATUS_EOR_SEND))
                {
                  vty_out (vty, "%s%s", eor_send_af_count ? ", " : "",
                           afi_safi_print (afi, safi));
                  eor_send_af_count++;
                }
          vty_out (vty, "%s", VTY_NEWLINE);

          vty_out (vty, "    End-of-RIB received: ");
          for (afi = AFI_IP ; afi < AFI_MAX ; afi++)
            for (safi = SAFI_UNICAST ; safi < SAFI_MAX ; safi++)
              if (CHECK_FLAG (p->af_sflags[afi][safi], PEER_STATUS_EOR_RECEIVED))
                {
                  vty_out (vty, "%s%s", eor_receive_af_count ? ", " : "",
                           afi_safi_print (afi, safi));
                  eor_receive_af_count++;
                }
          vty_out (vty, "%s", VTY_NEWLINE);
        }

      if (p->t_gr_restart)
        vty_out (vty, "    The remaining time of restart timer is %ld%s",
                 thread_timer_remain_second (p->t_gr_restart), VTY_NEWLINE);

      if (p->t_gr_stale)
        vty_out (vty, "    The remaining time of stalepath timer is %ld%s",
                 thread_timer_remain_second (p->t_gr_stale), VTY_NEWLINE);
    }

  /* Packet counts. */
  vty_out (vty, "  Message statistics:%s", VTY_NEWLINE);
  vty_out (vty, "    Inq depth is 0%s", VTY_NEWLINE);
  vty_out (vty, "    Outq depth is %lu%s", (unsigned long) p->obuf->count, VTY_NEWLINE);
  vty_out (vty, "                         Sent       Rcvd%s", VTY_NEWLINE);
  vty_out (vty, "    Opens:         %10d %10d%s", stats.open_out, stats.open_in, VTY_NEWLINE);
  vty_out (vty, "    Notifications: %10d %10d%s", stats.notify_out, stats.notify_in, VTY_NEWLINE);
  vty_out (vty, "    Updates:       %10d %10d%s", stats.update_out, stats.update_in, VTY_NEWLINE);
  vty_out (vty, "    Keepalives:    %10d %10d%s", stats.keepalive_out, stats.keepalive_in, VTY_NEWLINE);
  vty_out (vty, "    Route Refresh: %10d %10d%s", stats.refresh_out, stats.refresh_in, VTY_NEWLINE);
  vty_out (vty, "    Capability:    %10d %10d%s", stats.dynamic_cap_out, stats.dynamic_cap_in, VTY_NEWLINE);
  vty_out (vty, "    Total:         %10d %10d%s", stats.open_out + stats.notify_out +
      stats.update_out + stats.keepalive_out + stats.refresh_out + stats.dynamic_cap_out,
      stats.open_in + stats.notify_in + stats.update_in + stats.keepalive_in + stats.refresh_in +
      stats.dynamic_cap_in, VTY_NEWLINE);

  /* advertisement-interval */
  vty_out (vty, "  Minimum time between advertisement runs is %d seconds%s",
           p->v_routeadv, VTY_NEWLINE);

  /* Update-source. */
  if (p->update_if || p->update_source)
    {
      vty_out (vty, "  Update source is ");
      if (p->update_if)
        vty_out (vty, "%s", p->update_if);
      else if (p->update_source)
        vty_out (vty, "%s", sutoa(p->update_source).str);
      vty_out (vty, "%s", VTY_NEWLINE);
    }

  /* Default weight */
  if (CHECK_FLAG (p->config, PEER_CONFIG_WEIGHT))
    vty_out (vty, "  Default weight %d%s", p->weight,
             VTY_NEWLINE);

  vty_out (vty, "%s", VTY_NEWLINE);

  /* Address Family Information */
  for (afi = AFI_IP ; afi < AFI_MAX ; afi++)
    for (safi = SAFI_UNICAST ; safi < SAFI_MAX ; safi++)
      if (p->afc[afi][safi])
        bgp_show_peer_afi (vty, p, afi, safi);

  vty_out (vty, "  Connections established %d; dropped %d%s",
           p->established, p->dropped,
           VTY_NEWLINE);

  if (! p->dropped)
    vty_out (vty, "  Last reset never%s", VTY_NEWLINE);
  else
    vty_out (vty, "  Last reset %s, due to %s%s",
            peer_uptime (p->resettime, timebuf, BGP_UPTIME_LEN),
            peer_down_str[(int) p->last_reset], VTY_NEWLINE);

  if (CHECK_FLAG (p->sflags, PEER_STATUS_PREFIX_OVERFLOW))
    {
      vty_out (vty, "  Peer had exceeded the max. no. of prefixes configured.%s", VTY_NEWLINE);

      if (p->t_pmax_restart)
        vty_out (vty, "  Reduce the no. of prefix from %s, will restart in %ld seconds%s",
                 p->host, thread_timer_remain_second (p->t_pmax_restart),
                 VTY_NEWLINE);
      else
        vty_out (vty, "  Reduce the no. of prefix and clear ip bgp %s to restore peering%s",
                 p->host, VTY_NEWLINE);
    }

  /* EBGP Multihop and GTSM */
  if (peer_sort (p) != BGP_PEER_IBGP)
    {
      if (p->gtsm)
        vty_out (vty, "  External BGP neighbor may be up to %d hops away"
                                                            " -- using GTSM.%s",
                 p->ttl, VTY_NEWLINE);
      else if (p->ttl > 1)
        vty_out (vty, "  External BGP neighbor may be up to %d hops away.%s",
                 p->ttl, VTY_NEWLINE);
    }

  /* Local address. */
  if (p->su_local)
    {
      vty_out (vty, "Local host: %s, Local port: %d%s",
               sutoa(p->su_local).str,
               ntohs (p->su_local->sin.sin_port),
               VTY_NEWLINE);
    }

  /* Remote address. */
  if (p->su_remote)
    {
      vty_out (vty, "Foreign host: %s, Foreign port: %d%s",
               sutoa(p->su_remote).str,
               ntohs (p->su_remote->sin.sin_port),
               VTY_NEWLINE);
    }

  /* Nexthop display. */
  if (p->su_local)
    {
      vty_out (vty, "Nexthop: %s%s",
               inet_ntop (AF_INET, &p->nexthop.v4, buf, sizeof(buf)),
               VTY_NEWLINE);
#ifdef HAVE_IPV6
      vty_out (vty, "Nexthop global: %s%s",
               inet_ntop (AF_INET6, &p->nexthop.v6_global, buf, sizeof(buf)),
               VTY_NEWLINE);
      vty_out (vty, "Nexthop local: %s%s",
               inet_ntop (AF_INET6, &p->nexthop.v6_local, buf, sizeof(buf)),
               VTY_NEWLINE);
      vty_out (vty, "BGP connection: %s%s",
               p->shared_network ? "shared network" : "non shared network",
               VTY_NEWLINE);
#endif /* HAVE_IPV6 */
    }

  /* TODO: Timer information. */
#if 0
  if (p->t_start)
    vty_out (vty, "Next start timer due in %ld seconds%s",
             thread_timer_remain_second (p->t_start), VTY_NEWLINE);
  if (p->t_connect)
    vty_out (vty, "Next connect timer due in %ld seconds%s",
             thread_timer_remain_second (p->t_connect), VTY_NEWLINE);
#endif

#if 0
  vty_out (vty, "Read thread: %s  Write thread: %s%s",
           p->t_read ? "on" : "off",
           p->t_write ? "on" : "off",
           VTY_NEWLINE);
#endif

  if (p->session != NULL && p->session->notification != NULL
      && p->session->notification->code == BGP_NOTIFY_OPEN_ERR
      && p->session->notification->subcode == BGP_NOTIFY_OPEN_UNSUP_CAPBL)
    bgp_capability_vty_out (vty, p);

  vty_out (vty, "%s", VTY_NEWLINE);
}

static int
bgp_show_neighbor (struct vty *vty, struct bgp *bgp,
                   enum show_type type, union sockunion *su)
{
  struct listnode *node, *nnode;
  struct peer *peer;
  int find = 0;

  for (ALL_LIST_ELEMENTS (bgp->peer, node, nnode, peer))
    {
      switch (type)
        {
          case show_all:
            bgp_show_peer (vty, peer);
            break;

          case show_peer:
            if (sockunion_same (&peer->su, su))
              {
                find = 1;
                bgp_show_peer (vty, peer);
              }
            break;

          default:
            break ;
        }
    }

  if (type == show_peer && ! find)
    vty_out (vty, "%% No such neighbor%s", VTY_NEWLINE);

  return CMD_SUCCESS;
}

static int
bgp_show_neighbor_vty (struct vty *vty, const char *name,
                       enum show_type type, const char *ip_str)
{
  int ret;
  struct bgp *bgp;
  union sockunion su;

  if (ip_str)
    {
      ret = str2sockunion (ip_str, &su);
      if (ret < 0)
        {
          vty_out (vty, "%% Malformed address: %s%s", ip_str, VTY_NEWLINE);
          return CMD_WARNING;
        }
    }

  if (name)
    {
      bgp = bgp_lookup_by_name (name);

      if (! bgp)
        {
          vty_out (vty, "%% No such BGP instance exist%s", VTY_NEWLINE);
          return CMD_WARNING;
        }

      bgp_show_neighbor (vty, bgp, type, &su);

      return CMD_SUCCESS;
    }

  bgp = bgp_get_default ();

  if (bgp)
    bgp_show_neighbor (vty, bgp, type, &su);

  return CMD_SUCCESS;
}

/* "show ip bgp neighbors" commands.  */
DEFUN (show_ip_bgp_neighbors,
       show_ip_bgp_neighbors_cmd,
       "show ip bgp neighbors",
       SHOW_STR
       IP_STR
       BGP_STR
       "Detailed information on TCP and BGP neighbor connections\n")
{
  return bgp_show_neighbor_vty (vty, NULL, show_all, NULL);
}

ALIAS (show_ip_bgp_neighbors,
       show_ip_bgp_ipv4_neighbors_cmd,
       "show ip bgp ipv4 (unicast|multicast) neighbors",
       SHOW_STR
       IP_STR
       BGP_STR
       "Address family\n"
       "Address Family modifier\n"
       "Address Family modifier\n"
       "Detailed information on TCP and BGP neighbor connections\n")

ALIAS (show_ip_bgp_neighbors,
       show_ip_bgp_vpnv4_all_neighbors_cmd,
       "show ip bgp vpnv4 all neighbors",
       SHOW_STR
       IP_STR
       BGP_STR
       "Display VPNv4 NLRI specific information\n"
       "Display information about all VPNv4 NLRIs\n"
       "Detailed information on TCP and BGP neighbor connections\n")

ALIAS (show_ip_bgp_neighbors,
       show_ip_bgp_vpnv4_rd_neighbors_cmd,
       "show ip bgp vpnv4 rd ASN:nn_or_IP-address:nn neighbors",
       SHOW_STR
       IP_STR
       BGP_STR
       "Display VPNv4 NLRI specific information\n"
       "Display information for a route distinguisher\n"
       "VPN Route Distinguisher\n"
       "Detailed information on TCP and BGP neighbor connections\n")

ALIAS (show_ip_bgp_neighbors,
       show_bgp_neighbors_cmd,
       "show bgp neighbors",
       SHOW_STR
       BGP_STR
       "Detailed information on TCP and BGP neighbor connections\n")

ALIAS (show_ip_bgp_neighbors,
       show_bgp_ipv6_neighbors_cmd,
       "show bgp ipv6 neighbors",
       SHOW_STR
       BGP_STR
       "Address family\n"
       "Detailed information on TCP and BGP neighbor connections\n")

DEFUN (show_ip_bgp_neighbors_peer,
       show_ip_bgp_neighbors_peer_cmd,
       "show ip bgp neighbors (A.B.C.D|X:X::X:X)",
       SHOW_STR
       IP_STR
       BGP_STR
       "Detailed information on TCP and BGP neighbor connections\n"
       "Neighbor to display information about\n"
       "Neighbor to display information about\n")
{
  return bgp_show_neighbor_vty (vty, NULL, show_peer, argv[argc - 1]);
}

ALIAS (show_ip_bgp_neighbors_peer,
       show_ip_bgp_ipv4_neighbors_peer_cmd,
       "show ip bgp ipv4 (unicast|multicast) neighbors (A.B.C.D|X:X::X:X)",
       SHOW_STR
       IP_STR
       BGP_STR
       "Address family\n"
       "Address Family modifier\n"
       "Address Family modifier\n"
       "Detailed information on TCP and BGP neighbor connections\n"
       "Neighbor to display information about\n"
       "Neighbor to display information about\n")

ALIAS (show_ip_bgp_neighbors_peer,
       show_ip_bgp_vpnv4_all_neighbors_peer_cmd,
       "show ip bgp vpnv4 all neighbors A.B.C.D",
       SHOW_STR
       IP_STR
       BGP_STR
       "Display VPNv4 NLRI specific information\n"
       "Display information about all VPNv4 NLRIs\n"
       "Detailed information on TCP and BGP neighbor connections\n"
       "Neighbor to display information about\n")

ALIAS (show_ip_bgp_neighbors_peer,
       show_ip_bgp_vpnv4_rd_neighbors_peer_cmd,
       "show ip bgp vpnv4 rd ASN:nn_or_IP-address:nn neighbors A.B.C.D",
       SHOW_STR
       IP_STR
       BGP_STR
       "Display VPNv4 NLRI specific information\n"
       "Display information about all VPNv4 NLRIs\n"
       "Detailed information on TCP and BGP neighbor connections\n"
       "Neighbor to display information about\n")

ALIAS (show_ip_bgp_neighbors_peer,
       show_bgp_neighbors_peer_cmd,
       "show bgp neighbors (A.B.C.D|X:X::X:X)",
       SHOW_STR
       BGP_STR
       "Detailed information on TCP and BGP neighbor connections\n"
       "Neighbor to display information about\n"
       "Neighbor to display information about\n")

ALIAS (show_ip_bgp_neighbors_peer,
       show_bgp_ipv6_neighbors_peer_cmd,
       "show bgp ipv6 neighbors (A.B.C.D|X:X::X:X)",
       SHOW_STR
       BGP_STR
       "Address family\n"
       "Detailed information on TCP and BGP neighbor connections\n"
       "Neighbor to display information about\n"
       "Neighbor to display information about\n")

DEFUN (show_ip_bgp_instance_neighbors,
       show_ip_bgp_instance_neighbors_cmd,
       "show ip bgp view WORD neighbors",
       SHOW_STR
       IP_STR
       BGP_STR
       "BGP view\n"
       "View name\n"
       "Detailed information on TCP and BGP neighbor connections\n")
{
  return bgp_show_neighbor_vty (vty, argv[0], show_all, NULL);
}

ALIAS (show_ip_bgp_instance_neighbors,
       show_bgp_instance_neighbors_cmd,
       "show bgp view WORD neighbors",
       SHOW_STR
       BGP_STR
       "BGP view\n"
       "View name\n"
       "Detailed information on TCP and BGP neighbor connections\n")

ALIAS (show_ip_bgp_instance_neighbors,
       show_bgp_instance_ipv6_neighbors_cmd,
       "show bgp view WORD ipv6 neighbors",
       SHOW_STR
       BGP_STR
       "BGP view\n"
       "View name\n"
       "Address family\n"
       "Detailed information on TCP and BGP neighbor connections\n")

DEFUN (show_ip_bgp_instance_neighbors_peer,
       show_ip_bgp_instance_neighbors_peer_cmd,
       "show ip bgp view WORD neighbors (A.B.C.D|X:X::X:X)",
       SHOW_STR
       IP_STR
       BGP_STR
       "BGP view\n"
       "View name\n"
       "Detailed information on TCP and BGP neighbor connections\n"
       "Neighbor to display information about\n"
       "Neighbor to display information about\n")
{
  return bgp_show_neighbor_vty (vty, argv[0], show_peer, argv[1]);
}

ALIAS (show_ip_bgp_instance_neighbors_peer,
       show_bgp_instance_neighbors_peer_cmd,
       "show bgp view WORD neighbors (A.B.C.D|X:X::X:X)",
       SHOW_STR
       BGP_STR
       "BGP view\n"
       "View name\n"
       "Detailed information on TCP and BGP neighbor connections\n"
       "Neighbor to display information about\n"
       "Neighbor to display information about\n")

ALIAS (show_ip_bgp_instance_neighbors_peer,
       show_bgp_instance_ipv6_neighbors_peer_cmd,
       "show bgp view WORD ipv6 neighbors (A.B.C.D|X:X::X:X)",
       SHOW_STR
       BGP_STR
       "BGP view\n"
       "View name\n"
       "Address family\n"
       "Detailed information on TCP and BGP neighbor connections\n"
       "Neighbor to display information about\n"
       "Neighbor to display information about\n")

/* Show BGP's AS paths internal data.  There are both `show ip bgp
   paths' and `show ip mbgp paths'.  Those functions results are the
   same.*/
DEFUN (show_ip_bgp_paths,
       show_ip_bgp_paths_cmd,
       "show ip bgp paths",
       SHOW_STR
       IP_STR
       BGP_STR
       "Path information\n")
{
  vty_out (vty, "Address Refcnt Path%s", VTY_NEWLINE);
  aspath_print_all_vty (vty);
  return CMD_SUCCESS;
}

DEFUN (show_ip_bgp_ipv4_paths,
       show_ip_bgp_ipv4_paths_cmd,
       "show ip bgp ipv4 (unicast|multicast) paths",
       SHOW_STR
       IP_STR
       BGP_STR
       "Address family\n"
       "Address Family modifier\n"
       "Address Family modifier\n"
       "Path information\n")
{
  vty_out (vty, "Address Refcnt Path\r\n");
  aspath_print_all_vty (vty);

  return CMD_SUCCESS;
}

#include "hash.h"

static void
community_show_all_iterator (struct hash_backet *backet, struct vty *vty)
{
  struct community *com;

  com = (struct community *) backet->data;
  vty_out (vty, "[%p] (%ld) %s%s", backet, com->refcnt,
           community_str (com), VTY_NEWLINE);
}

/* Show BGP's community internal data. */
DEFUN (show_ip_bgp_community_info,
       show_ip_bgp_community_info_cmd,
       "show ip bgp community-info",
       SHOW_STR
       IP_STR
       BGP_STR
       "List all bgp community information\n")
{
  vty_out (vty, "Address Refcnt Community%s", VTY_NEWLINE);

  hash_iterate (community_hash (),
                (void (*) (struct hash_backet *, void *))
                community_show_all_iterator,
                vty);

  return CMD_SUCCESS;
}

DEFUN (show_ip_bgp_attr_info,
       show_ip_bgp_attr_info_cmd,
       "show ip bgp attribute-info",
       SHOW_STR
       IP_STR
       BGP_STR
       "List all bgp attribute information\n")
{
  attr_show_all (vty);
  return CMD_SUCCESS;
}

static int
bgp_write_rsclient_summary (struct vty *vty, struct peer *rsclient,
        afi_t afi, safi_t safi)
{
  char timebuf[BGP_UPTIME_LEN];
  char rmbuf[14];
  const char *rmname;
  struct peer *peer;
  struct listnode *node, *nnode;
  int len;
  int count = 0;

  if (CHECK_FLAG (rsclient->sflags, PEER_STATUS_GROUP))
    {
      for (ALL_LIST_ELEMENTS (rsclient->group->peer, node, nnode, peer))
        {
          count++;
          bgp_write_rsclient_summary (vty, peer, afi, safi);
        }
      return count;
    }

  vty_out (vty, "%s", rsclient->host);
  len = 16 - strlen(rsclient->host) ;

  if (len < 1)
    vty_out (vty, "%s%*s", VTY_NEWLINE, 16, " ");
  else
    vty_out (vty, "%*s", len, " ");

  vty_out (vty, "4 ");

  vty_out (vty, "%11d ", rsclient->as);

  rmname = ROUTE_MAP_EXPORT_NAME(&rsclient->filter[afi][safi]);
  if ( rmname && strlen (rmname) > 13 )
    {
      sprintf (rmbuf, "%13s", "...");
      rmname = strncpy (rmbuf, rmname, 10);
    }
  else if (! rmname)
    rmname = "<none>";
  vty_out (vty, " %13s ", rmname);

  rmname = ROUTE_MAP_IMPORT_NAME(&rsclient->filter[afi][safi]);
  if ( rmname && strlen (rmname) > 13 )
    {
      sprintf (rmbuf, "%13s", "...");
      rmname = strncpy (rmbuf, rmname, 10);
    }
  else if (! rmname)
    rmname = "<none>";
  vty_out (vty, " %13s ", rmname);

  vty_out (vty, "%8s", peer_uptime (rsclient->uptime, timebuf, BGP_UPTIME_LEN));

  if (CHECK_FLAG (rsclient->flags, PEER_FLAG_SHUTDOWN))
    vty_out (vty, " Idle (Admin)");
  else if (CHECK_FLAG (rsclient->sflags, PEER_STATUS_PREFIX_OVERFLOW))
    vty_out (vty, " Idle (PfxCt)");
  else
    vty_out (vty, " %-11s",
                         map_direct(bgp_peer_status_map, rsclient->state).str) ;

  vty_out (vty, "%s", VTY_NEWLINE);

  return 1;
}

static int
bgp_show_rsclient_summary (struct vty *vty, struct bgp *bgp,
                           afi_t afi, safi_t safi)
{
  struct peer *peer;
  struct listnode *node, *nnode;
  int count = 0;

  /* Header string for each address family. */
  static char header[] = "Neighbor        V    AS  Export-Policy  Import-Policy  Up/Down  State";

  for (ALL_LIST_ELEMENTS (bgp->rsclient, node, nnode, peer))
    {
      if (peer->afc[afi][safi] &&
         CHECK_FLAG (peer->af_flags[afi][safi], PEER_FLAG_RSERVER_CLIENT))
       {
         if (! count)
           {
             vty_out (vty,
                      "Route Server's BGP router identifier %s%s",
                      safe_inet_ntoa (bgp->router_id), VTY_NEWLINE);
             vty_out (vty,
              "Route Server's local AS number %u%s", bgp->as,
                       VTY_NEWLINE);

             vty_out (vty, "%s", VTY_NEWLINE);
             vty_out (vty, "%s%s", header, VTY_NEWLINE);
           }

         count += bgp_write_rsclient_summary (vty, peer, afi, safi);
       }
    }

  if (count)
    vty_out (vty, "%sTotal number of Route Server Clients %d%s", VTY_NEWLINE,
            count, VTY_NEWLINE);
  else
    vty_out (vty, "No %s Route Server Client is configured%s",
            afi == AFI_IP ? "IPv4" : "IPv6", VTY_NEWLINE);

  return CMD_SUCCESS;
}

static int
bgp_show_rsclient_summary_vty (struct vty *vty, const char *name,
                               afi_t afi, safi_t safi)
{
  struct bgp *bgp;

  if (name)
    {
      bgp = bgp_lookup_by_name (name);

      if (! bgp)
       {
         vty_out (vty, "%% No such BGP instance exist%s", VTY_NEWLINE);
         return CMD_WARNING;
       }

      bgp_show_rsclient_summary (vty, bgp, afi, safi);
      return CMD_SUCCESS;
    }

  bgp = bgp_get_default ();

  if (bgp)
    bgp_show_rsclient_summary (vty, bgp, afi, safi);

  return CMD_SUCCESS;
}

/* 'show bgp rsclient' commands. */
DEFUN (show_ip_bgp_rsclient_summary,
       show_ip_bgp_rsclient_summary_cmd,
       "show ip bgp rsclient summary",
       SHOW_STR
       IP_STR
       BGP_STR
       "Information about Route Server Clients\n"
       "Summary of all Route Server Clients\n")
{
  return bgp_show_rsclient_summary_vty (vty, NULL, AFI_IP, SAFI_UNICAST);
}

DEFUN (show_ip_bgp_instance_rsclient_summary,
       show_ip_bgp_instance_rsclient_summary_cmd,
       "show ip bgp view WORD rsclient summary",
       SHOW_STR
       IP_STR
       BGP_STR
       "BGP view\n"
       "View name\n"
       "Information about Route Server Clients\n"
       "Summary of all Route Server Clients\n")
{
  return bgp_show_rsclient_summary_vty (vty, argv[0], AFI_IP, SAFI_UNICAST);
}

DEFUN (show_ip_bgp_ipv4_rsclient_summary,
      show_ip_bgp_ipv4_rsclient_summary_cmd,
      "show ip bgp ipv4 (unicast|multicast) rsclient summary",
       SHOW_STR
       IP_STR
       BGP_STR
       "Address family\n"
       "Address Family modifier\n"
       "Address Family modifier\n"
       "Information about Route Server Clients\n"
       "Summary of all Route Server Clients\n")
{
  if (strncmp (argv[0], "m", 1) == 0)
    return bgp_show_rsclient_summary_vty (vty, NULL, AFI_IP, SAFI_MULTICAST);

  return bgp_show_rsclient_summary_vty (vty, NULL, AFI_IP, SAFI_UNICAST);
}

DEFUN (show_ip_bgp_instance_ipv4_rsclient_summary,
      show_ip_bgp_instance_ipv4_rsclient_summary_cmd,
      "show ip bgp view WORD ipv4 (unicast|multicast) rsclient summary",
       SHOW_STR
       IP_STR
       BGP_STR
       "BGP view\n"
       "View name\n"
       "Address family\n"
       "Address Family modifier\n"
       "Address Family modifier\n"
       "Information about Route Server Clients\n"
       "Summary of all Route Server Clients\n")
{
  if (strncmp (argv[1], "m", 1) == 0)
    return bgp_show_rsclient_summary_vty (vty, argv[0], AFI_IP, SAFI_MULTICAST);

  return bgp_show_rsclient_summary_vty (vty, argv[0], AFI_IP, SAFI_UNICAST);
}

DEFUN (show_bgp_instance_ipv4_safi_rsclient_summary,
       show_bgp_instance_ipv4_safi_rsclient_summary_cmd,
       "show bgp view WORD ipv4 (unicast|multicast) rsclient summary",
       SHOW_STR
       BGP_STR
       "BGP view\n"
       "View name\n"
       "Address family\n"
       "Address Family modifier\n"
       "Address Family modifier\n"
       "Information about Route Server Clients\n"
       "Summary of all Route Server Clients\n")
{
  safi_t safi;

  if (argc == 2) {
    safi = (strncmp (argv[1], "m", 1) == 0) ? SAFI_MULTICAST : SAFI_UNICAST;
    return bgp_show_rsclient_summary_vty (vty, argv[0], AFI_IP, safi);
  } else {
    safi = (strncmp (argv[0], "m", 1) == 0) ? SAFI_MULTICAST : SAFI_UNICAST;
    return bgp_show_rsclient_summary_vty (vty, NULL, AFI_IP, safi);
  }
}

ALIAS (show_bgp_instance_ipv4_safi_rsclient_summary,
       show_bgp_ipv4_safi_rsclient_summary_cmd,
       "show bgp ipv4 (unicast|multicast) rsclient summary",
       SHOW_STR
       BGP_STR
       "Address family\n"
       "Address Family modifier\n"
       "Address Family modifier\n"
       "Information about Route Server Clients\n"
       "Summary of all Route Server Clients\n")

#ifdef HAVE_IPV6
DEFUN (show_bgp_rsclient_summary,
       show_bgp_rsclient_summary_cmd,
       "show bgp rsclient summary",
       SHOW_STR
       BGP_STR
       "Information about Route Server Clients\n"
       "Summary of all Route Server Clients\n")
{
  return bgp_show_rsclient_summary_vty (vty, NULL, AFI_IP6, SAFI_UNICAST);
}

DEFUN (show_bgp_instance_rsclient_summary,
       show_bgp_instance_rsclient_summary_cmd,
       "show bgp view WORD rsclient summary",
       SHOW_STR
       BGP_STR
       "BGP view\n"
       "View name\n"
       "Information about Route Server Clients\n"
       "Summary of all Route Server Clients\n")
{
  return bgp_show_rsclient_summary_vty (vty, argv[0], AFI_IP6, SAFI_UNICAST);
}

ALIAS (show_bgp_rsclient_summary,
      show_bgp_ipv6_rsclient_summary_cmd,
      "show bgp ipv6 rsclient summary",
       SHOW_STR
       BGP_STR
       "Address family\n"
       "Information about Route Server Clients\n"
       "Summary of all Route Server Clients\n")

ALIAS (show_bgp_instance_rsclient_summary,
      show_bgp_instance_ipv6_rsclient_summary_cmd,
       "show bgp view WORD ipv6 rsclient summary",
       SHOW_STR
       BGP_STR
       "BGP view\n"
       "View name\n"
       "Address family\n"
       "Information about Route Server Clients\n"
       "Summary of all Route Server Clients\n")

DEFUN (show_bgp_instance_ipv6_safi_rsclient_summary,
       show_bgp_instance_ipv6_safi_rsclient_summary_cmd,
       "show bgp view WORD ipv6 (unicast|multicast) rsclient summary",
       SHOW_STR
       BGP_STR
       "BGP view\n"
       "View name\n"
       "Address family\n"
       "Address Family modifier\n"
       "Address Family modifier\n"
       "Information about Route Server Clients\n"
       "Summary of all Route Server Clients\n")
{
  safi_t safi;

  if (argc == 2) {
    safi = (strncmp (argv[1], "m", 1) == 0) ? SAFI_MULTICAST : SAFI_UNICAST;
    return bgp_show_rsclient_summary_vty (vty, argv[0], AFI_IP6, safi);
  } else {
    safi = (strncmp (argv[0], "m", 1) == 0) ? SAFI_MULTICAST : SAFI_UNICAST;
    return bgp_show_rsclient_summary_vty (vty, NULL, AFI_IP6, safi);
  }
}

ALIAS (show_bgp_instance_ipv6_safi_rsclient_summary,
       show_bgp_ipv6_safi_rsclient_summary_cmd,
       "show bgp ipv6 (unicast|multicast) rsclient summary",
       SHOW_STR
       BGP_STR
       "Address family\n"
       "Address Family modifier\n"
       "Address Family modifier\n"
       "Information about Route Server Clients\n"
       "Summary of all Route Server Clients\n")

#endif /* HAVE IPV6 */

/* Redistribute VTY commands.  */

DEFUN (bgp_redistribute_ipv4,
       bgp_redistribute_ipv4_cmd,
       "redistribute " QUAGGA_IP_REDIST_STR_BGPD,
       "Redistribute information from another routing protocol\n"
       QUAGGA_IP_REDIST_HELP_STR_BGPD)
{
  int type;

  type = proto_redistnum (AFI_IP, argv[0]);
  if (type < 0 || type == ZEBRA_ROUTE_BGP)
    {
      vty_out (vty, "%% Invalid route type%s", VTY_NEWLINE);
      return CMD_WARNING;
    }
  return bgp_redistribute_set (vty->index, AFI_IP, type);
}

DEFUN (bgp_redistribute_ipv4_rmap,
       bgp_redistribute_ipv4_rmap_cmd,
       "redistribute " QUAGGA_IP_REDIST_STR_BGPD " route-map WORD",
       "Redistribute information from another routing protocol\n"
       QUAGGA_IP_REDIST_HELP_STR_BGPD
       "Route map reference\n"
       "Pointer to route-map entries\n")
{
  int type;

  type = proto_redistnum (AFI_IP, argv[0]);
  if (type < 0 || type == ZEBRA_ROUTE_BGP)
    {
      vty_out (vty, "%% Invalid route type%s", VTY_NEWLINE);
      return CMD_WARNING;
    }

  bgp_redistribute_rmap_set (vty->index, AFI_IP, type, argv[1]);
  return bgp_redistribute_set (vty->index, AFI_IP, type);
}

DEFUN (bgp_redistribute_ipv4_metric,
       bgp_redistribute_ipv4_metric_cmd,
       "redistribute " QUAGGA_IP_REDIST_STR_BGPD " metric <0-4294967295>",
       "Redistribute information from another routing protocol\n"
       QUAGGA_IP_REDIST_HELP_STR_BGPD
       "Metric for redistributed routes\n"
       "Default metric\n")
{
  int type;
  u_int32_t metric;

  type = proto_redistnum (AFI_IP, argv[0]);
  if (type < 0 || type == ZEBRA_ROUTE_BGP)
    {
      vty_out (vty, "%% Invalid route type%s", VTY_NEWLINE);
      return CMD_WARNING;
    }
  VTY_GET_INTEGER ("metric", metric, argv[1]);

  bgp_redistribute_metric_set (vty->index, AFI_IP, type, metric);
  return bgp_redistribute_set (vty->index, AFI_IP, type);
}

DEFUN (bgp_redistribute_ipv4_rmap_metric,
       bgp_redistribute_ipv4_rmap_metric_cmd,
       "redistribute " QUAGGA_IP_REDIST_STR_BGPD " route-map WORD metric <0-4294967295>",
       "Redistribute information from another routing protocol\n"
       QUAGGA_IP_REDIST_HELP_STR_BGPD
       "Route map reference\n"
       "Pointer to route-map entries\n"
       "Metric for redistributed routes\n"
       "Default metric\n")
{
  int type;
  u_int32_t metric;

  type = proto_redistnum (AFI_IP, argv[0]);
  if (type < 0 || type == ZEBRA_ROUTE_BGP)
    {
      vty_out (vty, "%% Invalid route type%s", VTY_NEWLINE);
      return CMD_WARNING;
    }
  VTY_GET_INTEGER ("metric", metric, argv[2]);

  bgp_redistribute_rmap_set (vty->index, AFI_IP, type, argv[1]);
  bgp_redistribute_metric_set (vty->index, AFI_IP, type, metric);
  return bgp_redistribute_set (vty->index, AFI_IP, type);
}

DEFUN (bgp_redistribute_ipv4_metric_rmap,
       bgp_redistribute_ipv4_metric_rmap_cmd,
       "redistribute " QUAGGA_IP_REDIST_STR_BGPD " metric <0-4294967295> route-map WORD",
       "Redistribute information from another routing protocol\n"
       QUAGGA_IP_REDIST_HELP_STR_BGPD
       "Metric for redistributed routes\n"
       "Default metric\n"
       "Route map reference\n"
       "Pointer to route-map entries\n")
{
  int type;
  u_int32_t metric;

  type = proto_redistnum (AFI_IP, argv[0]);
  if (type < 0 || type == ZEBRA_ROUTE_BGP)
    {
      vty_out (vty, "%% Invalid route type%s", VTY_NEWLINE);
      return CMD_WARNING;
    }
  VTY_GET_INTEGER ("metric", metric, argv[1]);

  bgp_redistribute_metric_set (vty->index, AFI_IP, type, metric);
  bgp_redistribute_rmap_set (vty->index, AFI_IP, type, argv[2]);
  return bgp_redistribute_set (vty->index, AFI_IP, type);
}

DEFUN (no_bgp_redistribute_ipv4,
       no_bgp_redistribute_ipv4_cmd,
       "no redistribute " QUAGGA_IP_REDIST_STR_BGPD,
       NO_STR
       "Redistribute information from another routing protocol\n"
       QUAGGA_IP_REDIST_HELP_STR_BGPD)
{
  int type;

  type = proto_redistnum (AFI_IP, argv[0]);
  if (type < 0 || type == ZEBRA_ROUTE_BGP)
    {
      vty_out (vty, "%% Invalid route type%s", VTY_NEWLINE);
      return CMD_WARNING;
    }

  return bgp_redistribute_unset (vty->index, AFI_IP, type);
}

DEFUN (no_bgp_redistribute_ipv4_rmap,
       no_bgp_redistribute_ipv4_rmap_cmd,
       "no redistribute " QUAGGA_IP_REDIST_STR_BGPD " route-map WORD",
       NO_STR
       "Redistribute information from another routing protocol\n"
       QUAGGA_IP_REDIST_HELP_STR_BGPD
       "Route map reference\n"
       "Pointer to route-map entries\n")
{
  int type;

  type = proto_redistnum (AFI_IP, argv[0]);
  if (type < 0 || type == ZEBRA_ROUTE_BGP)
    {
      vty_out (vty, "%% Invalid route type%s", VTY_NEWLINE);
      return CMD_WARNING;
    }

  bgp_redistribute_routemap_unset (vty->index, AFI_IP, type);
  return CMD_SUCCESS;
}

DEFUN (no_bgp_redistribute_ipv4_metric,
       no_bgp_redistribute_ipv4_metric_cmd,
       "no redistribute " QUAGGA_IP_REDIST_STR_BGPD " metric <0-4294967295>",
       NO_STR
       "Redistribute information from another routing protocol\n"
       QUAGGA_IP_REDIST_HELP_STR_BGPD
       "Metric for redistributed routes\n"
       "Default metric\n")
{
  int type;

  type = proto_redistnum (AFI_IP, argv[0]);
  if (type < 0 || type == ZEBRA_ROUTE_BGP)
    {
      vty_out (vty, "%% Invalid route type%s", VTY_NEWLINE);
      return CMD_WARNING;
    }

  bgp_redistribute_metric_unset (vty->index, AFI_IP, type);
  return CMD_SUCCESS;
}

DEFUN (no_bgp_redistribute_ipv4_rmap_metric,
       no_bgp_redistribute_ipv4_rmap_metric_cmd,
       "no redistribute " QUAGGA_IP_REDIST_STR_BGPD " route-map WORD metric <0-4294967295>",
       NO_STR
       "Redistribute information from another routing protocol\n"
       QUAGGA_IP_REDIST_HELP_STR_BGPD
       "Route map reference\n"
       "Pointer to route-map entries\n"
       "Metric for redistributed routes\n"
       "Default metric\n")
{
  int type;

  type = proto_redistnum (AFI_IP, argv[0]);
  if (type < 0 || type == ZEBRA_ROUTE_BGP)
    {
      vty_out (vty, "%% Invalid route type%s", VTY_NEWLINE);
      return CMD_WARNING;
    }

  bgp_redistribute_metric_unset (vty->index, AFI_IP, type);
  bgp_redistribute_routemap_unset (vty->index, AFI_IP, type);
  return CMD_SUCCESS;
}

ALIAS (no_bgp_redistribute_ipv4_rmap_metric,
       no_bgp_redistribute_ipv4_metric_rmap_cmd,
       "no redistribute " QUAGGA_IP_REDIST_STR_BGPD " metric <0-4294967295> route-map WORD",
       NO_STR
       "Redistribute information from another routing protocol\n"
       QUAGGA_IP_REDIST_HELP_STR_BGPD
       "Metric for redistributed routes\n"
       "Default metric\n"
       "Route map reference\n"
       "Pointer to route-map entries\n")

#ifdef HAVE_IPV6
DEFUN (bgp_redistribute_ipv6,
       bgp_redistribute_ipv6_cmd,
       "redistribute " QUAGGA_IP6_REDIST_STR_BGPD,
       "Redistribute information from another routing protocol\n"
       QUAGGA_IP6_REDIST_HELP_STR_BGPD)
{
  int type;

  type = proto_redistnum (AFI_IP6, argv[0]);
  if (type < 0 || type == ZEBRA_ROUTE_BGP)
    {
      vty_out (vty, "%% Invalid route type%s", VTY_NEWLINE);
      return CMD_WARNING;
    }

  return bgp_redistribute_set (vty->index, AFI_IP6, type);
}

DEFUN (bgp_redistribute_ipv6_rmap,
       bgp_redistribute_ipv6_rmap_cmd,
       "redistribute " QUAGGA_IP6_REDIST_STR_BGPD " route-map WORD",
       "Redistribute information from another routing protocol\n"
       QUAGGA_IP6_REDIST_HELP_STR_BGPD
       "Route map reference\n"
       "Pointer to route-map entries\n")
{
  int type;

  type = proto_redistnum (AFI_IP6, argv[0]);
  if (type < 0 || type == ZEBRA_ROUTE_BGP)
    {
      vty_out (vty, "%% Invalid route type%s", VTY_NEWLINE);
      return CMD_WARNING;
    }

  bgp_redistribute_rmap_set (vty->index, AFI_IP6, type, argv[1]);
  return bgp_redistribute_set (vty->index, AFI_IP6, type);
}

DEFUN (bgp_redistribute_ipv6_metric,
       bgp_redistribute_ipv6_metric_cmd,
       "redistribute " QUAGGA_IP6_REDIST_STR_BGPD " metric <0-4294967295>",
       "Redistribute information from another routing protocol\n"
       QUAGGA_IP6_REDIST_HELP_STR_BGPD
       "Metric for redistributed routes\n"
       "Default metric\n")
{
  int type;
  u_int32_t metric;

  type = proto_redistnum (AFI_IP6, argv[0]);
  if (type < 0 || type == ZEBRA_ROUTE_BGP)
    {
      vty_out (vty, "%% Invalid route type%s", VTY_NEWLINE);
      return CMD_WARNING;
    }
  VTY_GET_INTEGER ("metric", metric, argv[1]);

  bgp_redistribute_metric_set (vty->index, AFI_IP6, type, metric);
  return bgp_redistribute_set (vty->index, AFI_IP6, type);
}

DEFUN (bgp_redistribute_ipv6_rmap_metric,
       bgp_redistribute_ipv6_rmap_metric_cmd,
       "redistribute " QUAGGA_IP6_REDIST_STR_BGPD " route-map WORD metric <0-4294967295>",
       "Redistribute information from another routing protocol\n"
       QUAGGA_IP6_REDIST_HELP_STR_BGPD
       "Route map reference\n"
       "Pointer to route-map entries\n"
       "Metric for redistributed routes\n"
       "Default metric\n")
{
  int type;
  u_int32_t metric;

  type = proto_redistnum (AFI_IP6, argv[0]);
  if (type < 0 || type == ZEBRA_ROUTE_BGP)
    {
      vty_out (vty, "%% Invalid route type%s", VTY_NEWLINE);
      return CMD_WARNING;
    }
  VTY_GET_INTEGER ("metric", metric, argv[2]);

  bgp_redistribute_rmap_set (vty->index, AFI_IP6, type, argv[1]);
  bgp_redistribute_metric_set (vty->index, AFI_IP6, type, metric);
  return bgp_redistribute_set (vty->index, AFI_IP6, type);
}

DEFUN (bgp_redistribute_ipv6_metric_rmap,
       bgp_redistribute_ipv6_metric_rmap_cmd,
       "redistribute " QUAGGA_IP6_REDIST_STR_BGPD " metric <0-4294967295> route-map WORD",
       "Redistribute information from another routing protocol\n"
       QUAGGA_IP6_REDIST_HELP_STR_BGPD
       "Metric for redistributed routes\n"
       "Default metric\n"
       "Route map reference\n"
       "Pointer to route-map entries\n")
{
  int type;
  u_int32_t metric;

  type = proto_redistnum (AFI_IP6, argv[0]);
  if (type < 0 || type == ZEBRA_ROUTE_BGP)
    {
      vty_out (vty, "%% Invalid route type%s", VTY_NEWLINE);
      return CMD_WARNING;
    }
  VTY_GET_INTEGER ("metric", metric, argv[1]);

  bgp_redistribute_metric_set (vty->index, AFI_IP6, type, metric);
  bgp_redistribute_rmap_set (vty->index, AFI_IP6, type, argv[2]);
  return bgp_redistribute_set (vty->index, AFI_IP6, type);
}

DEFUN (no_bgp_redistribute_ipv6,
       no_bgp_redistribute_ipv6_cmd,
       "no redistribute " QUAGGA_IP6_REDIST_STR_BGPD,
       NO_STR
       "Redistribute information from another routing protocol\n"
       QUAGGA_IP6_REDIST_HELP_STR_BGPD)
{
  int type;

  type = proto_redistnum (AFI_IP6, argv[0]);
  if (type < 0 || type == ZEBRA_ROUTE_BGP)
    {
      vty_out (vty, "%% Invalid route type%s", VTY_NEWLINE);
      return CMD_WARNING;
    }

  return bgp_redistribute_unset (vty->index, AFI_IP6, type);
}

DEFUN (no_bgp_redistribute_ipv6_rmap,
       no_bgp_redistribute_ipv6_rmap_cmd,
       "no redistribute " QUAGGA_IP6_REDIST_STR_BGPD " route-map WORD",
       NO_STR
       "Redistribute information from another routing protocol\n"
       QUAGGA_IP6_REDIST_HELP_STR_BGPD
       "Route map reference\n"
       "Pointer to route-map entries\n")
{
  int type;

  type = proto_redistnum (AFI_IP6, argv[0]);
  if (type < 0 || type == ZEBRA_ROUTE_BGP)
    {
      vty_out (vty, "%% Invalid route type%s", VTY_NEWLINE);
      return CMD_WARNING;
    }

  bgp_redistribute_routemap_unset (vty->index, AFI_IP6, type);
  return CMD_SUCCESS;
}

DEFUN (no_bgp_redistribute_ipv6_metric,
       no_bgp_redistribute_ipv6_metric_cmd,
       "no redistribute " QUAGGA_IP6_REDIST_STR_BGPD " metric <0-4294967295>",
       NO_STR
       "Redistribute information from another routing protocol\n"
       QUAGGA_IP6_REDIST_HELP_STR_BGPD
       "Metric for redistributed routes\n"
       "Default metric\n")
{
  int type;

  type = proto_redistnum (AFI_IP6, argv[0]);
  if (type < 0 || type == ZEBRA_ROUTE_BGP)
    {
      vty_out (vty, "%% Invalid route type%s", VTY_NEWLINE);
      return CMD_WARNING;
    }

  bgp_redistribute_metric_unset (vty->index, AFI_IP6, type);
  return CMD_SUCCESS;
}

DEFUN (no_bgp_redistribute_ipv6_rmap_metric,
       no_bgp_redistribute_ipv6_rmap_metric_cmd,
       "no redistribute " QUAGGA_IP6_REDIST_STR_BGPD " route-map WORD metric <0-4294967295>",
       NO_STR
       "Redistribute information from another routing protocol\n"
       QUAGGA_IP6_REDIST_HELP_STR_BGPD
       "Route map reference\n"
       "Pointer to route-map entries\n"
       "Metric for redistributed routes\n"
       "Default metric\n")
{
  int type;

  type = proto_redistnum (AFI_IP6, argv[0]);
  if (type < 0 || type == ZEBRA_ROUTE_BGP)
    {
      vty_out (vty, "%% Invalid route type%s", VTY_NEWLINE);
      return CMD_WARNING;
    }

  bgp_redistribute_metric_unset (vty->index, AFI_IP6, type);
  bgp_redistribute_routemap_unset (vty->index, AFI_IP6, type);
  return CMD_SUCCESS;
}

ALIAS (no_bgp_redistribute_ipv6_rmap_metric,
       no_bgp_redistribute_ipv6_metric_rmap_cmd,
       "no redistribute " QUAGGA_IP6_REDIST_STR_BGPD " metric <0-4294967295> route-map WORD",
       NO_STR
       "Redistribute information from another routing protocol\n"
       QUAGGA_IP6_REDIST_HELP_STR_BGPD
       "Metric for redistributed routes\n"
       "Default metric\n"
       "Route map reference\n"
       "Pointer to route-map entries\n")
#endif /* HAVE_IPV6 */

int
bgp_config_write_redistribute (struct vty *vty, struct bgp *bgp, afi_t afi,
                               safi_t safi, int *write)
{
  int i;

  /* Unicast redistribution only.  */
  if (safi != SAFI_UNICAST)
    return 0;

  for (i = 0; i < ZEBRA_ROUTE_MAX; i++)
    {
      /* Redistribute BGP does not make sense.  */
      if (bgp->redist[afi][i] && i != ZEBRA_ROUTE_BGP)
        {
          /* Display "address-family" when it is not yet diplayed.  */
          bgp_config_write_family_header (vty, afi, safi, write);

          /* "redistribute" configuration.  */
          vty_out (vty, " redistribute %s", zebra_route_string(i));

          if (bgp->redist_metric_flag[afi][i])
            vty_out (vty, " metric %d", bgp->redist_metric[afi][i]);

          if (bgp->rmap[afi][i].name)
            vty_out (vty, " route-map %s", bgp->rmap[afi][i].name);

          vty_out (vty, "%s", VTY_NEWLINE);
        }
    }
  return *write;
}

/*------------------------------------------------------------------------------
 * Table of commands to be installed for bgp_vty
 */
CMD_INSTALL_TABLE(static, bgp_vty_cmd_table, BGPD) =
{
  /* "bgp multiple-instance" commands. */
  { CONFIG_NODE,     &bgp_multiple_instance_cmd                         },
  { CONFIG_NODE,     &no_bgp_multiple_instance_cmd                      },

  /* "bgp config-type" commands. */
  { CONFIG_NODE,     &bgp_config_type_cmd                               },
  { CONFIG_NODE,     &no_bgp_config_type_cmd                            },

  /* Dummy commands (Currently not supported) */
  { BGP_NODE,        &no_synchronization_cmd                            },
  { BGP_NODE,        &no_auto_summary_cmd                               },

  /* "router bgp" commands. */
  { CONFIG_NODE,     &router_bgp_cmd                                    },
  { CONFIG_NODE,     &router_bgp_view_cmd                               },

  /* "no router bgp" commands. */
  { CONFIG_NODE,     &no_router_bgp_cmd                                 },
  { CONFIG_NODE,     &no_router_bgp_view_cmd                            },

  /* "bgp router-id" commands. */
  { BGP_NODE,        &bgp_router_id_cmd                                 },
  { BGP_NODE,        &no_bgp_router_id_cmd                              },
  { BGP_NODE,        &no_bgp_router_id_val_cmd                          },

  /* "bgp cluster-id" commands. */
  { BGP_NODE,        &bgp_cluster_id_cmd                                },
  { BGP_NODE,        &bgp_cluster_id32_cmd                              },
  { BGP_NODE,        &no_bgp_cluster_id_cmd                             },
  { BGP_NODE,        &no_bgp_cluster_id_arg_cmd                         },

  /* "bgp confederation" commands. */
  { BGP_NODE,        &bgp_confederation_identifier_cmd                  },
  { BGP_NODE,        &no_bgp_confederation_identifier_cmd               },
  { BGP_NODE,        &no_bgp_confederation_identifier_arg_cmd           },

  /* "bgp confederation peers" commands. */
  { BGP_NODE,        &bgp_confederation_peers_cmd                       },
  { BGP_NODE,        &no_bgp_confederation_peers_cmd                    },

  /* "timers bgp" commands. */
  { BGP_NODE,        &bgp_timers_cmd                                    },
  { BGP_NODE,        &no_bgp_timers_cmd                                 },
  { BGP_NODE,        &no_bgp_timers_arg_cmd                             },

  /* "bgp client-to-client reflection" commands */
  { BGP_NODE,        &no_bgp_client_to_client_reflection_cmd            },
  { BGP_NODE,        &bgp_client_to_client_reflection_cmd               },

  /* "bgp always-compare-med" commands */
  { BGP_NODE,        &bgp_always_compare_med_cmd                        },
  { BGP_NODE,        &no_bgp_always_compare_med_cmd                     },

  /* "bgp deterministic-med" commands */
  { BGP_NODE,        &bgp_deterministic_med_cmd                         },
  { BGP_NODE,        &no_bgp_deterministic_med_cmd                      },

  /* "bgp graceful-restart" commands */
  { BGP_NODE,        &bgp_graceful_restart_cmd                          },
  { BGP_NODE,        &no_bgp_graceful_restart_cmd                       },
  { BGP_NODE,        &bgp_graceful_restart_stalepath_time_cmd           },
  { BGP_NODE,        &no_bgp_graceful_restart_stalepath_time_cmd        },
  { BGP_NODE,        &no_bgp_graceful_restart_stalepath_time_val_cmd    },

  /* "bgp fast-external-failover" commands */
  { BGP_NODE,        &bgp_fast_external_failover_cmd                    },
  { BGP_NODE,        &no_bgp_fast_external_failover_cmd                 },

  /* "bgp enforce-first-as" commands */
  { BGP_NODE,        &bgp_enforce_first_as_cmd                          },
  { BGP_NODE,        &no_bgp_enforce_first_as_cmd                       },

  /* "bgp bestpath compare-routerid" commands */
  { BGP_NODE,        &bgp_bestpath_compare_router_id_cmd                },
  { BGP_NODE,        &no_bgp_bestpath_compare_router_id_cmd             },

  /* "bgp bestpath as-path ignore" commands */
  { BGP_NODE,        &bgp_bestpath_aspath_ignore_cmd                    },
  { BGP_NODE,        &no_bgp_bestpath_aspath_ignore_cmd                 },

  /* "bgp bestpath as-path confed" commands */
  { BGP_NODE,        &bgp_bestpath_aspath_confed_cmd                    },
  { BGP_NODE,        &no_bgp_bestpath_aspath_confed_cmd                 },

  /* "bgp log-neighbor-changes" commands */
  { BGP_NODE,        &bgp_log_neighbor_changes_cmd                      },
  { BGP_NODE,        &no_bgp_log_neighbor_changes_cmd                   },

  /* "bgp bestpath med" commands */
  { BGP_NODE,        &bgp_bestpath_med_cmd                              },
  { BGP_NODE,        &bgp_bestpath_med2_cmd                             },
  { BGP_NODE,        &bgp_bestpath_med3_cmd                             },
  { BGP_NODE,        &no_bgp_bestpath_med_cmd                           },
  { BGP_NODE,        &no_bgp_bestpath_med2_cmd                          },
  { BGP_NODE,        &no_bgp_bestpath_med3_cmd                          },

  /* "no bgp default ipv4-unicast" commands. */
  { BGP_NODE,        &no_bgp_default_ipv4_unicast_cmd                   },
  { BGP_NODE,        &bgp_default_ipv4_unicast_cmd                      },

  /* "bgp network import-check" commands. */
  { BGP_NODE,        &bgp_network_import_check_cmd                      },
  { BGP_NODE,        &no_bgp_network_import_check_cmd                   },

  /* "bgp default local-preference" commands. */
  { BGP_NODE,        &bgp_default_local_preference_cmd                  },
  { BGP_NODE,        &no_bgp_default_local_preference_cmd               },
  { BGP_NODE,        &no_bgp_default_local_preference_val_cmd           },

  /* "neighbor remote-as" commands. */
  { BGP_NODE,        &neighbor_remote_as_cmd                            },
  { BGP_NODE,        &no_neighbor_cmd                                   },
  { BGP_NODE,        &no_neighbor_remote_as_cmd                         },

  /* "neighbor peer-group" commands. */
  { BGP_NODE,        &neighbor_peer_group_cmd                           },
  { BGP_NODE,        &no_neighbor_peer_group_cmd                        },
  { BGP_NODE,        &no_neighbor_peer_group_remote_as_cmd              },

  /* "neighbor local-as" commands. */
  { BGP_NODE,        &neighbor_local_as_cmd                             },
  { BGP_NODE,        &neighbor_local_as_no_prepend_cmd                  },
  { BGP_NODE,        &no_neighbor_local_as_cmd                          },
  { BGP_NODE,        &no_neighbor_local_as_val_cmd                      },
  { BGP_NODE,        &no_neighbor_local_as_val2_cmd                     },

  /* "neighbor password" commands. */
  { BGP_NODE,        &neighbor_password_cmd                             },
  { BGP_NODE,        &no_neighbor_password_cmd                          },

  /* "neighbor activate" commands. */
  { BGP_NODE,        &neighbor_activate_cmd                             },
  { BGP_IPV4_NODE,   &neighbor_activate_cmd                             },
  { BGP_IPV4M_NODE,  &neighbor_activate_cmd                             },
  { BGP_IPV6_NODE,   &neighbor_activate_cmd                             },
  { BGP_IPV6M_NODE,  &neighbor_activate_cmd                             },
  { BGP_VPNV4_NODE,  &neighbor_activate_cmd                             },

  /* "no neighbor activate" commands. */
  { BGP_NODE,        &no_neighbor_activate_cmd                          },
  { BGP_IPV4_NODE,   &no_neighbor_activate_cmd                          },
  { BGP_IPV4M_NODE,  &no_neighbor_activate_cmd                          },
  { BGP_IPV6_NODE,   &no_neighbor_activate_cmd                          },
  { BGP_IPV6M_NODE,  &no_neighbor_activate_cmd                          },
  { BGP_VPNV4_NODE,  &no_neighbor_activate_cmd                          },

  /* "neighbor peer-group set" commands. */
  { BGP_NODE,        &neighbor_set_peer_group_cmd                       },
  { BGP_IPV4_NODE,   &neighbor_set_peer_group_cmd                       },
  { BGP_IPV4M_NODE,  &neighbor_set_peer_group_cmd                       },
  { BGP_IPV6_NODE,   &neighbor_set_peer_group_cmd                       },
  { BGP_IPV6M_NODE,  &neighbor_set_peer_group_cmd                       },
  { BGP_VPNV4_NODE,  &neighbor_set_peer_group_cmd                       },

  /* "no neighbor peer-group unset" commands. */
  { BGP_NODE,        &no_neighbor_set_peer_group_cmd                    },
  { BGP_IPV4_NODE,   &no_neighbor_set_peer_group_cmd                    },
  { BGP_IPV4M_NODE,  &no_neighbor_set_peer_group_cmd                    },
  { BGP_IPV6_NODE,   &no_neighbor_set_peer_group_cmd                    },
  { BGP_IPV6M_NODE,  &no_neighbor_set_peer_group_cmd                    },
  { BGP_VPNV4_NODE,  &no_neighbor_set_peer_group_cmd                    },

  /* "neighbor softreconfiguration inbound" commands.*/
  { BGP_NODE,        &neighbor_soft_reconfiguration_cmd                 },
  { BGP_NODE,        &no_neighbor_soft_reconfiguration_cmd              },
  { BGP_IPV4_NODE,   &neighbor_soft_reconfiguration_cmd                 },
  { BGP_IPV4_NODE,   &no_neighbor_soft_reconfiguration_cmd              },
  { BGP_IPV4M_NODE,  &neighbor_soft_reconfiguration_cmd                 },
  { BGP_IPV4M_NODE,  &no_neighbor_soft_reconfiguration_cmd              },
  { BGP_IPV6_NODE,   &neighbor_soft_reconfiguration_cmd                 },
  { BGP_IPV6_NODE,   &no_neighbor_soft_reconfiguration_cmd              },
  { BGP_IPV6M_NODE,  &neighbor_soft_reconfiguration_cmd                 },
  { BGP_IPV6M_NODE,  &no_neighbor_soft_reconfiguration_cmd              },
  { BGP_VPNV4_NODE,  &neighbor_soft_reconfiguration_cmd                 },
  { BGP_VPNV4_NODE,  &no_neighbor_soft_reconfiguration_cmd              },

  /* "neighbor attribute-unchanged" commands.  */
  { BGP_NODE,        &neighbor_attr_unchanged_cmd                       },
  { BGP_NODE,        &neighbor_attr_unchanged1_cmd                      },
  { BGP_NODE,        &neighbor_attr_unchanged2_cmd                      },
  { BGP_NODE,        &neighbor_attr_unchanged3_cmd                      },
  { BGP_NODE,        &neighbor_attr_unchanged4_cmd                      },
  { BGP_NODE,        &neighbor_attr_unchanged5_cmd                      },
  { BGP_NODE,        &neighbor_attr_unchanged6_cmd                      },
  { BGP_NODE,        &neighbor_attr_unchanged7_cmd                      },
  { BGP_NODE,        &neighbor_attr_unchanged8_cmd                      },
  { BGP_NODE,        &neighbor_attr_unchanged9_cmd                      },
  { BGP_NODE,        &neighbor_attr_unchanged10_cmd                     },
  { BGP_NODE,        &no_neighbor_attr_unchanged_cmd                    },
  { BGP_NODE,        &no_neighbor_attr_unchanged1_cmd                   },
  { BGP_NODE,        &no_neighbor_attr_unchanged2_cmd                   },
  { BGP_NODE,        &no_neighbor_attr_unchanged3_cmd                   },
  { BGP_NODE,        &no_neighbor_attr_unchanged4_cmd                   },
  { BGP_NODE,        &no_neighbor_attr_unchanged5_cmd                   },
  { BGP_NODE,        &no_neighbor_attr_unchanged6_cmd                   },
  { BGP_NODE,        &no_neighbor_attr_unchanged7_cmd                   },
  { BGP_NODE,        &no_neighbor_attr_unchanged8_cmd                   },
  { BGP_NODE,        &no_neighbor_attr_unchanged9_cmd                   },
  { BGP_NODE,        &no_neighbor_attr_unchanged10_cmd                  },
  { BGP_IPV4_NODE,   &neighbor_attr_unchanged_cmd                       },
  { BGP_IPV4_NODE,   &neighbor_attr_unchanged1_cmd                      },
  { BGP_IPV4_NODE,   &neighbor_attr_unchanged2_cmd                      },
  { BGP_IPV4_NODE,   &neighbor_attr_unchanged3_cmd                      },
  { BGP_IPV4_NODE,   &neighbor_attr_unchanged4_cmd                      },
  { BGP_IPV4_NODE,   &neighbor_attr_unchanged5_cmd                      },
  { BGP_IPV4_NODE,   &neighbor_attr_unchanged6_cmd                      },
  { BGP_IPV4_NODE,   &neighbor_attr_unchanged7_cmd                      },
  { BGP_IPV4_NODE,   &neighbor_attr_unchanged8_cmd                      },
  { BGP_IPV4_NODE,   &neighbor_attr_unchanged9_cmd                      },
  { BGP_IPV4_NODE,   &neighbor_attr_unchanged10_cmd                     },
  { BGP_IPV4_NODE,   &no_neighbor_attr_unchanged_cmd                    },
  { BGP_IPV4_NODE,   &no_neighbor_attr_unchanged1_cmd                   },
  { BGP_IPV4_NODE,   &no_neighbor_attr_unchanged2_cmd                   },
  { BGP_IPV4_NODE,   &no_neighbor_attr_unchanged3_cmd                   },
  { BGP_IPV4_NODE,   &no_neighbor_attr_unchanged4_cmd                   },
  { BGP_IPV4_NODE,   &no_neighbor_attr_unchanged5_cmd                   },
  { BGP_IPV4_NODE,   &no_neighbor_attr_unchanged6_cmd                   },
  { BGP_IPV4_NODE,   &no_neighbor_attr_unchanged7_cmd                   },
  { BGP_IPV4_NODE,   &no_neighbor_attr_unchanged8_cmd                   },
  { BGP_IPV4_NODE,   &no_neighbor_attr_unchanged9_cmd                   },
  { BGP_IPV4_NODE,   &no_neighbor_attr_unchanged10_cmd                  },
  { BGP_IPV4M_NODE,  &neighbor_attr_unchanged_cmd                       },
  { BGP_IPV4M_NODE,  &neighbor_attr_unchanged1_cmd                      },
  { BGP_IPV4M_NODE,  &neighbor_attr_unchanged2_cmd                      },
  { BGP_IPV4M_NODE,  &neighbor_attr_unchanged3_cmd                      },
  { BGP_IPV4M_NODE,  &neighbor_attr_unchanged4_cmd                      },
  { BGP_IPV4M_NODE,  &neighbor_attr_unchanged5_cmd                      },
  { BGP_IPV4M_NODE,  &neighbor_attr_unchanged6_cmd                      },
  { BGP_IPV4M_NODE,  &neighbor_attr_unchanged7_cmd                      },
  { BGP_IPV4M_NODE,  &neighbor_attr_unchanged8_cmd                      },
  { BGP_IPV4M_NODE,  &neighbor_attr_unchanged9_cmd                      },
  { BGP_IPV4M_NODE,  &neighbor_attr_unchanged10_cmd                     },
  { BGP_IPV4M_NODE,  &no_neighbor_attr_unchanged_cmd                    },
  { BGP_IPV4M_NODE,  &no_neighbor_attr_unchanged1_cmd                   },
  { BGP_IPV4M_NODE,  &no_neighbor_attr_unchanged2_cmd                   },
  { BGP_IPV4M_NODE,  &no_neighbor_attr_unchanged3_cmd                   },
  { BGP_IPV4M_NODE,  &no_neighbor_attr_unchanged4_cmd                   },
  { BGP_IPV4M_NODE,  &no_neighbor_attr_unchanged5_cmd                   },
  { BGP_IPV4M_NODE,  &no_neighbor_attr_unchanged6_cmd                   },
  { BGP_IPV4M_NODE,  &no_neighbor_attr_unchanged7_cmd                   },
  { BGP_IPV4M_NODE,  &no_neighbor_attr_unchanged8_cmd                   },
  { BGP_IPV4M_NODE,  &no_neighbor_attr_unchanged9_cmd                   },
  { BGP_IPV4M_NODE,  &no_neighbor_attr_unchanged10_cmd                  },
  { BGP_IPV6_NODE,   &neighbor_attr_unchanged_cmd                       },
  { BGP_IPV6_NODE,   &neighbor_attr_unchanged1_cmd                      },
  { BGP_IPV6_NODE,   &neighbor_attr_unchanged2_cmd                      },
  { BGP_IPV6_NODE,   &neighbor_attr_unchanged3_cmd                      },
  { BGP_IPV6_NODE,   &neighbor_attr_unchanged4_cmd                      },
  { BGP_IPV6_NODE,   &neighbor_attr_unchanged5_cmd                      },
  { BGP_IPV6_NODE,   &neighbor_attr_unchanged6_cmd                      },
  { BGP_IPV6_NODE,   &neighbor_attr_unchanged7_cmd                      },
  { BGP_IPV6_NODE,   &neighbor_attr_unchanged8_cmd                      },
  { BGP_IPV6_NODE,   &neighbor_attr_unchanged9_cmd                      },
  { BGP_IPV6_NODE,   &neighbor_attr_unchanged10_cmd                     },
  { BGP_IPV6_NODE,   &no_neighbor_attr_unchanged_cmd                    },
  { BGP_IPV6_NODE,   &no_neighbor_attr_unchanged1_cmd                   },
  { BGP_IPV6_NODE,   &no_neighbor_attr_unchanged2_cmd                   },
  { BGP_IPV6_NODE,   &no_neighbor_attr_unchanged3_cmd                   },
  { BGP_IPV6_NODE,   &no_neighbor_attr_unchanged4_cmd                   },
  { BGP_IPV6_NODE,   &no_neighbor_attr_unchanged5_cmd                   },
  { BGP_IPV6_NODE,   &no_neighbor_attr_unchanged6_cmd                   },
  { BGP_IPV6_NODE,   &no_neighbor_attr_unchanged7_cmd                   },
  { BGP_IPV6_NODE,   &no_neighbor_attr_unchanged8_cmd                   },
  { BGP_IPV6_NODE,   &no_neighbor_attr_unchanged9_cmd                   },
  { BGP_IPV6_NODE,   &no_neighbor_attr_unchanged10_cmd                  },
  { BGP_IPV6M_NODE,  &neighbor_attr_unchanged_cmd                       },
  { BGP_IPV6M_NODE,  &neighbor_attr_unchanged1_cmd                      },
  { BGP_IPV6M_NODE,  &neighbor_attr_unchanged2_cmd                      },
  { BGP_IPV6M_NODE,  &neighbor_attr_unchanged3_cmd                      },
  { BGP_IPV6M_NODE,  &neighbor_attr_unchanged4_cmd                      },
  { BGP_IPV6M_NODE,  &neighbor_attr_unchanged5_cmd                      },
  { BGP_IPV6M_NODE,  &neighbor_attr_unchanged6_cmd                      },
  { BGP_IPV6M_NODE,  &neighbor_attr_unchanged7_cmd                      },
  { BGP_IPV6M_NODE,  &neighbor_attr_unchanged8_cmd                      },
  { BGP_IPV6M_NODE,  &neighbor_attr_unchanged9_cmd                      },
  { BGP_IPV6M_NODE,  &neighbor_attr_unchanged10_cmd                     },
  { BGP_IPV6M_NODE,  &no_neighbor_attr_unchanged_cmd                    },
  { BGP_IPV6M_NODE,  &no_neighbor_attr_unchanged1_cmd                   },
  { BGP_IPV6M_NODE,  &no_neighbor_attr_unchanged2_cmd                   },
  { BGP_IPV6M_NODE,  &no_neighbor_attr_unchanged3_cmd                   },
  { BGP_IPV6M_NODE,  &no_neighbor_attr_unchanged4_cmd                   },
  { BGP_IPV6M_NODE,  &no_neighbor_attr_unchanged5_cmd                   },
  { BGP_IPV6M_NODE,  &no_neighbor_attr_unchanged6_cmd                   },
  { BGP_IPV6M_NODE,  &no_neighbor_attr_unchanged7_cmd                   },
  { BGP_IPV6M_NODE,  &no_neighbor_attr_unchanged8_cmd                   },
  { BGP_IPV6M_NODE,  &no_neighbor_attr_unchanged9_cmd                   },
  { BGP_IPV6M_NODE,  &no_neighbor_attr_unchanged10_cmd                  },
  { BGP_VPNV4_NODE,  &neighbor_attr_unchanged_cmd                       },
  { BGP_VPNV4_NODE,  &neighbor_attr_unchanged1_cmd                      },
  { BGP_VPNV4_NODE,  &neighbor_attr_unchanged2_cmd                      },
  { BGP_VPNV4_NODE,  &neighbor_attr_unchanged3_cmd                      },
  { BGP_VPNV4_NODE,  &neighbor_attr_unchanged4_cmd                      },
  { BGP_VPNV4_NODE,  &neighbor_attr_unchanged5_cmd                      },
  { BGP_VPNV4_NODE,  &neighbor_attr_unchanged6_cmd                      },
  { BGP_VPNV4_NODE,  &neighbor_attr_unchanged7_cmd                      },
  { BGP_VPNV4_NODE,  &neighbor_attr_unchanged8_cmd                      },
  { BGP_VPNV4_NODE,  &neighbor_attr_unchanged9_cmd                      },
  { BGP_VPNV4_NODE,  &neighbor_attr_unchanged10_cmd                     },
  { BGP_VPNV4_NODE,  &no_neighbor_attr_unchanged_cmd                    },
  { BGP_VPNV4_NODE,  &no_neighbor_attr_unchanged1_cmd                   },
  { BGP_VPNV4_NODE,  &no_neighbor_attr_unchanged2_cmd                   },
  { BGP_VPNV4_NODE,  &no_neighbor_attr_unchanged3_cmd                   },
  { BGP_VPNV4_NODE,  &no_neighbor_attr_unchanged4_cmd                   },
  { BGP_VPNV4_NODE,  &no_neighbor_attr_unchanged5_cmd                   },
  { BGP_VPNV4_NODE,  &no_neighbor_attr_unchanged6_cmd                   },
  { BGP_VPNV4_NODE,  &no_neighbor_attr_unchanged7_cmd                   },
  { BGP_VPNV4_NODE,  &no_neighbor_attr_unchanged8_cmd                   },
  { BGP_VPNV4_NODE,  &no_neighbor_attr_unchanged9_cmd                   },
  { BGP_VPNV4_NODE,  &no_neighbor_attr_unchanged10_cmd                  },

  /* "nexthop-local unchanged" commands */
  { BGP_IPV6_NODE,   &neighbor_nexthop_local_unchanged_cmd              },
  { BGP_IPV6_NODE,   &no_neighbor_nexthop_local_unchanged_cmd           },

  /* "transparent-as" and "transparent-nexthop" for old version
     compatibility.  */
  { BGP_NODE,        &neighbor_transparent_as_cmd                       },
  { BGP_NODE,        &neighbor_transparent_nexthop_cmd                  },

  /* "neighbor next-hop-self" commands. */
  { BGP_NODE,        &neighbor_nexthop_self_cmd                         },
  { BGP_NODE,        &no_neighbor_nexthop_self_cmd                      },
  { BGP_IPV4_NODE,   &neighbor_nexthop_self_cmd                         },
  { BGP_IPV4_NODE,   &no_neighbor_nexthop_self_cmd                      },
  { BGP_IPV4M_NODE,  &neighbor_nexthop_self_cmd                         },
  { BGP_IPV4M_NODE,  &no_neighbor_nexthop_self_cmd                      },
  { BGP_IPV6_NODE,   &neighbor_nexthop_self_cmd                         },
  { BGP_IPV6_NODE,   &no_neighbor_nexthop_self_cmd                      },
  { BGP_IPV6M_NODE,  &neighbor_nexthop_self_cmd                         },
  { BGP_IPV6M_NODE,  &no_neighbor_nexthop_self_cmd                      },
  { BGP_VPNV4_NODE,  &neighbor_nexthop_self_cmd                         },
  { BGP_VPNV4_NODE,  &no_neighbor_nexthop_self_cmd                      },

  /* "neighbor remove-private-AS" commands. */
  { BGP_NODE,        &neighbor_remove_private_as_cmd                    },
  { BGP_NODE,        &no_neighbor_remove_private_as_cmd                 },
  { BGP_IPV4_NODE,   &neighbor_remove_private_as_cmd                    },
  { BGP_IPV4_NODE,   &no_neighbor_remove_private_as_cmd                 },
  { BGP_IPV4M_NODE,  &neighbor_remove_private_as_cmd                    },
  { BGP_IPV4M_NODE,  &no_neighbor_remove_private_as_cmd                 },
  { BGP_IPV6_NODE,   &neighbor_remove_private_as_cmd                    },
  { BGP_IPV6_NODE,   &no_neighbor_remove_private_as_cmd                 },
  { BGP_IPV6M_NODE,  &neighbor_remove_private_as_cmd                    },
  { BGP_IPV6M_NODE,  &no_neighbor_remove_private_as_cmd                 },
  { BGP_VPNV4_NODE,  &neighbor_remove_private_as_cmd                    },
  { BGP_VPNV4_NODE,  &no_neighbor_remove_private_as_cmd                 },

  /* "neighbor send-community" commands.*/
  { BGP_NODE,        &neighbor_send_community_cmd                       },
  { BGP_NODE,        &neighbor_send_community_type_cmd                  },
  { BGP_NODE,        &no_neighbor_send_community_cmd                    },
  { BGP_NODE,        &no_neighbor_send_community_type_cmd               },
  { BGP_IPV4_NODE,   &neighbor_send_community_cmd                       },
  { BGP_IPV4_NODE,   &neighbor_send_community_type_cmd                  },
  { BGP_IPV4_NODE,   &no_neighbor_send_community_cmd                    },
  { BGP_IPV4_NODE,   &no_neighbor_send_community_type_cmd               },
  { BGP_IPV4M_NODE,  &neighbor_send_community_cmd                       },
  { BGP_IPV4M_NODE,  &neighbor_send_community_type_cmd                  },
  { BGP_IPV4M_NODE,  &no_neighbor_send_community_cmd                    },
  { BGP_IPV4M_NODE,  &no_neighbor_send_community_type_cmd               },
  { BGP_IPV6_NODE,   &neighbor_send_community_cmd                       },
  { BGP_IPV6_NODE,   &neighbor_send_community_type_cmd                  },
  { BGP_IPV6_NODE,   &no_neighbor_send_community_cmd                    },
  { BGP_IPV6_NODE,   &no_neighbor_send_community_type_cmd               },
  { BGP_IPV6M_NODE,  &neighbor_send_community_cmd                       },
  { BGP_IPV6M_NODE,  &neighbor_send_community_type_cmd                  },
  { BGP_IPV6M_NODE,  &no_neighbor_send_community_cmd                    },
  { BGP_IPV6M_NODE,  &no_neighbor_send_community_type_cmd               },
  { BGP_VPNV4_NODE,  &neighbor_send_community_cmd                       },
  { BGP_VPNV4_NODE,  &neighbor_send_community_type_cmd                  },
  { BGP_VPNV4_NODE,  &no_neighbor_send_community_cmd                    },
  { BGP_VPNV4_NODE,  &no_neighbor_send_community_type_cmd               },

  /* "neighbor route-reflector" commands.*/
  { BGP_NODE,        &neighbor_route_reflector_client_cmd               },
  { BGP_NODE,        &no_neighbor_route_reflector_client_cmd            },
  { BGP_IPV4_NODE,   &neighbor_route_reflector_client_cmd               },
  { BGP_IPV4_NODE,   &no_neighbor_route_reflector_client_cmd            },
  { BGP_IPV4M_NODE,  &neighbor_route_reflector_client_cmd               },
  { BGP_IPV4M_NODE,  &no_neighbor_route_reflector_client_cmd            },
  { BGP_IPV6_NODE,   &neighbor_route_reflector_client_cmd               },
  { BGP_IPV6_NODE,   &no_neighbor_route_reflector_client_cmd            },
  { BGP_IPV6M_NODE,  &neighbor_route_reflector_client_cmd               },
  { BGP_IPV6M_NODE,  &no_neighbor_route_reflector_client_cmd            },
  { BGP_VPNV4_NODE,  &neighbor_route_reflector_client_cmd               },
  { BGP_VPNV4_NODE,  &no_neighbor_route_reflector_client_cmd            },

  /* "neighbor route-server" commands.*/
  { BGP_NODE,        &neighbor_route_server_client_cmd                  },
  { BGP_NODE,        &no_neighbor_route_server_client_cmd               },
  { BGP_IPV4_NODE,   &neighbor_route_server_client_cmd                  },
  { BGP_IPV4_NODE,   &no_neighbor_route_server_client_cmd               },
  { BGP_IPV4M_NODE,  &neighbor_route_server_client_cmd                  },
  { BGP_IPV4M_NODE,  &no_neighbor_route_server_client_cmd               },
  { BGP_IPV6_NODE,   &neighbor_route_server_client_cmd                  },
  { BGP_IPV6_NODE,   &no_neighbor_route_server_client_cmd               },
  { BGP_IPV6M_NODE,  &neighbor_route_server_client_cmd                  },
  { BGP_IPV6M_NODE,  &no_neighbor_route_server_client_cmd               },
  { BGP_VPNV4_NODE,  &neighbor_route_server_client_cmd                  },
  { BGP_VPNV4_NODE,  &no_neighbor_route_server_client_cmd               },

  /* "neighbor passive" commands. */
  { BGP_NODE,        &neighbor_passive_cmd                              },
  { BGP_NODE,        &no_neighbor_passive_cmd                           },

  /* "neighbor shutdown" commands. */
  { BGP_NODE,        &neighbor_shutdown_cmd                             },
  { BGP_NODE,        &no_neighbor_shutdown_cmd                          },

  /* Deprecated "neighbor capability route-refresh" commands.*/
  { BGP_NODE,        &neighbor_capability_route_refresh_cmd             },
  { BGP_NODE,        &no_neighbor_capability_route_refresh_cmd          },

  /* "neighbor capability orf prefix-list" commands.*/
  { BGP_NODE,        &neighbor_capability_orf_prefix_cmd                },
  { BGP_NODE,        &no_neighbor_capability_orf_prefix_cmd             },
  { BGP_IPV4_NODE,   &neighbor_capability_orf_prefix_cmd                },
  { BGP_IPV4_NODE,   &no_neighbor_capability_orf_prefix_cmd             },
  { BGP_IPV4M_NODE,  &neighbor_capability_orf_prefix_cmd                },
  { BGP_IPV4M_NODE,  &no_neighbor_capability_orf_prefix_cmd             },
  { BGP_IPV6_NODE,   &neighbor_capability_orf_prefix_cmd                },
  { BGP_IPV6_NODE,   &no_neighbor_capability_orf_prefix_cmd             },
  { BGP_IPV6M_NODE,  &neighbor_capability_orf_prefix_cmd                },
  { BGP_IPV6M_NODE,  &no_neighbor_capability_orf_prefix_cmd             },

  /* "neighbor capability dynamic" commands.*/
  { BGP_NODE,        &neighbor_capability_dynamic_cmd                   },
  { BGP_NODE,        &no_neighbor_capability_dynamic_cmd                },

  /* "neighbor dont-capability-negotiate" commands. */
  { BGP_NODE,        &neighbor_dont_capability_negotiate_cmd            },
  { BGP_NODE,        &no_neighbor_dont_capability_negotiate_cmd         },

  /* "neighbor ebgp-multihop" commands. */
  { BGP_NODE,        &neighbor_ebgp_multihop_cmd                        },
  { BGP_NODE,        &neighbor_ebgp_multihop_ttl_cmd                    },
  { BGP_NODE,        &no_neighbor_ebgp_multihop_cmd                     },
  { BGP_NODE,        &no_neighbor_ebgp_multihop_ttl_cmd                 },

  /* "neighbor disable-connected-check" commands.  */
  { BGP_NODE,        &neighbor_disable_connected_check_cmd              },
  { BGP_NODE,        &no_neighbor_disable_connected_check_cmd           },
  { BGP_NODE,        &neighbor_enforce_multihop_cmd                     },
  { BGP_NODE,        &no_neighbor_enforce_multihop_cmd                  },

  /* "neighbor description" commands. */
  { BGP_NODE,        &neighbor_description_cmd                          },
  { BGP_NODE,        &no_neighbor_description_cmd                       },
  { BGP_NODE,        &no_neighbor_description_val_cmd                   },

  /* "neighbor update-source" commands. "*/
  { BGP_NODE,        &neighbor_update_source_cmd                        },
  { BGP_NODE,        &no_neighbor_update_source_cmd                     },

  /* "neighbor default-originate" commands. */
  { BGP_NODE,        &neighbor_default_originate_cmd                    },
  { BGP_NODE,        &neighbor_default_originate_rmap_cmd               },
  { BGP_NODE,        &no_neighbor_default_originate_cmd                 },
  { BGP_NODE,        &no_neighbor_default_originate_rmap_cmd            },
  { BGP_IPV4_NODE,   &neighbor_default_originate_cmd                    },
  { BGP_IPV4_NODE,   &neighbor_default_originate_rmap_cmd               },
  { BGP_IPV4_NODE,   &no_neighbor_default_originate_cmd                 },
  { BGP_IPV4_NODE,   &no_neighbor_default_originate_rmap_cmd            },
  { BGP_IPV4M_NODE,  &neighbor_default_originate_cmd                    },
  { BGP_IPV4M_NODE,  &neighbor_default_originate_rmap_cmd               },
  { BGP_IPV4M_NODE,  &no_neighbor_default_originate_cmd                 },
  { BGP_IPV4M_NODE,  &no_neighbor_default_originate_rmap_cmd            },
  { BGP_IPV6_NODE,   &neighbor_default_originate_cmd                    },
  { BGP_IPV6_NODE,   &neighbor_default_originate_rmap_cmd               },
  { BGP_IPV6_NODE,   &no_neighbor_default_originate_cmd                 },
  { BGP_IPV6_NODE,   &no_neighbor_default_originate_rmap_cmd            },
  { BGP_IPV6M_NODE,  &neighbor_default_originate_cmd                    },
  { BGP_IPV6M_NODE,  &neighbor_default_originate_rmap_cmd               },
  { BGP_IPV6M_NODE,  &no_neighbor_default_originate_cmd                 },
  { BGP_IPV6M_NODE,  &no_neighbor_default_originate_rmap_cmd            },

  /* "neighbor port" commands. */
  { BGP_NODE,        &neighbor_port_cmd                                 },
  { BGP_NODE,        &no_neighbor_port_cmd                              },
  { BGP_NODE,        &no_neighbor_port_val_cmd                          },

  /* "neighbor weight" commands. */
  { BGP_NODE,        &neighbor_weight_cmd                               },
  { BGP_NODE,        &no_neighbor_weight_cmd                            },
  { BGP_NODE,        &no_neighbor_weight_val_cmd                        },

  /* "neighbor override-capability" commands. */
  { BGP_NODE,        &neighbor_override_capability_cmd                  },
  { BGP_NODE,        &no_neighbor_override_capability_cmd               },

  /* "neighbor strict-capability-match" commands. */
  { BGP_NODE,        &neighbor_strict_capability_cmd                    },
  { BGP_NODE,        &no_neighbor_strict_capability_cmd                 },

  /* "neighbor timers" commands. */
  { BGP_NODE,        &neighbor_timers_cmd                               },
  { BGP_NODE,        &no_neighbor_timers_cmd                            },

  /* "neighbor timers connect" commands. */
  { BGP_NODE,        &neighbor_timers_connect_cmd                       },
  { BGP_NODE,        &no_neighbor_timers_connect_cmd                    },
  { BGP_NODE,        &no_neighbor_timers_connect_val_cmd                },

  /* "neighbor advertisement-interval" commands. */
  { BGP_NODE,        &neighbor_advertise_interval_cmd                   },
  { BGP_NODE,        &no_neighbor_advertise_interval_cmd                },
  { BGP_NODE,        &no_neighbor_advertise_interval_val_cmd            },

  /* "neighbor version" commands. */
  { BGP_NODE,        &neighbor_version_cmd                              },

  /* "neighbor interface" commands. */
  { BGP_NODE,        &neighbor_interface_cmd                            },
  { BGP_NODE,        &no_neighbor_interface_cmd                         },

  /* "neighbor distribute" commands. */
  { BGP_NODE,        &neighbor_distribute_list_cmd                      },
  { BGP_NODE,        &no_neighbor_distribute_list_cmd                   },
  { BGP_IPV4_NODE,   &neighbor_distribute_list_cmd                      },
  { BGP_IPV4_NODE,   &no_neighbor_distribute_list_cmd                   },
  { BGP_IPV4M_NODE,  &neighbor_distribute_list_cmd                      },
  { BGP_IPV4M_NODE,  &no_neighbor_distribute_list_cmd                   },
  { BGP_IPV6_NODE,   &neighbor_distribute_list_cmd                      },
  { BGP_IPV6_NODE,   &no_neighbor_distribute_list_cmd                   },
  { BGP_IPV6M_NODE,  &neighbor_distribute_list_cmd                      },
  { BGP_IPV6M_NODE,  &no_neighbor_distribute_list_cmd                   },
  { BGP_VPNV4_NODE,  &neighbor_distribute_list_cmd                      },
  { BGP_VPNV4_NODE,  &no_neighbor_distribute_list_cmd                   },

  /* "neighbor prefix-list" commands. */
  { BGP_NODE,        &neighbor_prefix_list_cmd                          },
  { BGP_NODE,        &no_neighbor_prefix_list_cmd                       },
  { BGP_IPV4_NODE,   &neighbor_prefix_list_cmd                          },
  { BGP_IPV4_NODE,   &no_neighbor_prefix_list_cmd                       },
  { BGP_IPV4M_NODE,  &neighbor_prefix_list_cmd                          },
  { BGP_IPV4M_NODE,  &no_neighbor_prefix_list_cmd                       },
  { BGP_IPV6_NODE,   &neighbor_prefix_list_cmd                          },
  { BGP_IPV6_NODE,   &no_neighbor_prefix_list_cmd                       },
  { BGP_IPV6M_NODE,  &neighbor_prefix_list_cmd                          },
  { BGP_IPV6M_NODE,  &no_neighbor_prefix_list_cmd                       },
  { BGP_VPNV4_NODE,  &neighbor_prefix_list_cmd                          },
  { BGP_VPNV4_NODE,  &no_neighbor_prefix_list_cmd                       },

  /* "neighbor filter-list" commands. */
  { BGP_NODE,        &neighbor_filter_list_cmd                          },
  { BGP_NODE,        &no_neighbor_filter_list_cmd                       },
  { BGP_IPV4_NODE,   &neighbor_filter_list_cmd                          },
  { BGP_IPV4_NODE,   &no_neighbor_filter_list_cmd                       },
  { BGP_IPV4M_NODE,  &neighbor_filter_list_cmd                          },
  { BGP_IPV4M_NODE,  &no_neighbor_filter_list_cmd                       },
  { BGP_IPV6_NODE,   &neighbor_filter_list_cmd                          },
  { BGP_IPV6_NODE,   &no_neighbor_filter_list_cmd                       },
  { BGP_IPV6M_NODE,  &neighbor_filter_list_cmd                          },
  { BGP_IPV6M_NODE,  &no_neighbor_filter_list_cmd                       },
  { BGP_VPNV4_NODE,  &neighbor_filter_list_cmd                          },
  { BGP_VPNV4_NODE,  &no_neighbor_filter_list_cmd                       },

  /* "neighbor route-map" commands. */
  { BGP_NODE,        &neighbor_route_map_cmd                            },
  { BGP_NODE,        &no_neighbor_route_map_cmd                         },
  { BGP_IPV4_NODE,   &neighbor_route_map_cmd                            },
  { BGP_IPV4_NODE,   &no_neighbor_route_map_cmd                         },
  { BGP_IPV4M_NODE,  &neighbor_route_map_cmd                            },
  { BGP_IPV4M_NODE,  &no_neighbor_route_map_cmd                         },
  { BGP_IPV6_NODE,   &neighbor_route_map_cmd                            },
  { BGP_IPV6_NODE,   &no_neighbor_route_map_cmd                         },
  { BGP_IPV6M_NODE,  &neighbor_route_map_cmd                            },
  { BGP_IPV6M_NODE,  &no_neighbor_route_map_cmd                         },
  { BGP_VPNV4_NODE,  &neighbor_route_map_cmd                            },
  { BGP_VPNV4_NODE,  &no_neighbor_route_map_cmd                         },

  /* "neighbor unsuppress-map" commands. */
  { BGP_NODE,        &neighbor_unsuppress_map_cmd                       },
  { BGP_NODE,        &no_neighbor_unsuppress_map_cmd                    },
  { BGP_IPV4_NODE,   &neighbor_unsuppress_map_cmd                       },
  { BGP_IPV4_NODE,   &no_neighbor_unsuppress_map_cmd                    },
  { BGP_IPV4M_NODE,  &neighbor_unsuppress_map_cmd                       },
  { BGP_IPV4M_NODE,  &no_neighbor_unsuppress_map_cmd                    },
  { BGP_IPV6_NODE,   &neighbor_unsuppress_map_cmd                       },
  { BGP_IPV6_NODE,   &no_neighbor_unsuppress_map_cmd                    },
  { BGP_IPV6M_NODE,  &neighbor_unsuppress_map_cmd                       },
  { BGP_IPV6M_NODE,  &no_neighbor_unsuppress_map_cmd                    },
  { BGP_VPNV4_NODE,  &neighbor_unsuppress_map_cmd                       },
  { BGP_VPNV4_NODE,  &no_neighbor_unsuppress_map_cmd                    },

  /* "neighbor maximum-prefix" commands. */
  { BGP_NODE,        &neighbor_maximum_prefix_cmd                       },
  { BGP_NODE,        &neighbor_maximum_prefix_threshold_cmd             },
  { BGP_NODE,        &neighbor_maximum_prefix_warning_cmd               },
  { BGP_NODE,        &neighbor_maximum_prefix_threshold_warning_cmd     },
  { BGP_NODE,        &neighbor_maximum_prefix_restart_cmd               },
  { BGP_NODE,        &neighbor_maximum_prefix_threshold_restart_cmd     },
  { BGP_NODE,        &no_neighbor_maximum_prefix_cmd                    },
  { BGP_NODE,        &no_neighbor_maximum_prefix_val_cmd                },
  { BGP_NODE,        &no_neighbor_maximum_prefix_threshold_cmd          },
  { BGP_NODE,        &no_neighbor_maximum_prefix_warning_cmd            },
  { BGP_NODE,        &no_neighbor_maximum_prefix_threshold_warning_cmd  },
  { BGP_NODE,        &no_neighbor_maximum_prefix_restart_cmd            },
  { BGP_NODE,        &no_neighbor_maximum_prefix_threshold_restart_cmd  },
  { BGP_IPV4_NODE,   &neighbor_maximum_prefix_cmd                       },
  { BGP_IPV4_NODE,   &neighbor_maximum_prefix_threshold_cmd             },
  { BGP_IPV4_NODE,   &neighbor_maximum_prefix_warning_cmd               },
  { BGP_IPV4_NODE,   &neighbor_maximum_prefix_threshold_warning_cmd     },
  { BGP_IPV4_NODE,   &neighbor_maximum_prefix_restart_cmd               },
  { BGP_IPV4_NODE,   &neighbor_maximum_prefix_threshold_restart_cmd     },
  { BGP_IPV4_NODE,   &no_neighbor_maximum_prefix_cmd                    },
  { BGP_IPV4_NODE,   &no_neighbor_maximum_prefix_val_cmd                },
  { BGP_IPV4_NODE,   &no_neighbor_maximum_prefix_threshold_cmd          },
  { BGP_IPV4_NODE,   &no_neighbor_maximum_prefix_warning_cmd            },
  { BGP_IPV4_NODE,   &no_neighbor_maximum_prefix_threshold_warning_cmd  },
  { BGP_IPV4_NODE,   &no_neighbor_maximum_prefix_restart_cmd            },
  { BGP_IPV4_NODE,   &no_neighbor_maximum_prefix_threshold_restart_cmd  },
  { BGP_IPV4M_NODE,  &neighbor_maximum_prefix_cmd                       },
  { BGP_IPV4M_NODE,  &neighbor_maximum_prefix_threshold_cmd             },
  { BGP_IPV4M_NODE,  &neighbor_maximum_prefix_warning_cmd               },
  { BGP_IPV4M_NODE,  &neighbor_maximum_prefix_threshold_warning_cmd     },
  { BGP_IPV4M_NODE,  &neighbor_maximum_prefix_restart_cmd               },
  { BGP_IPV4M_NODE,  &neighbor_maximum_prefix_threshold_restart_cmd     },
  { BGP_IPV4M_NODE,  &no_neighbor_maximum_prefix_cmd                    },
  { BGP_IPV4M_NODE,  &no_neighbor_maximum_prefix_val_cmd                },
  { BGP_IPV4M_NODE,  &no_neighbor_maximum_prefix_threshold_cmd          },
  { BGP_IPV4M_NODE,  &no_neighbor_maximum_prefix_warning_cmd            },
  { BGP_IPV4M_NODE,  &no_neighbor_maximum_prefix_threshold_warning_cmd  },
  { BGP_IPV4M_NODE,  &no_neighbor_maximum_prefix_restart_cmd            },
  { BGP_IPV4M_NODE,  &no_neighbor_maximum_prefix_threshold_restart_cmd  },
  { BGP_IPV6_NODE,   &neighbor_maximum_prefix_cmd                       },
  { BGP_IPV6_NODE,   &neighbor_maximum_prefix_threshold_cmd             },
  { BGP_IPV6_NODE,   &neighbor_maximum_prefix_warning_cmd               },
  { BGP_IPV6_NODE,   &neighbor_maximum_prefix_threshold_warning_cmd     },
  { BGP_IPV6_NODE,   &neighbor_maximum_prefix_restart_cmd               },
  { BGP_IPV6_NODE,   &neighbor_maximum_prefix_threshold_restart_cmd     },
  { BGP_IPV6_NODE,   &no_neighbor_maximum_prefix_cmd                    },
  { BGP_IPV6_NODE,   &no_neighbor_maximum_prefix_val_cmd                },
  { BGP_IPV6_NODE,   &no_neighbor_maximum_prefix_threshold_cmd          },
  { BGP_IPV6_NODE,   &no_neighbor_maximum_prefix_warning_cmd            },
  { BGP_IPV6_NODE,   &no_neighbor_maximum_prefix_threshold_warning_cmd  },
  { BGP_IPV6_NODE,   &no_neighbor_maximum_prefix_restart_cmd            },
  { BGP_IPV6_NODE,   &no_neighbor_maximum_prefix_threshold_restart_cmd  },
  { BGP_IPV6M_NODE,  &neighbor_maximum_prefix_cmd                       },
  { BGP_IPV6M_NODE,  &neighbor_maximum_prefix_threshold_cmd             },
  { BGP_IPV6M_NODE,  &neighbor_maximum_prefix_warning_cmd               },
  { BGP_IPV6M_NODE,  &neighbor_maximum_prefix_threshold_warning_cmd     },
  { BGP_IPV6M_NODE,  &neighbor_maximum_prefix_restart_cmd               },
  { BGP_IPV6M_NODE,  &neighbor_maximum_prefix_threshold_restart_cmd     },
  { BGP_IPV6M_NODE,  &no_neighbor_maximum_prefix_cmd                    },
  { BGP_IPV6M_NODE,  &no_neighbor_maximum_prefix_val_cmd                },
  { BGP_IPV6M_NODE,  &no_neighbor_maximum_prefix_threshold_cmd          },
  { BGP_IPV6M_NODE,  &no_neighbor_maximum_prefix_warning_cmd            },
  { BGP_IPV6M_NODE,  &no_neighbor_maximum_prefix_threshold_warning_cmd  },
  { BGP_IPV6M_NODE,  &no_neighbor_maximum_prefix_restart_cmd            },
  { BGP_IPV6M_NODE,  &no_neighbor_maximum_prefix_threshold_restart_cmd  },
  { BGP_VPNV4_NODE,  &neighbor_maximum_prefix_cmd                       },
  { BGP_VPNV4_NODE,  &neighbor_maximum_prefix_threshold_cmd             },
  { BGP_VPNV4_NODE,  &neighbor_maximum_prefix_warning_cmd               },
  { BGP_VPNV4_NODE,  &neighbor_maximum_prefix_threshold_warning_cmd     },
  { BGP_VPNV4_NODE,  &neighbor_maximum_prefix_restart_cmd               },
  { BGP_VPNV4_NODE,  &neighbor_maximum_prefix_threshold_restart_cmd     },
  { BGP_VPNV4_NODE,  &no_neighbor_maximum_prefix_cmd                    },
  { BGP_VPNV4_NODE,  &no_neighbor_maximum_prefix_val_cmd                },
  { BGP_VPNV4_NODE,  &no_neighbor_maximum_prefix_threshold_cmd          },
  { BGP_VPNV4_NODE,  &no_neighbor_maximum_prefix_warning_cmd            },
  { BGP_VPNV4_NODE,  &no_neighbor_maximum_prefix_threshold_warning_cmd  },
  { BGP_VPNV4_NODE,  &no_neighbor_maximum_prefix_restart_cmd            },
  { BGP_VPNV4_NODE,  &no_neighbor_maximum_prefix_threshold_restart_cmd  },

  /* "neighbor allowas-in" */
  { BGP_NODE,        &neighbor_allowas_in_cmd                           },
  { BGP_NODE,        &neighbor_allowas_in_arg_cmd                       },
  { BGP_NODE,        &no_neighbor_allowas_in_cmd                        },
  { BGP_IPV4_NODE,   &neighbor_allowas_in_cmd                           },
  { BGP_IPV4_NODE,   &neighbor_allowas_in_arg_cmd                       },
  { BGP_IPV4_NODE,   &no_neighbor_allowas_in_cmd                        },
  { BGP_IPV4M_NODE,  &neighbor_allowas_in_cmd                           },
  { BGP_IPV4M_NODE,  &neighbor_allowas_in_arg_cmd                       },
  { BGP_IPV4M_NODE,  &no_neighbor_allowas_in_cmd                        },
  { BGP_IPV6_NODE,   &neighbor_allowas_in_cmd                           },
  { BGP_IPV6_NODE,   &neighbor_allowas_in_arg_cmd                       },
  { BGP_IPV6_NODE,   &no_neighbor_allowas_in_cmd                        },
  { BGP_IPV6M_NODE,  &neighbor_allowas_in_cmd                           },
  { BGP_IPV6M_NODE,  &neighbor_allowas_in_arg_cmd                       },
  { BGP_IPV6M_NODE,  &no_neighbor_allowas_in_cmd                        },
  { BGP_VPNV4_NODE,  &neighbor_allowas_in_cmd                           },
  { BGP_VPNV4_NODE,  &neighbor_allowas_in_arg_cmd                       },
  { BGP_VPNV4_NODE,  &no_neighbor_allowas_in_cmd                        },

  /* address-family commands. */
  { BGP_NODE,        &address_family_ipv4_cmd                           },
  { BGP_NODE,        &address_family_ipv4_safi_unicast_cmd              },
  { BGP_NODE,        &address_family_ipv4_safi_multicast_cmd            },
#ifdef HAVE_IPV6
  { BGP_NODE,        &address_family_ipv6_cmd                           },
  { BGP_NODE,        &address_family_ipv6_safi_unicast_cmd              },
  { BGP_NODE,        &address_family_ipv6_safi_multicast_cmd            },
#endif /* HAVE_IPV6 */
  { BGP_NODE,        &address_family_vpnv4_cmd                          },
  { BGP_NODE,        &address_family_vpnv4_unicast_cmd                  },

  /* "exit-address-family" command. */
  { BGP_IPV4_NODE,   &exit_address_family_cmd                           },
  { BGP_IPV4M_NODE,  &exit_address_family_cmd                           },
  { BGP_IPV6_NODE,   &exit_address_family_cmd                           },
  { BGP_IPV6M_NODE,  &exit_address_family_cmd                           },
  { BGP_VPNV4_NODE,  &exit_address_family_cmd                           },

  /* "clear ip bgp commands" */
  { ENABLE_NODE,     &clear_ip_bgp_all_cmd                              },
  { ENABLE_NODE,     &clear_ip_bgp_instance_all_cmd                     },
  { ENABLE_NODE,     &clear_ip_bgp_as_cmd                               },
  { ENABLE_NODE,     &clear_ip_bgp_peer_cmd                             },
  { ENABLE_NODE,     &clear_ip_bgp_peer_group_cmd                       },
  { ENABLE_NODE,     &clear_ip_bgp_external_cmd                         },
#ifdef HAVE_IPV6
  { ENABLE_NODE,     &clear_bgp_all_cmd                                 },
  { ENABLE_NODE,     &clear_bgp_instance_all_cmd                        },
  { ENABLE_NODE,     &clear_bgp_ipv6_all_cmd                            },
  { ENABLE_NODE,     &clear_bgp_peer_cmd                                },
  { ENABLE_NODE,     &clear_bgp_ipv6_peer_cmd                           },
  { ENABLE_NODE,     &clear_bgp_peer_group_cmd                          },
  { ENABLE_NODE,     &clear_bgp_ipv6_peer_group_cmd                     },
  { ENABLE_NODE,     &clear_bgp_external_cmd                            },
  { ENABLE_NODE,     &clear_bgp_ipv6_external_cmd                       },
  { ENABLE_NODE,     &clear_bgp_as_cmd                                  },
  { ENABLE_NODE,     &clear_bgp_ipv6_as_cmd                             },
#endif /* HAVE_IPV6 */

  /* "clear ip bgp neighbor soft in" */
  { ENABLE_NODE,     &clear_ip_bgp_all_soft_in_cmd                      },
  { ENABLE_NODE,     &clear_ip_bgp_instance_all_soft_in_cmd             },
  { ENABLE_NODE,     &clear_ip_bgp_all_in_cmd                           },
  { ENABLE_NODE,     &clear_ip_bgp_all_in_prefix_filter_cmd             },
  { ENABLE_NODE,     &clear_ip_bgp_instance_all_in_prefix_filter_cmd    },
  { ENABLE_NODE,     &clear_ip_bgp_peer_soft_in_cmd                     },
  { ENABLE_NODE,     &clear_ip_bgp_peer_in_cmd                          },
  { ENABLE_NODE,     &clear_ip_bgp_peer_in_prefix_filter_cmd            },
  { ENABLE_NODE,     &clear_ip_bgp_peer_group_soft_in_cmd               },
  { ENABLE_NODE,     &clear_ip_bgp_peer_group_in_cmd                    },
  { ENABLE_NODE,     &clear_ip_bgp_peer_group_in_prefix_filter_cmd      },
  { ENABLE_NODE,     &clear_ip_bgp_external_soft_in_cmd                 },
  { ENABLE_NODE,     &clear_ip_bgp_external_in_cmd                      },
  { ENABLE_NODE,     &clear_ip_bgp_external_in_prefix_filter_cmd        },
  { ENABLE_NODE,     &clear_ip_bgp_as_soft_in_cmd                       },
  { ENABLE_NODE,     &clear_ip_bgp_as_in_cmd                            },
  { ENABLE_NODE,     &clear_ip_bgp_as_in_prefix_filter_cmd              },
  { ENABLE_NODE,     &clear_ip_bgp_all_ipv4_soft_in_cmd                 },
  { ENABLE_NODE,     &clear_ip_bgp_instance_all_ipv4_soft_in_cmd        },
  { ENABLE_NODE,     &clear_ip_bgp_all_ipv4_in_cmd                      },
  { ENABLE_NODE,     &clear_ip_bgp_all_ipv4_in_prefix_filter_cmd        },
  { ENABLE_NODE,     &clear_ip_bgp_instance_all_ipv4_in_prefix_filter_cmd },
  { ENABLE_NODE,     &clear_ip_bgp_peer_ipv4_soft_in_cmd                },
  { ENABLE_NODE,     &clear_ip_bgp_peer_ipv4_in_cmd                     },
  { ENABLE_NODE,     &clear_ip_bgp_peer_ipv4_in_prefix_filter_cmd       },
  { ENABLE_NODE,     &clear_ip_bgp_peer_group_ipv4_soft_in_cmd          },
  { ENABLE_NODE,     &clear_ip_bgp_peer_group_ipv4_in_cmd               },
  { ENABLE_NODE,     &clear_ip_bgp_peer_group_ipv4_in_prefix_filter_cmd },
  { ENABLE_NODE,     &clear_ip_bgp_external_ipv4_soft_in_cmd            },
  { ENABLE_NODE,     &clear_ip_bgp_external_ipv4_in_cmd                 },
  { ENABLE_NODE,     &clear_ip_bgp_external_ipv4_in_prefix_filter_cmd   },
  { ENABLE_NODE,     &clear_ip_bgp_as_ipv4_soft_in_cmd                  },
  { ENABLE_NODE,     &clear_ip_bgp_as_ipv4_in_cmd                       },
  { ENABLE_NODE,     &clear_ip_bgp_as_ipv4_in_prefix_filter_cmd         },
  { ENABLE_NODE,     &clear_ip_bgp_all_vpnv4_soft_in_cmd                },
  { ENABLE_NODE,     &clear_ip_bgp_all_vpnv4_in_cmd                     },
  { ENABLE_NODE,     &clear_ip_bgp_peer_vpnv4_soft_in_cmd               },
  { ENABLE_NODE,     &clear_ip_bgp_peer_vpnv4_in_cmd                    },
  { ENABLE_NODE,     &clear_ip_bgp_as_vpnv4_soft_in_cmd                 },
  { ENABLE_NODE,     &clear_ip_bgp_as_vpnv4_in_cmd                      },
#ifdef HAVE_IPV6
  { ENABLE_NODE,     &clear_bgp_all_soft_in_cmd                         },
  { ENABLE_NODE,     &clear_bgp_instance_all_soft_in_cmd                },
  { ENABLE_NODE,     &clear_bgp_all_in_cmd                              },
  { ENABLE_NODE,     &clear_bgp_all_in_prefix_filter_cmd                },
  { ENABLE_NODE,     &clear_bgp_peer_soft_in_cmd                        },
  { ENABLE_NODE,     &clear_bgp_peer_in_cmd                             },
  { ENABLE_NODE,     &clear_bgp_peer_in_prefix_filter_cmd               },
  { ENABLE_NODE,     &clear_bgp_peer_group_soft_in_cmd                  },
  { ENABLE_NODE,     &clear_bgp_peer_group_in_cmd                       },
  { ENABLE_NODE,     &clear_bgp_peer_group_in_prefix_filter_cmd         },
  { ENABLE_NODE,     &clear_bgp_external_soft_in_cmd                    },
  { ENABLE_NODE,     &clear_bgp_external_in_cmd                         },
  { ENABLE_NODE,     &clear_bgp_external_in_prefix_filter_cmd           },
  { ENABLE_NODE,     &clear_bgp_as_soft_in_cmd                          },
  { ENABLE_NODE,     &clear_bgp_as_in_cmd                               },
  { ENABLE_NODE,     &clear_bgp_as_in_prefix_filter_cmd                 },
  { ENABLE_NODE,     &clear_bgp_ipv6_all_soft_in_cmd                    },
  { ENABLE_NODE,     &clear_bgp_ipv6_all_in_cmd                         },
  { ENABLE_NODE,     &clear_bgp_ipv6_all_in_prefix_filter_cmd           },
  { ENABLE_NODE,     &clear_bgp_ipv6_peer_soft_in_cmd                   },
  { ENABLE_NODE,     &clear_bgp_ipv6_peer_in_cmd                        },
  { ENABLE_NODE,     &clear_bgp_ipv6_peer_in_prefix_filter_cmd          },
  { ENABLE_NODE,     &clear_bgp_ipv6_peer_group_soft_in_cmd             },
  { ENABLE_NODE,     &clear_bgp_ipv6_peer_group_in_cmd                  },
  { ENABLE_NODE,     &clear_bgp_ipv6_peer_group_in_prefix_filter_cmd    },
  { ENABLE_NODE,     &clear_bgp_ipv6_external_soft_in_cmd               },
  { ENABLE_NODE,     &clear_bgp_ipv6_external_in_cmd                    },
  { ENABLE_NODE,     &clear_bgp_ipv6_external_in_prefix_filter_cmd      },
  { ENABLE_NODE,     &clear_bgp_ipv6_as_soft_in_cmd                     },
  { ENABLE_NODE,     &clear_bgp_ipv6_as_in_cmd                          },
  { ENABLE_NODE,     &clear_bgp_ipv6_as_in_prefix_filter_cmd            },
#endif /* HAVE_IPV6 */

  /* "clear ip bgp neighbor soft out" */
  { ENABLE_NODE,     &clear_ip_bgp_all_soft_out_cmd                     },
  { ENABLE_NODE,     &clear_ip_bgp_instance_all_soft_out_cmd            },
  { ENABLE_NODE,     &clear_ip_bgp_all_out_cmd                          },
  { ENABLE_NODE,     &clear_ip_bgp_peer_soft_out_cmd                    },
  { ENABLE_NODE,     &clear_ip_bgp_peer_out_cmd                         },
  { ENABLE_NODE,     &clear_ip_bgp_peer_group_soft_out_cmd              },
  { ENABLE_NODE,     &clear_ip_bgp_peer_group_out_cmd                   },
  { ENABLE_NODE,     &clear_ip_bgp_external_soft_out_cmd                },
  { ENABLE_NODE,     &clear_ip_bgp_external_out_cmd                     },
  { ENABLE_NODE,     &clear_ip_bgp_as_soft_out_cmd                      },
  { ENABLE_NODE,     &clear_ip_bgp_as_out_cmd                           },
  { ENABLE_NODE,     &clear_ip_bgp_all_ipv4_soft_out_cmd                },
  { ENABLE_NODE,     &clear_ip_bgp_instance_all_ipv4_soft_out_cmd       },
  { ENABLE_NODE,     &clear_ip_bgp_all_ipv4_out_cmd                     },
  { ENABLE_NODE,     &clear_ip_bgp_peer_ipv4_soft_out_cmd               },
  { ENABLE_NODE,     &clear_ip_bgp_peer_ipv4_out_cmd                    },
  { ENABLE_NODE,     &clear_ip_bgp_peer_group_ipv4_soft_out_cmd         },
  { ENABLE_NODE,     &clear_ip_bgp_peer_group_ipv4_out_cmd              },
  { ENABLE_NODE,     &clear_ip_bgp_external_ipv4_soft_out_cmd           },
  { ENABLE_NODE,     &clear_ip_bgp_external_ipv4_out_cmd                },
  { ENABLE_NODE,     &clear_ip_bgp_as_ipv4_soft_out_cmd                 },
  { ENABLE_NODE,     &clear_ip_bgp_as_ipv4_out_cmd                      },
  { ENABLE_NODE,     &clear_ip_bgp_all_vpnv4_soft_out_cmd               },
  { ENABLE_NODE,     &clear_ip_bgp_all_vpnv4_out_cmd                    },
  { ENABLE_NODE,     &clear_ip_bgp_peer_vpnv4_soft_out_cmd              },
  { ENABLE_NODE,     &clear_ip_bgp_peer_vpnv4_out_cmd                   },
  { ENABLE_NODE,     &clear_ip_bgp_as_vpnv4_soft_out_cmd                },
  { ENABLE_NODE,     &clear_ip_bgp_as_vpnv4_out_cmd                     },
#ifdef HAVE_IPV6
  { ENABLE_NODE,     &clear_bgp_all_soft_out_cmd                        },
  { ENABLE_NODE,     &clear_bgp_instance_all_soft_out_cmd               },
  { ENABLE_NODE,     &clear_bgp_all_out_cmd                             },
  { ENABLE_NODE,     &clear_bgp_peer_soft_out_cmd                       },
  { ENABLE_NODE,     &clear_bgp_peer_out_cmd                            },
  { ENABLE_NODE,     &clear_bgp_peer_group_soft_out_cmd                 },
  { ENABLE_NODE,     &clear_bgp_peer_group_out_cmd                      },
  { ENABLE_NODE,     &clear_bgp_external_soft_out_cmd                   },
  { ENABLE_NODE,     &clear_bgp_external_out_cmd                        },
  { ENABLE_NODE,     &clear_bgp_as_soft_out_cmd                         },
  { ENABLE_NODE,     &clear_bgp_as_out_cmd                              },
  { ENABLE_NODE,     &clear_bgp_ipv6_all_soft_out_cmd                   },
  { ENABLE_NODE,     &clear_bgp_ipv6_all_out_cmd                        },
  { ENABLE_NODE,     &clear_bgp_ipv6_peer_soft_out_cmd                  },
  { ENABLE_NODE,     &clear_bgp_ipv6_peer_out_cmd                       },
  { ENABLE_NODE,     &clear_bgp_ipv6_peer_group_soft_out_cmd            },
  { ENABLE_NODE,     &clear_bgp_ipv6_peer_group_out_cmd                 },
  { ENABLE_NODE,     &clear_bgp_ipv6_external_soft_out_cmd              },
  { ENABLE_NODE,     &clear_bgp_ipv6_external_out_cmd                   },
  { ENABLE_NODE,     &clear_bgp_ipv6_as_soft_out_cmd                    },
  { ENABLE_NODE,     &clear_bgp_ipv6_as_out_cmd                         },
#endif /* HAVE_IPV6 */

  /* "clear ip bgp neighbor soft" */
  { ENABLE_NODE,     &clear_ip_bgp_all_soft_cmd                         },
  { ENABLE_NODE,     &clear_ip_bgp_instance_all_soft_cmd                },
  { ENABLE_NODE,     &clear_ip_bgp_peer_soft_cmd                        },
  { ENABLE_NODE,     &clear_ip_bgp_peer_group_soft_cmd                  },
  { ENABLE_NODE,     &clear_ip_bgp_external_soft_cmd                    },
  { ENABLE_NODE,     &clear_ip_bgp_as_soft_cmd                          },
  { ENABLE_NODE,     &clear_ip_bgp_all_ipv4_soft_cmd                    },
  { ENABLE_NODE,     &clear_ip_bgp_instance_all_ipv4_soft_cmd           },
  { ENABLE_NODE,     &clear_ip_bgp_peer_ipv4_soft_cmd                   },
  { ENABLE_NODE,     &clear_ip_bgp_peer_group_ipv4_soft_cmd             },
  { ENABLE_NODE,     &clear_ip_bgp_external_ipv4_soft_cmd               },
  { ENABLE_NODE,     &clear_ip_bgp_as_ipv4_soft_cmd                     },
  { ENABLE_NODE,     &clear_ip_bgp_all_vpnv4_soft_cmd                   },
  { ENABLE_NODE,     &clear_ip_bgp_peer_vpnv4_soft_cmd                  },
  { ENABLE_NODE,     &clear_ip_bgp_as_vpnv4_soft_cmd                    },
#ifdef HAVE_IPV6
  { ENABLE_NODE,     &clear_bgp_all_soft_cmd                            },
  { ENABLE_NODE,     &clear_bgp_instance_all_soft_cmd                   },
  { ENABLE_NODE,     &clear_bgp_peer_soft_cmd                           },
  { ENABLE_NODE,     &clear_bgp_peer_group_soft_cmd                     },
  { ENABLE_NODE,     &clear_bgp_external_soft_cmd                       },
  { ENABLE_NODE,     &clear_bgp_as_soft_cmd                             },
  { ENABLE_NODE,     &clear_bgp_ipv6_all_soft_cmd                       },
  { ENABLE_NODE,     &clear_bgp_ipv6_peer_soft_cmd                      },
  { ENABLE_NODE,     &clear_bgp_ipv6_peer_group_soft_cmd                },
  { ENABLE_NODE,     &clear_bgp_ipv6_external_soft_cmd                  },
  { ENABLE_NODE,     &clear_bgp_ipv6_as_soft_cmd                        },
#endif /* HAVE_IPV6 */

  /* "clear ip bgp neighbor rsclient" */
  { ENABLE_NODE,     &clear_ip_bgp_all_rsclient_cmd                     },
  { ENABLE_NODE,     &clear_ip_bgp_instance_all_rsclient_cmd            },
  { ENABLE_NODE,     &clear_ip_bgp_peer_rsclient_cmd                    },
  { ENABLE_NODE,     &clear_ip_bgp_instance_peer_rsclient_cmd           },
#ifdef HAVE_IPV6
  { ENABLE_NODE,     &clear_bgp_all_rsclient_cmd                        },
  { ENABLE_NODE,     &clear_bgp_instance_all_rsclient_cmd               },
  { ENABLE_NODE,     &clear_bgp_ipv6_all_rsclient_cmd                   },
  { ENABLE_NODE,     &clear_bgp_ipv6_instance_all_rsclient_cmd          },
  { ENABLE_NODE,     &clear_bgp_peer_rsclient_cmd                       },
  { ENABLE_NODE,     &clear_bgp_instance_peer_rsclient_cmd              },
  { ENABLE_NODE,     &clear_bgp_ipv6_peer_rsclient_cmd                  },
  { ENABLE_NODE,     &clear_bgp_ipv6_instance_peer_rsclient_cmd         },
#endif /* HAVE_IPV6 */

  /* "show ip bgp summary" commands. */
  { VIEW_NODE,       &show_ip_bgp_summary_cmd                           },
  { VIEW_NODE,       &show_ip_bgp_instance_summary_cmd                  },
  { VIEW_NODE,       &show_ip_bgp_ipv4_summary_cmd                      },
  { VIEW_NODE,       &show_bgp_ipv4_safi_summary_cmd                    },
  { VIEW_NODE,       &show_ip_bgp_instance_ipv4_summary_cmd             },
  { VIEW_NODE,       &show_bgp_instance_ipv4_safi_summary_cmd           },
  { VIEW_NODE,       &show_ip_bgp_vpnv4_all_summary_cmd                 },
  { VIEW_NODE,       &show_ip_bgp_vpnv4_rd_summary_cmd                  },
#ifdef HAVE_IPV6
  { VIEW_NODE,       &show_bgp_summary_cmd                              },
  { VIEW_NODE,       &show_bgp_instance_summary_cmd                     },
  { VIEW_NODE,       &show_bgp_ipv6_summary_cmd                         },
  { VIEW_NODE,       &show_bgp_ipv6_safi_summary_cmd                    },
  { VIEW_NODE,       &show_bgp_instance_ipv6_summary_cmd                },
  { VIEW_NODE,       &show_bgp_instance_ipv6_safi_summary_cmd           },
#endif /* HAVE_IPV6 */
  { RESTRICTED_NODE, &show_ip_bgp_summary_cmd                           },
  { RESTRICTED_NODE, &show_ip_bgp_instance_summary_cmd                  },
  { RESTRICTED_NODE, &show_ip_bgp_ipv4_summary_cmd                      },
  { RESTRICTED_NODE, &show_bgp_ipv4_safi_summary_cmd                    },
  { RESTRICTED_NODE, &show_ip_bgp_instance_ipv4_summary_cmd             },
  { RESTRICTED_NODE, &show_bgp_instance_ipv4_safi_summary_cmd           },
  { RESTRICTED_NODE, &show_ip_bgp_vpnv4_all_summary_cmd                 },
  { RESTRICTED_NODE, &show_ip_bgp_vpnv4_rd_summary_cmd                  },
#ifdef HAVE_IPV6
  { RESTRICTED_NODE, &show_bgp_summary_cmd                              },
  { RESTRICTED_NODE, &show_bgp_instance_summary_cmd                     },
  { RESTRICTED_NODE, &show_bgp_ipv6_summary_cmd                         },
  { RESTRICTED_NODE, &show_bgp_ipv6_safi_summary_cmd                    },
  { RESTRICTED_NODE, &show_bgp_instance_ipv6_summary_cmd                },
  { RESTRICTED_NODE, &show_bgp_instance_ipv6_safi_summary_cmd           },
#endif /* HAVE_IPV6 */
  { ENABLE_NODE,     &show_ip_bgp_summary_cmd                           },
  { ENABLE_NODE,     &show_ip_bgp_instance_summary_cmd                  },
  { ENABLE_NODE,     &show_ip_bgp_ipv4_summary_cmd                      },
  { ENABLE_NODE,     &show_bgp_ipv4_safi_summary_cmd                    },
  { ENABLE_NODE,     &show_ip_bgp_instance_ipv4_summary_cmd             },
  { ENABLE_NODE,     &show_bgp_instance_ipv4_safi_summary_cmd           },
  { ENABLE_NODE,     &show_ip_bgp_vpnv4_all_summary_cmd                 },
  { ENABLE_NODE,     &show_ip_bgp_vpnv4_rd_summary_cmd                  },
#ifdef HAVE_IPV6
  { ENABLE_NODE,     &show_bgp_summary_cmd                              },
  { ENABLE_NODE,     &show_bgp_instance_summary_cmd                     },
  { ENABLE_NODE,     &show_bgp_ipv6_summary_cmd                         },
  { ENABLE_NODE,     &show_bgp_ipv6_safi_summary_cmd                    },
  { ENABLE_NODE,     &show_bgp_instance_ipv6_summary_cmd                },
  { ENABLE_NODE,     &show_bgp_instance_ipv6_safi_summary_cmd           },
#endif /* HAVE_IPV6 */

  /* "show ip bgp neighbors" commands. */
  { VIEW_NODE,       &show_ip_bgp_neighbors_cmd                         },
  { VIEW_NODE,       &show_ip_bgp_ipv4_neighbors_cmd                    },
  { VIEW_NODE,       &show_ip_bgp_neighbors_peer_cmd                    },
  { VIEW_NODE,       &show_ip_bgp_ipv4_neighbors_peer_cmd               },
  { VIEW_NODE,       &show_ip_bgp_vpnv4_all_neighbors_cmd               },
  { VIEW_NODE,       &show_ip_bgp_vpnv4_rd_neighbors_cmd                },
  { VIEW_NODE,       &show_ip_bgp_vpnv4_all_neighbors_peer_cmd          },
  { VIEW_NODE,       &show_ip_bgp_vpnv4_rd_neighbors_peer_cmd           },
  { VIEW_NODE,       &show_ip_bgp_instance_neighbors_cmd                },
  { VIEW_NODE,       &show_ip_bgp_instance_neighbors_peer_cmd           },
  { RESTRICTED_NODE, &show_ip_bgp_neighbors_peer_cmd                    },
  { RESTRICTED_NODE, &show_ip_bgp_ipv4_neighbors_peer_cmd               },
  { RESTRICTED_NODE, &show_ip_bgp_vpnv4_all_neighbors_peer_cmd          },
  { RESTRICTED_NODE, &show_ip_bgp_vpnv4_rd_neighbors_peer_cmd           },
  { RESTRICTED_NODE, &show_ip_bgp_instance_neighbors_peer_cmd           },
  { ENABLE_NODE,     &show_ip_bgp_neighbors_cmd                         },
  { ENABLE_NODE,     &show_ip_bgp_ipv4_neighbors_cmd                    },
  { ENABLE_NODE,     &show_ip_bgp_neighbors_peer_cmd                    },
  { ENABLE_NODE,     &show_ip_bgp_ipv4_neighbors_peer_cmd               },
  { ENABLE_NODE,     &show_ip_bgp_vpnv4_all_neighbors_cmd               },
  { ENABLE_NODE,     &show_ip_bgp_vpnv4_rd_neighbors_cmd                },
  { ENABLE_NODE,     &show_ip_bgp_vpnv4_all_neighbors_peer_cmd          },
  { ENABLE_NODE,     &show_ip_bgp_vpnv4_rd_neighbors_peer_cmd           },
  { ENABLE_NODE,     &show_ip_bgp_instance_neighbors_cmd                },
  { ENABLE_NODE,     &show_ip_bgp_instance_neighbors_peer_cmd           },

#ifdef HAVE_IPV6
  { VIEW_NODE,       &show_bgp_neighbors_cmd                            },
  { VIEW_NODE,       &show_bgp_ipv6_neighbors_cmd                       },
  { VIEW_NODE,       &show_bgp_neighbors_peer_cmd                       },
  { VIEW_NODE,       &show_bgp_ipv6_neighbors_peer_cmd                  },
  { VIEW_NODE,       &show_bgp_instance_neighbors_cmd                   },
  { VIEW_NODE,       &show_bgp_instance_ipv6_neighbors_cmd              },
  { VIEW_NODE,       &show_bgp_instance_neighbors_peer_cmd              },
  { VIEW_NODE,       &show_bgp_instance_ipv6_neighbors_peer_cmd         },
  { RESTRICTED_NODE, &show_bgp_neighbors_peer_cmd                       },
  { RESTRICTED_NODE, &show_bgp_ipv6_neighbors_peer_cmd                  },
  { RESTRICTED_NODE, &show_bgp_instance_neighbors_peer_cmd              },
  { RESTRICTED_NODE, &show_bgp_instance_ipv6_neighbors_peer_cmd         },
  { ENABLE_NODE,     &show_bgp_neighbors_cmd                            },
  { ENABLE_NODE,     &show_bgp_ipv6_neighbors_cmd                       },
  { ENABLE_NODE,     &show_bgp_neighbors_peer_cmd                       },
  { ENABLE_NODE,     &show_bgp_ipv6_neighbors_peer_cmd                  },
  { ENABLE_NODE,     &show_bgp_instance_neighbors_cmd                   },
  { ENABLE_NODE,     &show_bgp_instance_ipv6_neighbors_cmd              },
  { ENABLE_NODE,     &show_bgp_instance_neighbors_peer_cmd              },
  { ENABLE_NODE,     &show_bgp_instance_ipv6_neighbors_peer_cmd         },

  /* Old commands.  */
  { VIEW_NODE,       &show_ipv6_bgp_summary_cmd                         },
  { VIEW_NODE,       &show_ipv6_mbgp_summary_cmd                        },
  { ENABLE_NODE,     &show_ipv6_bgp_summary_cmd                         },
  { ENABLE_NODE,     &show_ipv6_mbgp_summary_cmd                        },
#endif /* HAVE_IPV6 */

  /* "show ip bgp rsclient" commands. */
  { VIEW_NODE,       &show_ip_bgp_rsclient_summary_cmd                  },
  { VIEW_NODE,       &show_ip_bgp_instance_rsclient_summary_cmd         },
  { VIEW_NODE,       &show_ip_bgp_ipv4_rsclient_summary_cmd             },
  { VIEW_NODE,       &show_ip_bgp_instance_ipv4_rsclient_summary_cmd    },
  { VIEW_NODE,       &show_bgp_instance_ipv4_safi_rsclient_summary_cmd  },
  { VIEW_NODE,       &show_bgp_ipv4_safi_rsclient_summary_cmd           },
  { RESTRICTED_NODE, &show_ip_bgp_rsclient_summary_cmd                  },
  { RESTRICTED_NODE, &show_ip_bgp_instance_rsclient_summary_cmd         },
  { RESTRICTED_NODE, &show_ip_bgp_ipv4_rsclient_summary_cmd             },
  { RESTRICTED_NODE, &show_ip_bgp_instance_ipv4_rsclient_summary_cmd    },
  { RESTRICTED_NODE, &show_bgp_instance_ipv4_safi_rsclient_summary_cmd  },
  { RESTRICTED_NODE, &show_bgp_ipv4_safi_rsclient_summary_cmd           },
  { ENABLE_NODE,     &show_ip_bgp_rsclient_summary_cmd                  },
  { ENABLE_NODE,     &show_ip_bgp_instance_rsclient_summary_cmd         },
  { ENABLE_NODE,     &show_ip_bgp_ipv4_rsclient_summary_cmd             },
  { ENABLE_NODE,     &show_ip_bgp_instance_ipv4_rsclient_summary_cmd    },
  { ENABLE_NODE,     &show_bgp_instance_ipv4_safi_rsclient_summary_cmd  },
  { ENABLE_NODE,     &show_bgp_ipv4_safi_rsclient_summary_cmd           },

#ifdef HAVE_IPV6
  { VIEW_NODE,       &show_bgp_rsclient_summary_cmd                     },
  { VIEW_NODE,       &show_bgp_ipv6_rsclient_summary_cmd                },
  { VIEW_NODE,       &show_bgp_instance_rsclient_summary_cmd            },
  { VIEW_NODE,       &show_bgp_instance_ipv6_rsclient_summary_cmd       },
  { VIEW_NODE,       &show_bgp_instance_ipv6_safi_rsclient_summary_cmd  },
  { VIEW_NODE,       &show_bgp_ipv6_safi_rsclient_summary_cmd           },
  { RESTRICTED_NODE, &show_bgp_rsclient_summary_cmd                     },
  { RESTRICTED_NODE, &show_bgp_ipv6_rsclient_summary_cmd                },
  { RESTRICTED_NODE, &show_bgp_instance_rsclient_summary_cmd            },
  { RESTRICTED_NODE, &show_bgp_instance_ipv6_rsclient_summary_cmd       },
  { RESTRICTED_NODE, &show_bgp_instance_ipv6_safi_rsclient_summary_cmd  },
  { RESTRICTED_NODE, &show_bgp_ipv6_safi_rsclient_summary_cmd           },
  { ENABLE_NODE,     &show_bgp_rsclient_summary_cmd                     },
  { ENABLE_NODE,     &show_bgp_ipv6_rsclient_summary_cmd                },
  { ENABLE_NODE,     &show_bgp_instance_rsclient_summary_cmd            },
  { ENABLE_NODE,     &show_bgp_instance_ipv6_rsclient_summary_cmd       },
  { ENABLE_NODE,     &show_bgp_instance_ipv6_safi_rsclient_summary_cmd  },
  { ENABLE_NODE,     &show_bgp_ipv6_safi_rsclient_summary_cmd           },
#endif /* HAVE_IPV6 */

  /* "show ip bgp paths" commands. */
  { VIEW_NODE,       &show_ip_bgp_paths_cmd                             },
  { VIEW_NODE,       &show_ip_bgp_ipv4_paths_cmd                        },
  { ENABLE_NODE,     &show_ip_bgp_paths_cmd                             },
  { ENABLE_NODE,     &show_ip_bgp_ipv4_paths_cmd                        },

  /* "show ip bgp community" commands. */
  { VIEW_NODE,       &show_ip_bgp_community_info_cmd                    },
  { ENABLE_NODE,     &show_ip_bgp_community_info_cmd                    },

  /* "show ip bgp attribute-info" commands. */
  { VIEW_NODE,       &show_ip_bgp_attr_info_cmd                         },
  { ENABLE_NODE,     &show_ip_bgp_attr_info_cmd                         },

  /* "redistribute" commands.  */
  { BGP_NODE,        &bgp_redistribute_ipv4_cmd                         },
  { BGP_NODE,        &no_bgp_redistribute_ipv4_cmd                      },
  { BGP_NODE,        &bgp_redistribute_ipv4_rmap_cmd                    },
  { BGP_NODE,        &no_bgp_redistribute_ipv4_rmap_cmd                 },
  { BGP_NODE,        &bgp_redistribute_ipv4_metric_cmd                  },
  { BGP_NODE,        &no_bgp_redistribute_ipv4_metric_cmd               },
  { BGP_NODE,        &bgp_redistribute_ipv4_rmap_metric_cmd             },
  { BGP_NODE,        &bgp_redistribute_ipv4_metric_rmap_cmd             },
  { BGP_NODE,        &no_bgp_redistribute_ipv4_rmap_metric_cmd          },
  { BGP_NODE,        &no_bgp_redistribute_ipv4_metric_rmap_cmd          },
#ifdef HAVE_IPV6
  { BGP_IPV6_NODE,   &bgp_redistribute_ipv6_cmd                         },
  { BGP_IPV6_NODE,   &no_bgp_redistribute_ipv6_cmd                      },
  { BGP_IPV6_NODE,   &bgp_redistribute_ipv6_rmap_cmd                    },
  { BGP_IPV6_NODE,   &no_bgp_redistribute_ipv6_rmap_cmd                 },
  { BGP_IPV6_NODE,   &bgp_redistribute_ipv6_metric_cmd                  },
  { BGP_IPV6_NODE,   &no_bgp_redistribute_ipv6_metric_cmd               },
  { BGP_IPV6_NODE,   &bgp_redistribute_ipv6_rmap_metric_cmd             },
  { BGP_IPV6_NODE,   &bgp_redistribute_ipv6_metric_rmap_cmd             },
  { BGP_IPV6_NODE,   &no_bgp_redistribute_ipv6_rmap_metric_cmd          },
  { BGP_IPV6_NODE,   &no_bgp_redistribute_ipv6_metric_rmap_cmd          },
#endif /* HAVE_IPV6 */

  /* ttl_security commands */
  { BGP_NODE,        &neighbor_ttl_security_cmd                         },
  { BGP_NODE,        &no_neighbor_ttl_security_cmd                      },

  /* "show bgp memory" commands. */
  { VIEW_NODE,       &show_bgp_memory_cmd                               },
  { RESTRICTED_NODE, &show_bgp_memory_cmd                               },
  { ENABLE_NODE,     &show_bgp_memory_cmd                               },

  /* "show bgp views" commands. */
  { VIEW_NODE,       &show_bgp_views_cmd                                },
  { RESTRICTED_NODE, &show_bgp_views_cmd                                },
  { ENABLE_NODE,     &show_bgp_views_cmd                                },

  CMD_INSTALL_END
} ;

extern void
bgp_vty_cmd_init (void)
{
  /* Install bgp top node. */
  cmd_install_node_config_write(BGP_NODE, bgp_config_write);

  cmd_install_table(bgp_vty_cmd_table) ;
}

void
bgp_vty_init (void)
{
}

#include "memory.h"
#include "bgp_regex.h"
#include "bgp_clist.h"
#include "bgp_ecommunity.h"

/* VTY functions.  */

/* Direction value to string conversion.  */
static const char *
community_direct_str (int direct)
{
  switch (direct)
    {
    case COMMUNITY_DENY:
      return "deny";
    case COMMUNITY_PERMIT:
      return "permit";
    default:
      return "unknown";
    }
}

/* Display error string.  */
static void
community_list_perror (struct vty *vty, int ret)
{
  switch (ret)
    {
    case COMMUNITY_LIST_ERR_CANT_FIND_LIST:
      vty_out (vty, "%% Can't find community-list%s", VTY_NEWLINE);
      break;
    case COMMUNITY_LIST_ERR_MALFORMED_VAL:
      vty_out (vty, "%% Malformed community-list value%s", VTY_NEWLINE);
      break;
    case COMMUNITY_LIST_ERR_STANDARD_CONFLICT:
      vty_out (vty, "%% Community name conflict, previously defined as standard community%s", VTY_NEWLINE);
      break;
    case COMMUNITY_LIST_ERR_EXPANDED_CONFLICT:
      vty_out (vty, "%% Community name conflict, previously defined as expanded community%s", VTY_NEWLINE);
      break;
    default:
      break ;
    }
}

/* VTY interface for community_set() function.
 */
static int
community_list_set_vty (struct vty *vty, int argc, argv_t argv,
                        int style, int reject_all_digit_name)
{
  int ret;
  int direct;
  char *str;

  /* Check the list type. */
  if (strncmp (argv[1], "p", 1) == 0)
    direct = COMMUNITY_PERMIT;
  else if (strncmp (argv[1], "d", 1) == 0)
    direct = COMMUNITY_DENY;
  else
    {
      vty_out (vty, "%% Matching condition must be permit or deny%s",
               VTY_NEWLINE);
      return CMD_WARNING;
    }

  /* All digit name check.  */
  if (reject_all_digit_name && all_digit (argv[0]))
    {
      vty_out (vty, "%% Community name cannot have all digits%s", VTY_NEWLINE);
      return CMD_WARNING;
    }

  /* Concat community string argument.  */
  if (argc > 1)
    str = argv_concat (argv, argc, 2);
  else
    str = NULL;

  /* When community_list_set() return nevetive value, it means
     malformed community string.  */
  ret = community_list_set (bgp_clist, argv[0], str, direct, style);

  /* Free temporary community list string allocated by
     argv_concat().  */
  if (str)
    XFREE (MTYPE_TMP, str);

  if (ret < 0)
    {
      /* Display error string.  */
      community_list_perror (vty, ret);
      return CMD_WARNING;
    }

  return CMD_SUCCESS;
}

/* Community-list entry delete.
 */
static int
community_list_unset_vty (struct vty *vty, int argc, argv_t argv,
                          int style)
{
  int ret;
  int direct = 0;
  char *str = NULL;

  if (argc > 1)
    {
      /* Check the list direct. */
      if (strncmp (argv[1], "p", 1) == 0)
        direct = COMMUNITY_PERMIT;
      else if (strncmp (argv[1], "d", 1) == 0)
        direct = COMMUNITY_DENY;
      else
        {
          vty_out (vty, "%% Matching condition must be permit or deny%s",
                   VTY_NEWLINE);
          return CMD_WARNING;
        }

      /* Concat community string argument.  */
      str = argv_concat (argv, argc, 2);
    }

  /* Unset community list.  */
  ret = community_list_unset (bgp_clist, argv[0], str, direct, style);

  /* Free temporary community list string allocated by
     argv_concat().  */
  if (str)
    XFREE (MTYPE_TMP, str);

  if (ret < 0)
    {
      community_list_perror (vty, ret);
      return CMD_WARNING;
    }

  return CMD_SUCCESS;
}

/* "community-list" keyword help string.  */
#define COMMUNITY_LIST_STR "Add a community list entry\n"
#define COMMUNITY_VAL_STR  "Community number in aa:nn format or internet|local-AS|no-advertise|no-export\n"

DEFUN (ip_community_list_standard,
       ip_community_list_standard_cmd,
       "ip community-list <1-99> (deny|permit) .AA:NN",
       IP_STR
       COMMUNITY_LIST_STR
       "Community list number (standard)\n"
       "Specify community to reject\n"
       "Specify community to accept\n"
       COMMUNITY_VAL_STR)
{
  return community_list_set_vty (vty, argc, argv, COMMUNITY_LIST_STANDARD, 0);
}

ALIAS (ip_community_list_standard,
       ip_community_list_standard2_cmd,
       "ip community-list <1-99> (deny|permit)",
       IP_STR
       COMMUNITY_LIST_STR
       "Community list number (standard)\n"
       "Specify community to reject\n"
       "Specify community to accept\n")

DEFUN (ip_community_list_expanded,
       ip_community_list_expanded_cmd,
       "ip community-list <100-500> (deny|permit) .LINE",
       IP_STR
       COMMUNITY_LIST_STR
       "Community list number (expanded)\n"
       "Specify community to reject\n"
       "Specify community to accept\n"
       "An ordered list as a regular-expression\n")
{
  return community_list_set_vty (vty, argc, argv, COMMUNITY_LIST_EXPANDED, 0);
}

DEFUN (ip_community_list_name_standard,
       ip_community_list_name_standard_cmd,
       "ip community-list standard WORD (deny|permit) .AA:NN",
       IP_STR
       COMMUNITY_LIST_STR
       "Add a standard community-list entry\n"
       "Community list name\n"
       "Specify community to reject\n"
       "Specify community to accept\n"
       COMMUNITY_VAL_STR)
{
  return community_list_set_vty (vty, argc, argv, COMMUNITY_LIST_STANDARD, 1);
}

ALIAS (ip_community_list_name_standard,
       ip_community_list_name_standard2_cmd,
       "ip community-list standard WORD (deny|permit)",
       IP_STR
       COMMUNITY_LIST_STR
       "Add a standard community-list entry\n"
       "Community list name\n"
       "Specify community to reject\n"
       "Specify community to accept\n")

DEFUN (ip_community_list_name_expanded,
       ip_community_list_name_expanded_cmd,
       "ip community-list expanded WORD (deny|permit) .LINE",
       IP_STR
       COMMUNITY_LIST_STR
       "Add an expanded community-list entry\n"
       "Community list name\n"
       "Specify community to reject\n"
       "Specify community to accept\n"
       "An ordered list as a regular-expression\n")
{
  return community_list_set_vty (vty, argc, argv, COMMUNITY_LIST_EXPANDED, 1);
}

DEFUN (no_ip_community_list_standard_all,
       no_ip_community_list_standard_all_cmd,
       "no ip community-list <1-99>",
       NO_STR
       IP_STR
       COMMUNITY_LIST_STR
       "Community list number (standard)\n")
{
  return community_list_unset_vty (vty, argc, argv, COMMUNITY_LIST_STANDARD);
}

DEFUN (no_ip_community_list_expanded_all,
       no_ip_community_list_expanded_all_cmd,
       "no ip community-list <100-500>",
       NO_STR
       IP_STR
       COMMUNITY_LIST_STR
       "Community list number (expanded)\n")
{
  return community_list_unset_vty (vty, argc, argv, COMMUNITY_LIST_EXPANDED);
}

DEFUN (no_ip_community_list_name_standard_all,
       no_ip_community_list_name_standard_all_cmd,
       "no ip community-list standard WORD",
       NO_STR
       IP_STR
       COMMUNITY_LIST_STR
       "Add a standard community-list entry\n"
       "Community list name\n")
{
  return community_list_unset_vty (vty, argc, argv, COMMUNITY_LIST_STANDARD);
}

DEFUN (no_ip_community_list_name_expanded_all,
       no_ip_community_list_name_expanded_all_cmd,
       "no ip community-list expanded WORD",
       NO_STR
       IP_STR
       COMMUNITY_LIST_STR
       "Add an expanded community-list entry\n"
       "Community list name\n")
{
  return community_list_unset_vty (vty, argc, argv, COMMUNITY_LIST_EXPANDED);
}

DEFUN (no_ip_community_list_standard,
       no_ip_community_list_standard_cmd,
       "no ip community-list <1-99> (deny|permit) .AA:NN",
       NO_STR
       IP_STR
       COMMUNITY_LIST_STR
       "Community list number (standard)\n"
       "Specify community to reject\n"
       "Specify community to accept\n"
       COMMUNITY_VAL_STR)
{
  return community_list_unset_vty (vty, argc, argv, COMMUNITY_LIST_STANDARD);
}

DEFUN (no_ip_community_list_expanded,
       no_ip_community_list_expanded_cmd,
       "no ip community-list <100-500> (deny|permit) .LINE",
       NO_STR
       IP_STR
       COMMUNITY_LIST_STR
       "Community list number (expanded)\n"
       "Specify community to reject\n"
       "Specify community to accept\n"
       "An ordered list as a regular-expression\n")
{
  return community_list_unset_vty (vty, argc, argv, COMMUNITY_LIST_EXPANDED);
}

DEFUN (no_ip_community_list_name_standard,
       no_ip_community_list_name_standard_cmd,
       "no ip community-list standard WORD (deny|permit) .AA:NN",
       NO_STR
       IP_STR
       COMMUNITY_LIST_STR
       "Specify a standard community-list\n"
       "Community list name\n"
       "Specify community to reject\n"
       "Specify community to accept\n"
       COMMUNITY_VAL_STR)
{
  return community_list_unset_vty (vty, argc, argv, COMMUNITY_LIST_STANDARD);
}

DEFUN (no_ip_community_list_name_expanded,
       no_ip_community_list_name_expanded_cmd,
       "no ip community-list expanded WORD (deny|permit) .LINE",
       NO_STR
       IP_STR
       COMMUNITY_LIST_STR
       "Specify an expanded community-list\n"
       "Community list name\n"
       "Specify community to reject\n"
       "Specify community to accept\n"
       "An ordered list as a regular-expression\n")
{
  return community_list_unset_vty (vty, argc, argv, COMMUNITY_LIST_EXPANDED);
}

static void
community_list_show (struct vty *vty, struct community_list *list)
{
  struct community_entry *entry;

  for (entry = list->head; entry; entry = entry->next)
    {
      if (entry == list->head)
        {
          if (all_digit (list->name))
            vty_out (vty, "Community %s list %s%s",
                     entry->style == COMMUNITY_LIST_STANDARD ?
                     "standard" : "(expanded) access",
                     list->name, VTY_NEWLINE);
          else
            vty_out (vty, "Named Community %s list %s%s",
                     entry->style == COMMUNITY_LIST_STANDARD ?
                     "standard" : "expanded",
                     list->name, VTY_NEWLINE);
        }
      if (entry->any)
        vty_out (vty, "    %s%s",
                 community_direct_str (entry->direct), VTY_NEWLINE);
      else
        vty_out (vty, "    %s %s%s",
                 community_direct_str (entry->direct),
                 entry->style == COMMUNITY_LIST_STANDARD
                 ? community_str (entry->u.com) : entry->config,
                 VTY_NEWLINE);
    }
}

static int
community_list_symbol_cmp(const symbol* a, const symbol* b)
{
  return strcmp_mixed(((struct community_list*)(*a)->body)->name,
                      ((struct community_list*)(*b)->body)->name ) ;
} ;

DEFUN (show_ip_community_list,
       show_ip_community_list_cmd,
       "show ip community-list",
       SHOW_STR
       IP_STR
       "List community-list\n")
{
  struct symbol_table* table;
  vector extract ;
  vector_index_t i ;
  struct symbol* sym ;
  struct community_list *list;

  table = community_list_master_lookup (bgp_clist, COMMUNITY_LIST_MASTER);
  if (table == NULL)
    return CMD_SUCCESS;

  extract = symbol_table_extract(table, NULL, NULL, 0,
                                                    community_list_symbol_cmp) ;

  for (VECTOR_ITEMS(extract, sym, i))
    {
      list = symbol_get_body(sym) ;
      if (list != NULL)
        community_list_show (vty, list);
    } ;

  vector_free(extract) ;        /* discard temporary vector */

  return CMD_SUCCESS;
}

DEFUN (show_ip_community_list_arg,
       show_ip_community_list_arg_cmd,
       "show ip community-list (<1-500>|WORD)",
       SHOW_STR
       IP_STR
       "List community-list\n"
       "Community-list number\n"
       "Community-list name\n")
{
  struct community_list *list;

  list = community_list_lookup (bgp_clist, argv[0], COMMUNITY_LIST_MASTER);
  if (! list)
    {
      vty_out (vty, "%% Can't find community-list%s", VTY_NEWLINE);
      return CMD_WARNING;
    }

  community_list_show (vty, list);

  return CMD_SUCCESS;
}

static int
extcommunity_list_set_vty (struct vty *vty, int argc, argv_t argv,
                           int style, int reject_all_digit_name)
{
  int ret;
  int direct;
  char *str;

  /* Check the list type. */
  if (strncmp (argv[1], "p", 1) == 0)
    direct = COMMUNITY_PERMIT;
  else if (strncmp (argv[1], "d", 1) == 0)
    direct = COMMUNITY_DENY;
  else
    {
      vty_out (vty, "%% Matching condition must be permit or deny%s",
               VTY_NEWLINE);
      return CMD_WARNING;
    }

  /* All digit name check.  */
  if (reject_all_digit_name && all_digit (argv[0]))
    {
      vty_out (vty, "%% Community name cannot have all digits%s", VTY_NEWLINE);
      return CMD_WARNING;
    }

  /* Concat community string argument.  */
  if (argc > 1)
    str = argv_concat (argv, argc, 2);
  else
    str = NULL;

  ret = extcommunity_list_set (bgp_clist, argv[0], str, direct, style);

  /* Free temporary community list string allocated by
     argv_concat().  */
  if (str)
    XFREE (MTYPE_TMP, str);

  if (ret < 0)
    {
      community_list_perror (vty, ret);
      return CMD_WARNING;
    }
  return CMD_SUCCESS;
}

static int
extcommunity_list_unset_vty (struct vty *vty, int argc, argv_t argv, int style)
{
  int ret;
  int direct = 0;
  char *str = NULL;

  if (argc > 1)
    {
      /* Check the list direct. */
      if (strncmp (argv[1], "p", 1) == 0)
        direct = COMMUNITY_PERMIT;
      else if (strncmp (argv[1], "d", 1) == 0)
        direct = COMMUNITY_DENY;
      else
        {
          vty_out (vty, "%% Matching condition must be permit or deny%s",
                   VTY_NEWLINE);
          return CMD_WARNING;
        }

      /* Concat community string argument.  */
      str = argv_concat (argv, argc, 2);
    }

  /* Unset community list.  */
  ret = extcommunity_list_unset (bgp_clist, argv[0], str, direct, style);

  /* Free temporary community list string allocated by
     argv_concat().  */
  if (str)
    XFREE (MTYPE_TMP, str);

  if (ret < 0)
    {
      community_list_perror (vty, ret);
      return CMD_WARNING;
    }

  return CMD_SUCCESS;
}

/* "extcommunity-list" keyword help string.  */
#define EXTCOMMUNITY_LIST_STR "Add a extended community list entry\n"
#define EXTCOMMUNITY_VAL_STR  "Extended community attribute in 'rt aa:nn_or_IPaddr:nn' OR 'soo aa:nn_or_IPaddr:nn' format\n"

DEFUN (ip_extcommunity_list_standard,
       ip_extcommunity_list_standard_cmd,
       "ip extcommunity-list <1-99> (deny|permit) .AA:NN",
       IP_STR
       EXTCOMMUNITY_LIST_STR
       "Extended Community list number (standard)\n"
       "Specify community to reject\n"
       "Specify community to accept\n"
       EXTCOMMUNITY_VAL_STR)
{
  return extcommunity_list_set_vty (vty, argc, argv, EXTCOMMUNITY_LIST_STANDARD, 0);
}

ALIAS (ip_extcommunity_list_standard,
       ip_extcommunity_list_standard2_cmd,
       "ip extcommunity-list <1-99> (deny|permit)",
       IP_STR
       EXTCOMMUNITY_LIST_STR
       "Extended Community list number (standard)\n"
       "Specify community to reject\n"
       "Specify community to accept\n")

DEFUN (ip_extcommunity_list_expanded,
       ip_extcommunity_list_expanded_cmd,
       "ip extcommunity-list <100-500> (deny|permit) .LINE",
       IP_STR
       EXTCOMMUNITY_LIST_STR
       "Extended Community list number (expanded)\n"
       "Specify community to reject\n"
       "Specify community to accept\n"
       "An ordered list as a regular-expression\n")
{
  return extcommunity_list_set_vty (vty, argc, argv, EXTCOMMUNITY_LIST_EXPANDED, 0);
}

DEFUN (ip_extcommunity_list_name_standard,
       ip_extcommunity_list_name_standard_cmd,
       "ip extcommunity-list standard WORD (deny|permit) .AA:NN",
       IP_STR
       EXTCOMMUNITY_LIST_STR
       "Specify standard extcommunity-list\n"
       "Extended Community list name\n"
       "Specify community to reject\n"
       "Specify community to accept\n"
       EXTCOMMUNITY_VAL_STR)
{
  return extcommunity_list_set_vty (vty, argc, argv, EXTCOMMUNITY_LIST_STANDARD, 1);
}

ALIAS (ip_extcommunity_list_name_standard,
       ip_extcommunity_list_name_standard2_cmd,
       "ip extcommunity-list standard WORD (deny|permit)",
       IP_STR
       EXTCOMMUNITY_LIST_STR
       "Specify standard extcommunity-list\n"
       "Extended Community list name\n"
       "Specify community to reject\n"
       "Specify community to accept\n")

DEFUN (ip_extcommunity_list_name_expanded,
       ip_extcommunity_list_name_expanded_cmd,
       "ip extcommunity-list expanded WORD (deny|permit) .LINE",
       IP_STR
       EXTCOMMUNITY_LIST_STR
       "Specify expanded extcommunity-list\n"
       "Extended Community list name\n"
       "Specify community to reject\n"
       "Specify community to accept\n"
       "An ordered list as a regular-expression\n")
{
  return extcommunity_list_set_vty (vty, argc, argv, EXTCOMMUNITY_LIST_EXPANDED, 1);
}

DEFUN (no_ip_extcommunity_list_standard_all,
       no_ip_extcommunity_list_standard_all_cmd,
       "no ip extcommunity-list <1-99>",
       NO_STR
       IP_STR
       EXTCOMMUNITY_LIST_STR
       "Extended Community list number (standard)\n")
{
  return extcommunity_list_unset_vty (vty, argc, argv, EXTCOMMUNITY_LIST_STANDARD);
}

DEFUN (no_ip_extcommunity_list_expanded_all,
       no_ip_extcommunity_list_expanded_all_cmd,
       "no ip extcommunity-list <100-500>",
       NO_STR
       IP_STR
       EXTCOMMUNITY_LIST_STR
       "Extended Community list number (expanded)\n")
{
  return extcommunity_list_unset_vty (vty, argc, argv, EXTCOMMUNITY_LIST_EXPANDED);
}

DEFUN (no_ip_extcommunity_list_name_standard_all,
       no_ip_extcommunity_list_name_standard_all_cmd,
       "no ip extcommunity-list standard WORD",
       NO_STR
       IP_STR
       EXTCOMMUNITY_LIST_STR
       "Specify standard extcommunity-list\n"
       "Extended Community list name\n")
{
  return extcommunity_list_unset_vty (vty, argc, argv, EXTCOMMUNITY_LIST_STANDARD);
}

DEFUN (no_ip_extcommunity_list_name_expanded_all,
       no_ip_extcommunity_list_name_expanded_all_cmd,
       "no ip extcommunity-list expanded WORD",
       NO_STR
       IP_STR
       EXTCOMMUNITY_LIST_STR
       "Specify expanded extcommunity-list\n"
       "Extended Community list name\n")
{
  return extcommunity_list_unset_vty (vty, argc, argv, EXTCOMMUNITY_LIST_EXPANDED);
}

DEFUN (no_ip_extcommunity_list_standard,
       no_ip_extcommunity_list_standard_cmd,
       "no ip extcommunity-list <1-99> (deny|permit) .AA:NN",
       NO_STR
       IP_STR
       EXTCOMMUNITY_LIST_STR
       "Extended Community list number (standard)\n"
       "Specify community to reject\n"
       "Specify community to accept\n"
       EXTCOMMUNITY_VAL_STR)
{
  return extcommunity_list_unset_vty (vty, argc, argv, EXTCOMMUNITY_LIST_STANDARD);
}

DEFUN (no_ip_extcommunity_list_expanded,
       no_ip_extcommunity_list_expanded_cmd,
       "no ip extcommunity-list <100-500> (deny|permit) .LINE",
       NO_STR
       IP_STR
       EXTCOMMUNITY_LIST_STR
       "Extended Community list number (expanded)\n"
       "Specify community to reject\n"
       "Specify community to accept\n"
       "An ordered list as a regular-expression\n")
{
  return extcommunity_list_unset_vty (vty, argc, argv, EXTCOMMUNITY_LIST_EXPANDED);
}

DEFUN (no_ip_extcommunity_list_name_standard,
       no_ip_extcommunity_list_name_standard_cmd,
       "no ip extcommunity-list standard WORD (deny|permit) .AA:NN",
       NO_STR
       IP_STR
       EXTCOMMUNITY_LIST_STR
       "Specify standard extcommunity-list\n"
       "Extended Community list name\n"
       "Specify community to reject\n"
       "Specify community to accept\n"
       EXTCOMMUNITY_VAL_STR)
{
  return extcommunity_list_unset_vty (vty, argc, argv, EXTCOMMUNITY_LIST_STANDARD);
}

DEFUN (no_ip_extcommunity_list_name_expanded,
       no_ip_extcommunity_list_name_expanded_cmd,
       "no ip extcommunity-list expanded WORD (deny|permit) .LINE",
       NO_STR
       IP_STR
       EXTCOMMUNITY_LIST_STR
       "Specify expanded extcommunity-list\n"
       "Community list name\n"
       "Specify community to reject\n"
       "Specify community to accept\n"
       "An ordered list as a regular-expression\n")
{
  return extcommunity_list_unset_vty (vty, argc, argv, EXTCOMMUNITY_LIST_EXPANDED);
}

static void
extcommunity_list_show (struct vty *vty, struct community_list *list)
{
  struct community_entry *entry;

  for (entry = list->head; entry; entry = entry->next)
    {
      if (entry == list->head)
        {
          if (all_digit (list->name))
            vty_out (vty, "Extended community %s list %s%s",
                     entry->style == EXTCOMMUNITY_LIST_STANDARD ?
                     "standard" : "(expanded) access",
                     list->name, VTY_NEWLINE);
          else
            vty_out (vty, "Named extended community %s list %s%s",
                     entry->style == EXTCOMMUNITY_LIST_STANDARD ?
                     "standard" : "expanded",
                     list->name, VTY_NEWLINE);
        }
      if (entry->any)
        vty_out (vty, "    %s%s",
                 community_direct_str (entry->direct), VTY_NEWLINE);
      else
        vty_out (vty, "    %s %s%s",
                 community_direct_str (entry->direct),
                 entry->style == EXTCOMMUNITY_LIST_STANDARD ?
                 entry->u.ecom->str : entry->config,
                 VTY_NEWLINE);
    }
}

DEFUN (show_ip_extcommunity_list,
       show_ip_extcommunity_list_cmd,
       "show ip extcommunity-list",
       SHOW_STR
       IP_STR
       "List extended-community list\n")
{
  struct symbol_table* table;
  vector extract ;
  vector_index_t i ;
  struct symbol* sym ;
  struct community_list *list;

  table = community_list_master_lookup (bgp_clist, EXTCOMMUNITY_LIST_MASTER);
  if (table == NULL)
    return CMD_SUCCESS;

  extract = symbol_table_extract(table, NULL, NULL, 0,
                                                    community_list_symbol_cmp) ;

  for (VECTOR_ITEMS(extract, sym, i))
    {
      list = symbol_get_body(sym) ;
      if (list != NULL)
        extcommunity_list_show (vty, list);
    } ;

  vector_free(extract) ;        /* discard temporary vector */

  return CMD_SUCCESS;
}

DEFUN (show_ip_extcommunity_list_arg,
       show_ip_extcommunity_list_arg_cmd,
       "show ip extcommunity-list (<1-500>|WORD)",
       SHOW_STR
       IP_STR
       "List extended-community list\n"
       "Extcommunity-list number\n"
       "Extcommunity-list name\n")
{
  struct community_list *list;

  list = community_list_lookup (bgp_clist, argv[0], EXTCOMMUNITY_LIST_MASTER);
  if (! list)
    {
      vty_out (vty, "%% Can't find extcommunity-list%s", VTY_NEWLINE);
      return CMD_WARNING;
    }

  extcommunity_list_show (vty, list);

  return CMD_SUCCESS;
}

/* Return configuration string of community-list entry.  */
static const char *
community_list_config_str (struct community_entry *entry)
{
  const char *str;

  if (entry->any)
    str = "";
  else
    {
      if (entry->style == COMMUNITY_LIST_STANDARD)
        str = community_str (entry->u.com);
      else
        str = entry->config;
    }
  return str;
}

/* Put entire community-list or extcommunity-list.      */
static int
community_list_config_write_list(struct vty* vty, int what)
{
  struct symbol_table* table;
  struct community_list *list;
  struct community_entry *entry;
  vector extract ;
  vector_index_t i ;
  struct symbol* sym ;

  int write = 0;

  table = community_list_master_lookup (bgp_clist, what);

  extract = symbol_table_extract(table, NULL, NULL, 0,
                                                    community_list_symbol_cmp) ;
  for (VECTOR_ITEMS(extract, sym, i))
    {
      list = symbol_get_body(sym) ;

      if (list == NULL)
        continue ;

      for (entry = list->head; entry; entry = entry->next)
        {
          const char* list_type  = "" ;
          const char* list_style = "" ;

          switch (entry->style)
            {
              case COMMUNITY_LIST_STANDARD:
                list_type  = "community-list" ;
                list_style = "standard " ;
                break ;
              case COMMUNITY_LIST_EXPANDED:
                list_type  = "community-list" ;
                list_style = "expanded " ;
                break ;
              case EXTCOMMUNITY_LIST_STANDARD:
                list_type  = "extcommunity-list" ;
                list_style = "standard " ;
                break ;
              case EXTCOMMUNITY_LIST_EXPANDED:
                list_type  = "extcommunity-list" ;
                list_style = "expanded " ;
                break ;
              default:
                break ;
            } ;
          if (all_digit(list->name))
            list_style = "" ;   /* squash style for all digit names     */

          vty_out (vty, "ip %s %s%s %s %s%s",
                     list_type, list_style, list->name,
                     community_direct_str (entry->direct),
                     community_list_config_str (entry),
                     VTY_NEWLINE);
          write++;
        }
   }

  vector_free(extract) ;        /* discard temporary vector */

  return write;
}

/* Display community-list and extcommunity-list configuration.  */
static int
community_list_config_write (struct vty *vty)
{
  int write = 0;

  write += community_list_config_write_list(vty, COMMUNITY_LIST_MASTER) ;
  write += community_list_config_write_list(vty, EXTCOMMUNITY_LIST_MASTER);

  return write;
}

CMD_INSTALL_TABLE(static, bgp_community_cmd_table, BGPD) =
{
  /* Community-list.  */
  { CONFIG_NODE,     &ip_community_list_standard_cmd                    },
  { CONFIG_NODE,     &ip_community_list_standard2_cmd                   },
  { CONFIG_NODE,     &ip_community_list_expanded_cmd                    },
  { CONFIG_NODE,     &ip_community_list_name_standard_cmd               },
  { CONFIG_NODE,     &ip_community_list_name_standard2_cmd              },
  { CONFIG_NODE,     &ip_community_list_name_expanded_cmd               },
  { CONFIG_NODE,     &no_ip_community_list_standard_all_cmd             },
  { CONFIG_NODE,     &no_ip_community_list_expanded_all_cmd             },
  { CONFIG_NODE,     &no_ip_community_list_name_standard_all_cmd        },
  { CONFIG_NODE,     &no_ip_community_list_name_expanded_all_cmd        },
  { CONFIG_NODE,     &no_ip_community_list_standard_cmd                 },
  { CONFIG_NODE,     &no_ip_community_list_expanded_cmd                 },
  { CONFIG_NODE,     &no_ip_community_list_name_standard_cmd            },
  { CONFIG_NODE,     &no_ip_community_list_name_expanded_cmd            },
  { VIEW_NODE,       &show_ip_community_list_cmd                        },
  { VIEW_NODE,       &show_ip_community_list_arg_cmd                    },
  { ENABLE_NODE,     &show_ip_community_list_cmd                        },
  { ENABLE_NODE,     &show_ip_community_list_arg_cmd                    },

  /* Extcommunity-list.  */
  { CONFIG_NODE,     &ip_extcommunity_list_standard_cmd                 },
  { CONFIG_NODE,     &ip_extcommunity_list_standard2_cmd                },
  { CONFIG_NODE,     &ip_extcommunity_list_expanded_cmd                 },
  { CONFIG_NODE,     &ip_extcommunity_list_name_standard_cmd            },
  { CONFIG_NODE,     &ip_extcommunity_list_name_standard2_cmd           },
  { CONFIG_NODE,     &ip_extcommunity_list_name_expanded_cmd            },
  { CONFIG_NODE,     &no_ip_extcommunity_list_standard_all_cmd          },
  { CONFIG_NODE,     &no_ip_extcommunity_list_expanded_all_cmd          },
  { CONFIG_NODE,     &no_ip_extcommunity_list_name_standard_all_cmd     },
  { CONFIG_NODE,     &no_ip_extcommunity_list_name_expanded_all_cmd     },
  { CONFIG_NODE,     &no_ip_extcommunity_list_standard_cmd              },
  { CONFIG_NODE,     &no_ip_extcommunity_list_expanded_cmd              },
  { CONFIG_NODE,     &no_ip_extcommunity_list_name_standard_cmd         },
  { CONFIG_NODE,     &no_ip_extcommunity_list_name_expanded_cmd         },
  { VIEW_NODE,       &show_ip_extcommunity_list_cmd                     },
  { VIEW_NODE,       &show_ip_extcommunity_list_arg_cmd                 },
  { ENABLE_NODE,     &show_ip_extcommunity_list_cmd                     },
  { ENABLE_NODE,     &show_ip_extcommunity_list_arg_cmd                 },

  CMD_INSTALL_END
} ;

extern void
community_list_cmd_init(void)
{
  cmd_install_node_config_write(COMMUNITY_LIST_NODE,
                                                   community_list_config_write);
  cmd_install_table(bgp_community_cmd_table) ;
} ;<|MERGE_RESOLUTION|>--- conflicted
+++ resolved
@@ -596,11 +596,7 @@
        "AS number\n")
 {
   struct bgp *bgp;
-<<<<<<< HEAD
-  as_t as Unused ;
-=======
   as_t as  Unused ;
->>>>>>> b517afc1
 
   bgp = vty->index;
 
@@ -3051,11 +3047,7 @@
 peer_weight_set_vty (struct vty *vty, const char *ip_str,
                      const char *weight_str)
 {
-<<<<<<< HEAD
-  int ret Unused ;
-=======
   int ret  Unused ;
->>>>>>> b517afc1
   struct peer *peer;
   unsigned long weight;
 
@@ -3221,11 +3213,7 @@
 peer_timers_connect_set_vty (struct vty *vty, const char *ip_str,
                              const char *time_str)
 {
-<<<<<<< HEAD
-  int ret Unused ;
-=======
   int ret  Unused ;
->>>>>>> b517afc1
   struct peer *peer;
   u_int32_t connect;
 
@@ -3243,11 +3231,7 @@
 static int
 peer_timers_connect_unset_vty (struct vty *vty, const char *ip_str)
 {
-<<<<<<< HEAD
-  int ret Unused ;
-=======
   int ret  Unused ;
->>>>>>> b517afc1
   struct peer *peer;
 
   peer = peer_and_group_lookup_vty (vty, ip_str);
@@ -3297,11 +3281,7 @@
 peer_advertise_interval_vty (struct vty *vty, const char *ip_str,
                              const char *time_str, int set)
 {
-<<<<<<< HEAD
-  int ret Unused ;
-=======
   int ret  Unused ;
->>>>>>> b517afc1
   struct peer *peer;
   u_int32_t routeadv = 0;
 
@@ -3355,11 +3335,7 @@
 static int
 peer_interface_vty (struct vty *vty, const char *ip_str, const char *str)
 {
-<<<<<<< HEAD
-  int ret Unused ;
-=======
   int ret  Unused ;
->>>>>>> b517afc1
   struct peer *peer;
 
   peer = peer_lookup_vty (vty, ip_str);
