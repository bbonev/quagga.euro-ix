/* BGP attributes store -- Header.
 * Copyright (C) 1996, 97, 98 Kunihiro Ishiguro
 * Copyright (C) 2012 Chris Hall (GMCH), Highwayman (substantially rewritten)
 *
 * This file is part of GNU Zebra.
 *
 * GNU Zebra is free software; you can redistribute it and/or modify
 * it under the terms of the GNU General Public License as published
 * by the Free Software Foundation; either version 2, or (at your
 * option) any later version.
 *
 * GNU Zebra is distributed in the hope that it will be useful, but
 * WITHOUT ANY WARRANTY; without even the implied warranty of
 * MERCHANTABILITY or FITNESS FOR A PARTICULAR PURPOSE.  See the GNU
 * General Public License for more details.
 *
 * You should have received a copy of the GNU General Public License
 * along with GNU Zebra; see the file COPYING.  If not, write to the
 * Free Software Foundation, Inc., 59 Temple Place - Suite 330,
 * Boston, MA 02111-1307, USA.
 */
#ifndef _QUAGGA_BGP_ATTR_STORE_H
#define _QUAGGA_BGP_ATTR_STORE_H

#include "misc.h"

#include "vhash.h"
#include "name_map.h"
#include "vty.h"

#include "bgpd/bgp_common.h"
#include "bgpd/bgp_aspath.h"
#include "bgpd/bgp_community.h"
#include "bgpd/bgp_ecommunity.h"
#include "bgpd/bgp_unknown.h"
#include "bgpd/bgp_cluster.h"

/*==============================================================================
 * BGP attribute structure
 */

/* For attributes where need to know whether the attribute is set or not, and
 * that cannot be determined from its value.
 */
enum attr_bits
{
  atb_local_pref            = BIT( 0),
  atb_med                   = BIT( 1),
  atb_atomic_aggregate      = BIT( 2),  /* presence/absence is it       */
  atb_originator_id         = BIT( 3),
  atb_reflected             = BIT( 4),  /* one bit of state             */
} ;

typedef byte  attr_bits_t ;     /* NB: <= 8 bits !              */

/* Extra value to signal unknown/unset origin
 *
 * Real ORIGIN values are BGP_ATT_ORG_MIN (0) .. BGP_ATT_ORG_MAX, inclusive.
 */
CONFIRM(BGP_ATT_ORG_MIN == 0) ;
enum { BGP_ATT_ORG_UNSET = BGP_ATT_ORG_MAX + 1 } ;

/* Next-Hop Types
 */
enum attr_next_hop_type
{
  nh_none       = 0,

  nh_ipv4,

  nh_ipv6_1,            /* "global" address only                */
  nh_ipv6_2,            /* "global" and link-local addresses    */

  nh_max
} ;

CONFIRM(nh_max <= 256) ;
typedef byte nh_type_t ;

typedef struct attr_next_hop  attr_next_hop_t ;
typedef struct attr_next_hop* attr_next_hop ;

struct attr_next_hop
{
  nh_type_t       type ;

<<<<<<< HEAD
  union ip_union ip;
=======
  union
    {
      in_addr_t         v4 ;
      struct in_addr    in_addr ;
      in6_addr_pair_t   v6 ;
    } ip ;
>>>>>>> 9d5e6eb4
} ;

enum { BGP_ATTR_DEFAULT_WEIGHT = 32768 } ;

/* The complete attributes.
 *
 * To initialise an attr_set_t, zeroize it.
 */
typedef struct attr_set  attr_set_t ;
typedef const struct attr_set* attr_set_c ;

struct attr_set
{
  /* The attributes are held in a vhash and whether is stored.
   *
   * NB: the leading part of the attribute set is to do with the organisation
   *     of the attribute store, and does *not* form part of the value, and is
   *     not part of the hash.
   *
   * NB: when an attribute set is stored, it is *always* stored as "set".
   *
   *     This means that attribute sets are NOT automatically destroyed when
   *     their use count reduces to zero:
   *
   *       * when things are busy, it is probably worth saving the memory
   *         management overhead -- so this is deferred to quieter moments.
   *
   *       * it is possible, particularly for Route Server but also while
   *         converging at start-up, that some attribute sets may be created,
   *         destroyed and recreated.  Deferring actual destruction helps.
   *
   *       * there is a massive KLUDGE in the adj_out area, which uses the
   *         fact that a stored attribute set *always* has the "set" bit !!
   *
   *         See .... TODO ...........................................................
   */
  vhash_node_t    vhash ;

  /* Which attributes and sub-attribute sets we have here
   *
   * NB: this is the start of the attributes value.  Everything from, and
   *     including, the flags is part of the hash.
   *
   * NB: when initialising a new set of attributes, it is essential to zeroize
   *     all of this.
   */
  attr_bits_t     have ;                /*<-<-<-<-<-<-<-<-<-<-<-*/

  /* The attributes
   *
   * For any given set of attributes we have one address family type of
   * next_hop.  If none is set, the next_hop->type will be nh_none, and the
   * rest of the value is zero.  Note that some care must be taken when
   * setting/changing a next_hop value, to ensure that all parts which are
   * not set are set to zero.
   *
   * All of these are initialised by being set to zero, except for 'origin'
   * which is set to BGP_ATT_ORG_UNSET.
   */
  uint8_t         origin ;              /* BGP_ATT_ORG_UNSET if not set      */

  uint16_t        weight;               /* zero => none (or zero)            */

  uint32_t        med ;                 /* zero unless atb_med               */
  uint32_t        local_pref ;          /* zero unless atb_local_pref        */

  in_addr_t       originator_id ;       /* zero unless atb_originator_id     */

  as_t            aggregator_as ;       /* BGP_ASN_NULL <=> none             */
  in_addr_t       aggregator_ip ;       /* zero if none                      */

  attr_next_hop_t next_hop ;            /* all zero if none set              */

  /* The sub-attributes
   *
   * NB: the attribute set cannot be stored until all the sub-attributes have
   *     been.  Once a sub-attribute has been stored, its *address* is a
   *     proxy name for the sub-attribute, and is used as part of the hash
   *     for the entire set, and when comparing attribute sets for equality.
   *
   * All of these are initialised to NULL, except asp which is set to
   * as_path_empty_asp.
   */
  as_path         asp ;
  attr_community  community ;           /* NULL <=> empty/absent             */
  attr_unknown    transitive ;          /* NULL <=> empty/absent             */
  attr_ecommunity ecommunity ;          /* NULL <=> empty/absent             */
  attr_cluster    cluster ;             /* NULL <=> empty/absent             */
} ;

CONFIRM(offsetof(attr_set_t, vhash) == 0) ;      /* see vhash.h  */

enum
{
  attr_set_value_offset  = offsetof(attr_set_t, have),
  attr_set_value_size    = sizeof(attr_set_t) - attr_set_value_offset,
};

Inline void*
attr_set_value(attr_set set)
{
  return ((char*)set) + attr_set_value_offset ;
} ;

Inline const void*
attr_set_value_c(attr_set_c set)
{
  return ((const char*)set) + attr_set_value_offset ;
} ;

/*------------------------------------------------------------------------------
 * When operating on attribute sets, uses an "attribute pair", comprising the
 * original attribute set and the working attribute set -- the working set
 * starts as the original set, and then any changes to the attributes affect
 * the working set, only.
 *
 * For the sub-attributes, bits in the 'new' field in the attribute pair are
 * set when the respective sub-attribute in the working set is changed.
 */
typedef struct attr_pair  attr_pair_t ;
typedef struct attr_pair* attr_pair ;

enum attr_new_bits
{
  atnb_as_path               = BIT( 0),
  atnb_community             = BIT( 1),
  atnb_ecommunity            = BIT( 2),
  atnb_cluster               = BIT( 3),
  atnb_transitive            = BIT( 4),

  atnb_all   = (atnb_as_path      |
                atnb_community    |
                atnb_ecommunity   |
                atnb_cluster      |
                atnb_transitive
               )
};
typedef enum attr_new_bits attr_new_bits_t ;

struct attr_pair
{
  /* "stored" points to a stored attribute set -- NULL if none.
   *
   * The stored set (if any) is *read* *only*.
   *
   * This pointer is counted in the attribute set's reference count, so
   * attribute set pair set up and tear down has to deal with that.
   *
   * NB: all sub-attributes will be stored attributes.
   *
   *     The reference count of a sub-attribute accounts for the pointer in
   *     the attribute set *only*.
   */
  attr_set     stored ;

  /* "working" points to a working attribute set
   *
   * This will either be the same as the stored set, or be a brand new set
   * which is in construction.  A set in construction will zero reference
   * count *and* not be "set" (in vhash terms).
   */
  attr_set     working ;

  /* When a new working set is created, sub-attributes are simply copied from
   * the stored set -- without locking.  The 'new' set of sub attributes is
   * emptied.
   *
   * When new sub-attribute values are set in the working set, they will
   * be registered as 'new' and will be:
   *
   *   * existing stored values, which will locked as they are placed in the
   *     working set
   *
   *   * brand new values, not stored, which are completely unlocked.
   *
   * If a sub-attribute is unset in the working set, if it was a simple copy
   * of the original attribute, then the old pointer is discarded; if a new
   * value has been set, then a stored value needs to be unlocked, and an
   * unstored value needs to be freed.  In all cases the sub-attribute is
   * cleared from the 'have' set and the 'new' set.
   *
   * So, when the working set is stored or discarded, the 'new' state and
   * whether a sub-attribute is stored are used to decide how to deal with
   * each one.
   */
  attr_new_bits_t  new ;

  /* When a new working set is created, the working pointer points to this
   * "scratch" set.
   *
   * This means that only need to malloc an actual set if the set created is
   * (a) stored and (b) does not already exist.
   */
  attr_set_t scratch[1] ;
} ;

/*------------------------------------------------------------------------------
 * For Route-Map operations we pass a small package of information, including
 * a pointer to an attr_pair.
 *
 */
enum bgp_rmap_type
  {
    BGP_RMAP_TYPE_NONE         = 0,

    BGP_RMAP_TYPE_IN           = BIT( 0), /* neighbor route-map in       */
    BGP_RMAP_TYPE_OUT          = BIT( 1), /* neighbor route-map out      */
    BGP_RMAP_TYPE_NETWORK      = BIT( 2), /* network route-map           */
    BGP_RMAP_TYPE_REDISTRIBUTE = BIT( 3), /* redistribute route-map      */
    BGP_RMAP_TYPE_DEFAULT      = BIT( 4), /* default-originate route-map */

    BGP_RMAP_TYPE_RS_IN        = BIT( 5), /* neighbor route-map rs-in    */
    BGP_RMAP_TYPE_IMPORT       = BIT( 6), /* neighbor route-map import   */
    BGP_RMAP_TYPE_EXPORT       = BIT( 7), /* neighbor route-map export   */
  } ;
typedef enum bgp_rmap_type bgp_rmap_type_t ;

typedef struct bgp_route_map  bgp_route_map_t ;
typedef struct bgp_route_map* bgp_route_map ;

struct bgp_route_map
{
  attr_pair     attrs ;

  bgp_peer      peer ;

  qafx_t        qafx ;

  bgp_rmap_type_t rmap_type;
};

/*==============================================================================
 * Functions.
 */
extern void bgp_attr_start(void) ;
extern void bgp_attr_finish(void) ;
extern uint bgp_attr_count (void);
extern void bgp_attr_show_all (struct vty *vty) ;

Inline attr_set bgp_attr_lock(attr_set set) ;
Inline attr_set bgp_attr_unlock(attr_set set) ;

extern attr_set bgp_attr_pair_load_new(attr_pair pair) ;
extern attr_set bgp_attr_pair_load(attr_pair pair, attr_set set) ;
extern attr_set bgp_attr_pair_load_default(attr_pair pair, byte origin) ;
extern attr_set bgp_attr_pair_store(attr_pair pair) ;
extern attr_set bgp_attr_pair_assign(attr_pair pair) ;
extern attr_set bgp_attr_pair_unload(attr_pair pair) ;

extern attr_set bgp_attr_pair_set_as_path(attr_pair pair, as_path asp) ;
extern attr_set bgp_attr_pair_set_community(attr_pair pair,
                                                          attr_community comm) ;
extern attr_set bgp_attr_pair_set_ecommunity(attr_pair pair,
                                                         attr_ecommunity ecomm);
extern attr_set bgp_attr_pair_set_cluster(attr_pair pair, attr_cluster clust) ;
extern attr_set bgp_attr_pair_set_transitive(attr_pair pair, attr_unknown unk) ;

extern attr_set bgp_attr_pair_set_next_hop(attr_pair pair, nh_type_t type,
                                                               const void* ip) ;
extern attr_set bgp_attr_pair_set_local_pref(attr_pair pair,
                                                          uint32_t local_pref) ;
extern attr_set bgp_attr_pair_clear_local_pref(attr_pair pair) ;
extern attr_set bgp_attr_pair_set_weight(attr_pair pair, uint16_t weight) ;
extern attr_set bgp_attr_pair_set_med(attr_pair pair, uint32_t med) ;
extern attr_set bgp_attr_pair_clear_med(attr_pair pair) ;
extern attr_set bgp_attr_pair_set_origin(attr_pair pair, uint origin) ;
extern attr_set bgp_attr_pair_clear_origin(attr_pair pair) ;
extern attr_set bgp_attr_pair_set_atomic_aggregate(attr_pair pair, bool flag) ;
extern attr_set bgp_attr_pair_set_originator_id(attr_pair pair, bgp_id_t id) ;
extern attr_set bgp_attr_pair_clear_originator_id(attr_pair pair) ;
extern attr_set bgp_attr_pair_set_reflected(attr_pair pair, bool reflected) ;
extern attr_set bgp_attr_pair_set_aggregator(attr_pair pair, as_t as,
                                                                 in_addr_t ip) ;

/* An empty set of attributes, set up in bgp_attr_start() and discarded in
 * bgp_attr_finish().  This set of attributes is never put into the vhash
 * table, but its reference count may be incremented/decremented in the usual
 * way.
 *
 * The bgp_attr_null is completely empty and MUST NOT be used as anything
 * except as a placeholder for no attributes at all.
 */
extern attr_set bgp_attr_null ;

/*==============================================================================
 * The Inlines
 */

/*------------------------------------------------------------------------------
 * Increase the reference count on the given set of attributes.
 *
 * MUST be a stored set !!
 *
 * Returns: the attribute set
 *
 * So can:   foo->set = bgp_attr_unlock(bar->set) ;
 */
Inline attr_set
bgp_attr_lock(attr_set set)
{
  qassert(vhash_is_set(set)) ;

  vhash_inc_ref(set) ;

  return set ;
} ;

/*------------------------------------------------------------------------------
 * Reduce the reference count on the given set of attributes.
 *
 * MUST be a stored set and MUST have a non-zero reference count.
 *
 * Attributes may vanish at some time in the future if the reference count
 * becomes zero.
 *
 * Returns:  NULL
 *
 * So can:   foo->set = bgp_attr_unlock(foo->set) ;
 *
 * NB: does NOT immediately discard a set of attributes whose reference count
 *     hits zero.  That is left for "garbage collection".
 *
 *     The bgp_attr_null "dummy" set of attributes can be bgp_attr_lock() and
 *     bgp_attr_unlock(), but will not be garbage collected.
 */
Inline attr_set
bgp_attr_unlock(attr_set set)
{
  qassert(vhash_is_set(set) && vhash_has_references(set)) ;

  vhash_dec_ref_simple(set) ;

  return NULL ;
} ;

#endif /* _QUAGGA_BGP_ATTR_STORE_H */<|MERGE_RESOLUTION|>--- conflicted
+++ resolved
@@ -83,17 +83,7 @@
 struct attr_next_hop
 {
   nh_type_t       type ;
-
-<<<<<<< HEAD
   union ip_union ip;
-=======
-  union
-    {
-      in_addr_t         v4 ;
-      struct in_addr    in_addr ;
-      in6_addr_pair_t   v6 ;
-    } ip ;
->>>>>>> 9d5e6eb4
 } ;
 
 enum { BGP_ATTR_DEFAULT_WEIGHT = 32768 } ;
